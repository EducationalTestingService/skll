--- conflicted
+++ resolved
@@ -139,11 +139,8 @@
                   'KNeighborsRegressor', 'Lasso', 'Lars', 'LarsCV',
                   'LinearRegression', 'RandomForestRegressor',
                   'Ridge', 'LinearSVR', 'SVR', 'SGDRegressor',
-<<<<<<< HEAD
-                  'RidgeCV']:
-=======
-                  'BayesianRidge']:
->>>>>>> 4ee8cf41
+                  'RidgeCV', 'BayesianRidge']:
+
         for metric in ['accuracy',
                        'precision',
                        'recall',
