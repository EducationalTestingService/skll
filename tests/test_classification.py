# License: BSD 3 clause
"""
Tests related to classification experiments.

:author: Michael Heilman (mheilman@ets.org)
:author: Nitin Madnani (nmadnani@ets.org)
:author: Dan Blanchard (dblanchard@ets.org)
:author: Aoife Cahill (acahill@ets.org)
"""

from __future__ import (absolute_import, division, print_function,
                        unicode_literals)

import csv
import glob
import itertools
import json
import os
from io import open
from os.path import abspath, dirname, exists, join

import numpy as np
from nose.tools import eq_, assert_almost_equal, raises

from skll.data import FeatureSet
from skll.data.writers import NDJWriter
from skll.config import _parse_config_file
from skll.experiments import run_configuration
from skll.learner import Learner
from skll.learner import _DEFAULT_PARAM_GRIDS

from utils import (make_classification_data, make_regression_data,
                   make_sparse_data, fill_in_config_paths_for_single_file)


_ALL_MODELS = list(_DEFAULT_PARAM_GRIDS.keys())
_my_dir = abspath(dirname(__file__))


def setup():
    train_dir = join(_my_dir, 'train')
    if not exists(train_dir):
        os.makedirs(train_dir)
    test_dir = join(_my_dir, 'test')
    if not exists(test_dir):
        os.makedirs(test_dir)
    output_dir = join(_my_dir, 'output')
    if not exists(output_dir):
        os.makedirs(output_dir)


def tearDown():
    train_dir = join(_my_dir, 'train')
    test_dir = join(_my_dir, 'test')
    output_dir = join(_my_dir, 'output')
    config_dir = join(_my_dir, 'configs')

    if exists(join(train_dir, 'train_single_file.jsonlines')):
        os.unlink(join(train_dir, 'train_single_file.jsonlines'))

    if exists(join(test_dir, 'test_single_file.jsonlines')):
        os.unlink(join(test_dir, 'test_single_file.jsonlines'))

    if exists(join(output_dir, 'rare_class.predictions')):
        os.unlink(join(output_dir, 'rare_class.predictions'))

    if exists(join(output_dir, 'float_class.predictions')):
        os.unlink(join(output_dir, 'float_class.predictions'))

    for output_file in glob.glob(join(output_dir, 'train_test_single_file_*')):
        os.unlink(output_file)

    config_file = join(config_dir, 'test_single_file.cfg')
    if exists(config_file):
        os.unlink(config_file)


def check_predict(model, use_feature_hashing=False):
    """
    This tests whether predict task runs and generates the same
    number of predictions as samples in the test set. The specified
    model indicates whether to generate random regression
    or classification data.
    """

    # create the random data for the given model
    if model._estimator_type == 'regressor':
        train_fs, test_fs, _ = \
            make_regression_data(use_feature_hashing=use_feature_hashing,
                                 feature_bins=5)
    # feature hashing will not work for Naive Bayes since it requires
    # non-negative feature values
    elif model.__name__ == 'MultinomialNB':
        train_fs, test_fs = \
            make_classification_data(use_feature_hashing=False,
                                     non_negative=True)
    else:
        train_fs, test_fs = \
            make_classification_data(use_feature_hashing=use_feature_hashing,
                                     feature_bins=25)

    # create the learner with the specified model
    learner = Learner(model.__name__)

    # now train the learner on the training data and use feature hashing when
    # specified and when we are not using a Naive Bayes model
    learner.train(train_fs, grid_search=False)

    # now make predictions on the test set
    predictions = learner.predict(test_fs)

    # make sure we have the same number of outputs as the
    # number of test set samples
    eq_(len(predictions), test_fs.features.shape[0])


# the runner function for the prediction tests
def test_predict():
    for model, use_feature_hashing in \
            itertools.product(_ALL_MODELS, [True, False]):
        yield check_predict, model, use_feature_hashing


# the function to create data with rare labels for cross-validation
def make_rare_class_data():
    """
    We want to create data that has five instances per class, for three labels
    and for each instance within the group of 5, there's only a single feature
    firing
    """

    ids = ['EXAMPLE_{}'.format(n) for n in range(1, 16)]
    y = [0] * 5 + [1] * 5 + [2] * 5
    X = np.vstack([np.identity(5), np.identity(5), np.identity(5)])
    feature_names = ['f{}'.format(i) for i in range(1, 6)]
    features = []
    for row in X:
        features.append(dict(zip(feature_names, row)))

    return FeatureSet('rare-class', ids, features=features, labels=y)


def test_rare_class():
    """
    Test cross-validation when some labels are very rare
    """

    rare_class_fs = make_rare_class_data()
    prediction_prefix = join(_my_dir, 'output', 'rare_class')
    learner = Learner('LogisticRegression')
    learner.cross_validate(rare_class_fs,
                           grid_objective='unweighted_kappa',
                           prediction_prefix=prediction_prefix)

    with open(prediction_prefix + '.predictions', 'r') as f:
        reader = csv.reader(f, dialect='excel-tab')
        next(reader)
        pred = [row[1] for row in reader]

        eq_(len(pred), 15)


def check_sparse_predict(learner_name, expected_score, use_feature_hashing=False):
    train_fs, test_fs = make_sparse_data(
        use_feature_hashing=use_feature_hashing)

    # train a logistic regression classifier on the training
    # data and evalute on the testing data
    learner = Learner(learner_name)
    learner.train(train_fs, grid_search=False)
    test_score = learner.evaluate(test_fs)[1]
    assert_almost_equal(test_score, expected_score)


def test_sparse_predict():
    for learner_name, expected_scores in zip(['LogisticRegression',
                                              'DecisionTreeClassifier',
                                              'RandomForestClassifier',
                                              'AdaBoostClassifier',
                                              'MultinomialNB',
                                              'KNeighborsClassifier'],
                                             [(0.45, 0.51), (0.5, 0.51),
                                              (0.46, 0.46), (0.5, 0.5),
                                              (0.44, 0), (0.51, 0.43)]):
        yield check_sparse_predict, learner_name, expected_scores[0], False
        if learner_name != 'MultinomialNB':
            yield check_sparse_predict, learner_name, expected_scores[1], True


def check_sparse_predict_sampler(use_feature_hashing=False):
    train_fs, test_fs = make_sparse_data(
        use_feature_hashing=use_feature_hashing)

    if use_feature_hashing:
        sampler = 'RBFSampler'
        sampler_parameters = {"gamma": 1.0, "n_components": 50}
    else:
        sampler = 'Nystroem'
        sampler_parameters = {"gamma": 1.0, "n_components": 50,
                              "kernel": 'rbf'}

    learner = Learner('LogisticRegression',
                      sampler=sampler,
                      sampler_kwargs=sampler_parameters)

    learner.train(train_fs, grid_search=False)
    test_score = learner.evaluate(test_fs)[1]

    expected_score = 0.44 if use_feature_hashing else 0.48999999999999999
    assert_almost_equal(test_score, expected_score)


def test_sparse_predict_sampler():
    yield check_sparse_predict_sampler, False
    yield check_sparse_predict_sampler, True


def make_single_file_featureset_data():
    """
    Write a training file and a test file for tests that check whether
    specifying train_file and test_file actually works.
    """
    train_fs, test_fs = make_classification_data(num_examples=600,
                                                 train_test_ratio=0.8,
                                                 num_labels=2,
                                                 num_features=3,
                                                 non_negative=False)

    # Write training feature set to a file
    train_path = join(_my_dir, 'train', 'train_single_file.jsonlines')
    writer = NDJWriter(train_path, train_fs)
    writer.write()

    # Write test feature set to a file
    test_path = join(_my_dir, 'test', 'test_single_file.jsonlines')
    writer = NDJWriter(test_path, test_fs)
    writer.write()


def test_train_file_test_file():
    """
    Test that train_file and test_file experiments work
    """
    # Create data files
    make_single_file_featureset_data()

    # Run experiment
    config_path = fill_in_config_paths_for_single_file(join(_my_dir, "configs",
                                                            "test_single_file"
                                                            ".template.cfg"),
                                                       join(_my_dir, 'train',
                                                            'train_single_file'
                                                            '.jsonlines'),
                                                       join(_my_dir, 'test',
                                                            'test_single_file.'
                                                            'jsonlines'))
    run_configuration(config_path, quiet=True)

    # Check results
    with open(join(_my_dir, 'output', ('train_test_single_file_train_train_'
                                       'single_file.jsonlines_test_test_single'
                                       '_file.jsonlines_RandomForestClassifier'
                                       '.results.json'))) as f:
        result_dict = json.load(f)[0]

    assert_almost_equal(result_dict['score'], 0.925)


@raises(ValueError)
def test_train_file_and_train_directory():
    """
    Test that train_file + train_directory = ValueError
    """
    # Run experiment
    config_path = fill_in_config_paths_for_single_file(join(_my_dir, "configs",
                                                            "test_single_file"
                                                            ".template.cfg"),
                                                       join(_my_dir, 'train',
                                                            'train_single_file'
                                                            '.jsonlines'),
                                                       join(_my_dir, 'test',
                                                            'test_single_file.'
                                                            'jsonlines'),
                                                       train_directory='foo')
    _parse_config_file(config_path)


@raises(ValueError)
def test_test_file_and_test_directory():
    """
    Test that test_file + test_directory = ValueError
    """
    # Run experiment
    config_path = fill_in_config_paths_for_single_file(join(_my_dir, "configs",
                                                            "test_single_file"
                                                            ".template.cfg"),
                                                       join(_my_dir, 'train',
                                                            'train_single_file'
                                                            '.jsonlines'),
                                                       join(_my_dir, 'test',
                                                            'test_single_file.'
                                                            'jsonlines'),
                                                       test_directory='foo')
    _parse_config_file(config_path)


def check_adaboost_predict(base_estimator, algorithm, expected_score):
    train_fs, test_fs = make_sparse_data()

    # train an AdaBoostClassifier on the training data and evalute on the
    # testing data
    learner = Learner('AdaBoostClassifier', model_kwargs={'base_estimator': base_estimator,
                                                          'algorithm': algorithm})
    learner.train(train_fs, grid_search=False)
    test_score = learner.evaluate(test_fs)[1]
    assert_almost_equal(test_score, expected_score)


def test_adaboost_predict():
    for base_estimator_name, algorithm, expected_score in zip(['MultinomialNB',
                                                               'DecisionTreeClassifier',
                                                               'SGDClassifier',
                                                               'SVC'],
                                                              ['SAMME.R', 'SAMME.R',
                                                               'SAMME', 'SAMME'],
                                                              [0.45, 0.5, 0.45, 0.43]):
        yield check_adaboost_predict, base_estimator_name, algorithm, expected_score

<<<<<<< HEAD

def check_results_with_unseen_labels(res, n_labels, new_label_list):
    (confusion_matrix,
     score,
     result_dict,
     model_params,
     grid_score) = res

    # check that the new label is included into the results
    for output in [confusion_matrix, result_dict]:
        eq_(len(output), n_labels)

    # check that all metrics for new label are 0
    for label in new_label_list:
        for metric in ['Precision', 'Recall', 'F-measure']:
            eq_(result_dict[label][metric], 0)


def test_new_labels_in_test_set():
    """
    Test classification experiment with an unseen label in the test set.
    """
    train_fs, test_fs = make_classification_data(num_labels=3,
                                                 train_test_ratio=0.8)
    # add new labels to the test set
    test_fs.labels[-3:] = 3
    print(test_fs)

    learner = Learner('SVC')
    learner.train(train_fs, grid_search=False)
    res = learner.evaluate(test_fs)
    yield check_results_with_unseen_labels, res, 4, [3]
    yield assert_almost_equal, res[1], 0.3


def test_new_labels_in_test_set_change_order():
    """
    Test classification with an unseen label in the test set when the new label falls between the existing labels
    """
    train_fs, test_fs = make_classification_data(num_labels=3,
                                                 train_test_ratio=0.8)
    # change train labels to create a gap
    train_fs.labels = train_fs.labels*10
    # add new test labels
    test_fs.labels = test_fs.labels*10
    test_fs.labels[-3:] = 15

    learner = Learner('SVC')
    learner.train(train_fs, grid_search=False)
    res = learner.evaluate(test_fs)
    yield check_results_with_unseen_labels, res, 4, [15]
    yield assert_almost_equal, res[1], 0.3


def test_all_new_labels_in_test():
    """
    Test classification with all labels in test set unseen
    """
    train_fs, test_fs = make_classification_data(num_labels=3,
                                                 train_test_ratio=0.8)
    # change all test labels
    test_fs.labels = test_fs.labels+3

    learner = Learner('SVC')
    learner.train(train_fs, grid_search=False)
    res = learner.evaluate(test_fs)
    yield check_results_with_unseen_labels, res, 6, [3, 4, 5]
    yield assert_almost_equal, res[1], 0
=======
# the function to create data with labels that look like floats
def make_float_class_data():
    """
    We want to create data that has labels that look like
    floats to make sure they are preserved correctly
    """

    ids = ['EXAMPLE_{}'.format(n) for n in range(1, 76)]
    y = [1.2] * 25 + [1.5] * 25 + [1.8] * 25
    X = np.vstack([np.identity(25), np.identity(25), np.identity(25)])
    feature_names = ['f{}'.format(i) for i in range(1, 6)]
    features = []
    for row in X:
        features.append(dict(zip(feature_names, row)))

    return FeatureSet('float-classes', ids, features=features, labels=y)


def test_float_classes():
    """
    Test classification with labels that look like floats
    Make sure that they have been converted to strings as expected
    """

    float_class_fs = make_float_class_data()
    prediction_prefix = join(_my_dir, 'output', 'float_class')
    learner = Learner('LogisticRegression')
    learner.cross_validate(float_class_fs,
                           grid_objective='accuracy',
                           prediction_prefix=prediction_prefix)

    with open(prediction_prefix + '.predictions', 'r') as f:
        reader = csv.reader(f, dialect='excel-tab')
        next(reader)
        pred = [row[1] for row in reader]
        for p in pred:
            assert p in ['1.2', '1.5', '1.8']
>>>>>>> e6244b2b
<|MERGE_RESOLUTION|>--- conflicted
+++ resolved
@@ -326,7 +326,6 @@
                                                               [0.45, 0.5, 0.45, 0.43]):
         yield check_adaboost_predict, base_estimator_name, algorithm, expected_score
 
-<<<<<<< HEAD
 
 def check_results_with_unseen_labels(res, n_labels, new_label_list):
     (confusion_matrix,
@@ -395,7 +394,8 @@
     res = learner.evaluate(test_fs)
     yield check_results_with_unseen_labels, res, 6, [3, 4, 5]
     yield assert_almost_equal, res[1], 0
-=======
+
+
 # the function to create data with labels that look like floats
 def make_float_class_data():
     """
@@ -433,4 +433,4 @@
         pred = [row[1] for row in reader]
         for p in pred:
             assert p in ['1.2', '1.5', '1.8']
->>>>>>> e6244b2b
+
