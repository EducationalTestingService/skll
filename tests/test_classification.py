# License: BSD 3 clause
"""
Tests related to classification experiments.

:author: Michael Heilman (mheilman@ets.org)
:author: Nitin Madnani (nmadnani@ets.org)
:author: Dan Blanchard (dblanchard@ets.org)
:author: Aoife Cahill (acahill@ets.org)
"""

import csv
import itertools
import json
import os
import re
import warnings

from glob import glob
from itertools import product
from os.path import abspath, dirname, exists, join

import numpy as np
from nose.tools import assert_almost_equal, assert_raises, eq_, ok_, raises
from numpy.testing import assert_array_equal

from scipy.stats import kendalltau, pearsonr, spearmanr

from sklearn.exceptions import ConvergenceWarning
from sklearn.linear_model import LogisticRegression
from sklearn.metrics import (accuracy_score,
                             average_precision_score,
                             log_loss,
                             roc_auc_score)
from sklearn.utils import shuffle as sk_shuffle

from skll import run_configuration
from skll.config import _parse_config_file
from skll.data import FeatureSet, NDJReader, NDJWriter
from skll.learner import (_DEFAULT_PARAM_GRIDS,
                          FilteredLeaveOneGroupOut,
                          Learner,
                          _contiguous_ints_or_floats,
                          _train_and_score)
from skll.metrics import (_CORRELATION_METRICS,
                          _PROBABILISTIC_METRICS,
                          _REGRESSION_ONLY_METRICS,
                          _UNWEIGHTED_KAPPA_METRICS,
                          _WEIGHTED_KAPPA_METRICS,
                          use_score_func)

from tests.utils import (make_classification_data,
                         make_regression_data,
                         make_sparse_data,
                         fill_in_config_options,
                         fill_in_config_paths_for_single_file)


_ALL_MODELS = list(_DEFAULT_PARAM_GRIDS.keys())
_my_dir = abspath(dirname(__file__))


def setup():
    train_dir = join(_my_dir, 'train')
    if not exists(train_dir):
        os.makedirs(train_dir)
    test_dir = join(_my_dir, 'test')
    if not exists(test_dir):
        os.makedirs(test_dir)
    output_dir = join(_my_dir, 'output')
    if not exists(output_dir):
        os.makedirs(output_dir)


def tearDown():
    train_dir = join(_my_dir, 'train')
    test_dir = join(_my_dir, 'test')
    output_dir = join(_my_dir, 'output')
    config_dir = join(_my_dir, 'configs')

    if exists(join(train_dir, 'train_single_file.jsonlines')):
        os.unlink(join(train_dir, 'train_single_file.jsonlines'))

    if exists(join(train_dir, 'pos_label_str_train.jsonlines')):
        os.unlink(join(train_dir, 'pos_label_str_train.jsonlines'))

    if exists(join(test_dir, 'test_single_file.jsonlines')):
        os.unlink(join(test_dir, 'test_single_file.jsonlines'))

    if exists(join(output_dir, 'rare_class_predictions.tsv')):
        os.unlink(join(output_dir, 'rare_class_predictions.tsv'))

    if exists(join(output_dir, 'float_class_predictions.tsv')):
        os.unlink(join(output_dir, 'float_class_predictions.tsv'))

    for output_file in glob(join(output_dir, 'train_test_single_file_*')):
        os.unlink(output_file)

    for output_file in glob(join(output_dir, 'clf_metric_value_*')):
        os.unlink(output_file)

    for output_file in glob(join(output_dir, 'pos_label_str_via_config*')):
        os.unlink(output_file)

    for output_file in glob(join(output_dir, 'clf_metrics_objective_overlap*')):
        os.unlink(output_file)

    config_files = [join(config_dir,
                         cfgname) for cfgname in ['test_single_file.cfg',
                                                  'test_single_file_saved_subset.cfg']]
    config_files.extend(glob(join(config_dir,
                                  'test_metric_values_for_classification_*.cfg')))
    config_files.extend(glob(join(config_dir,
                                  'test_fancy_pos_label_str*.cfg')))
    config_files.extend(glob(join(config_dir,
                                  'test_fancy_metrics_objective_overlap*.cfg')))

    for config_file in config_files:
        if exists(config_file):
            os.unlink(config_file)


def test_contiguous_int_or_float_labels():
    """
    Test that we can accurately detect contiguous int/float labels
    """
    eq_(_contiguous_ints_or_floats([1, 2, 3, 4]), True)
    eq_(_contiguous_ints_or_floats([0, 1]), True)
    eq_(_contiguous_ints_or_floats([1.0, 2.0]), True)
    eq_(_contiguous_ints_or_floats([0, 1.0]), True)
    eq_(_contiguous_ints_or_floats([-2, -1, 0, 1, 2]), True)
    eq_(_contiguous_ints_or_floats([1.0, 2.0, 3.0, 4.0]), True)
    eq_(_contiguous_ints_or_floats([4, 5, 6]), True)
    eq_(_contiguous_ints_or_floats([1, 2, 3, 4.0]), True)
    eq_(_contiguous_ints_or_floats([-1, 1]), False)
    eq_(_contiguous_ints_or_floats([2, 4, 6]), False)
    eq_(_contiguous_ints_or_floats([3, 6, 11]), False)
    eq_(_contiguous_ints_or_floats([-2.0, -1.0, 1.0, 2.0]), False)
    eq_(_contiguous_ints_or_floats([1.0, 1.1, 1.2]), False)
    assert_raises(TypeError, _contiguous_ints_or_floats, ['a', 'b', 'c'])
    assert_raises(TypeError, _contiguous_ints_or_floats, np.array([1, 2, 3, 'a']))
    assert_raises(ValueError, _contiguous_ints_or_floats, [])
    assert_raises(ValueError, _contiguous_ints_or_floats, np.array([]))


def test_label_index_order():
    """
    Test that labels are sorted before creating the indices
    """
    train_fs, _ = make_classification_data()
    prng = np.random.RandomState(123456789)
    for (unique_label_list,
         correct_order) in zip([['B', 'C', 'A'],
                                [3, 1, 2],
                                [1.0, 2.5, 1.4],
                                [4, 5, 6],
                                [1.0, 3.0, 2.0, 4.0],
                                [1, 2, 3, 4.0]],
                               [['A', 'B', 'C'],
                                [1, 2, 3],
                                [1.0, 1.4, 2.5],
                                [4, 5, 6],
                                [1.0, 2.0, 3.0, 4.0],
                                [1.0, 2.0, 3.0, 4.0]]):
        labels = prng.choice(unique_label_list, size=len(train_fs))
        train_fs.labels = labels

        clf = Learner('LogisticRegression')
        clf.train(train_fs, grid_search=False)
        reverse_label_dict = {y: x for x, y in clf.label_dict.items()}
        label_order_from_dict = [reverse_label_dict[x] for x in range(len(unique_label_list))]

        eq_(clf.label_list, correct_order)
        eq_(label_order_from_dict, correct_order)


def check_label_index_order_with_pos_label_str(use_api=True):
    """
    Test that only binary labels are sorted to satisfy `pos_label_str`
    and that the sorting happens when `pos_label_str` is specified
    both via the API as well as the configuration file.
    """
    train_fs, _ = make_classification_data()
    prng = np.random.RandomState(123456789)
    for (unique_label_list,
         pos_label_str,
         correct_order) in zip([['B', 'C'],
                                ['B', 'A', 'C'],
                                [1, 2],
                                [3, 1, 2],
                                [1.0, 3.0, 2.0, 4.0],
                                [1.0, 2.0],
                                ['FRAG', 'NONE']],
                               ['B', 'A', 2, 1, 3.0, 1.0, 'FRAG'],
                               [['C', 'B'],
                                ['A', 'B', 'C'],
                                [1, 2],
                                [1, 2, 3],
                                [1.0, 2.0, 3.0, 4.0],
                                [2.0, 1.0],
                                ['NONE', 'FRAG']]):
        labels = prng.choice(unique_label_list, size=len(train_fs))
        train_fs.labels = labels

        # if we are using the API, create a learner instance directly
        # otherwise run a configuration file to train a learner
        if use_api:
            clf = Learner('LogisticRegression', pos_label_str=pos_label_str)
            clf.train(train_fs, grid_search=False)
        else:

            train_file = join(_my_dir, 'train', 'pos_label_str_train.jsonlines')
            output_dir = join(_my_dir, 'output')

            # write out the feature set we made to a file for use in config
            writer = NDJWriter.for_path(train_file, train_fs)
            writer.write()

            # get the config template
            config_template_path = join(_my_dir,
                                        'configs',
                                        'test_fancy.template.cfg')

            values_to_fill_dict = {'experiment_name': 'pos_label_str_via_config',
                                   'task': 'train',
                                   'learners': '["LogisticRegression"]',
                                   'train_file': train_file,
                                   'grid_search': 'false',
                                   'pos_label_str': str(pos_label_str),
                                   'log': output_dir,
                                   'models': output_dir}

            config_path = fill_in_config_options(config_template_path,
                                                 values_to_fill_dict,
                                                 'pos_label_str')
            _ = run_configuration(config_path, local=True, quiet=True)
            clf = Learner.from_file(join(output_dir,
                                         "pos_label_str_via_config_train_pos_label_str_train.jsonlines_LogisticRegression.model"))

        reverse_label_dict = {y: x for x, y in clf.label_dict.items()}
        label_order_from_dict = [reverse_label_dict[x] for x in range(len(unique_label_list))]

        eq_(clf.label_list, correct_order)
        eq_(label_order_from_dict, correct_order)
        if len(unique_label_list) != 2:
            eq_(clf.pos_label_str, None)
        else:
            eq_(clf.pos_label_str, pos_label_str)


def test_label_index_order_with_pos_label_str():
    yield check_label_index_order_with_pos_label_str, True
    yield check_label_index_order_with_pos_label_str, False


def check_binary_predictions_for_pos_label_str(label_list,
                                               use_pos_label_str=True,
                                               probability=True,
                                               use_api=True):
    """
    This tests whether binary predictions and probabilities
    obtained from SKLL (via the API as well as the config)
    match the predictions from scikit-learn on the same data
    for when `pos_label_str` is set and also when it is not set.
    """

    if label_list == ['B', 'C']:
        pos_label_str, other_label_str = 'B', 'C'
    elif label_list == [1, 2]:
        pos_label_str, other_label_str = 2, 1
    else:
        pos_label_str, other_label_str = 'FRAG', 'NONE'

    # create the mapping from class indices to class labels
    # manually so that they match our expectations for what
    # is supposed to happen when `pos_label_str` is specified
    # and when it is not
    if use_pos_label_str:
        index_label_dict = {0: other_label_str, 1: pos_label_str}
    else:
        sorted_label_list = sorted([pos_label_str, other_label_str])
        index_label_dict = dict(enumerate(sorted_label_list))

    # initialize a random number generator
    prng = np.random.RandomState(123456789)

    # create training and test featuresets whose labels we
    # generate manually using random sampling from [0, 1]
    # we convert [0, 1] to the appropriate labels so that
    # SKLL gets trained on those labels
    train_fs, test_fs = make_classification_data(num_examples=100)
    train_class_indices = prng.choice([0, 1], size=len(train_fs))
    train_fs.labels = np.array([index_label_dict[index] for index in train_class_indices])
    test_class_indices = prng.choice([0, 1], size=len(test_fs))
    test_fs.labels = np.array([index_label_dict[index] for index in test_class_indices])

    # train a scikit-learn LogisticRegression estimator
    # with the same fixed parameters as SKLL and using
    # the class indices we generated randomly above;
    # predict class indices/probabilities for the test set
    clf_sklearn = LogisticRegression(max_iter=1000,
                                     multi_class='auto',
                                     solver='liblinear',
                                     random_state=123456789)
    sklearn_features = train_fs.features
    clf_sklearn.fit(sklearn_features, train_class_indices)
    if probability:
        sklearn_predictions = clf_sklearn.predict_proba(test_fs.features)
    else:
        sklearn_predictions = clf_sklearn.predict(test_fs.features)

    # train a SKLL LogisticRegression learner on the same data;
    # predict the class indices/probabilities for the test set
    # we train+predict either using the API or using a config
    pos_label_str = pos_label_str if use_pos_label_str else None
    if use_api:
        clf_skll = Learner('LogisticRegression',
                           pos_label_str=pos_label_str,
                           probability=probability)
        clf_skll.train(train_fs, grid_search=False)
    else:
        train_file = join(_my_dir, 'train', 'pos_label_str_train.jsonlines')
        output_dir = join(_my_dir, 'output')

        # write out the feature set we made to a file for use in config
        writer = NDJWriter.for_path(train_file, train_fs)
        writer.write()

        # get the config template
        config_template_path = join(_my_dir,
                                    'configs',
                                    'test_fancy.template.cfg')

        values_to_fill_dict = {'experiment_name': 'pos_label_str_predict',
                               'task': 'train',
                               'learners': '["LogisticRegression"]',
                               'train_file': train_file,
                               'grid_search': 'false',
                               'pos_label_str': str(pos_label_str),
                               'log': output_dir,
                               'models': output_dir,
                               'probability': 'true' if probability else 'false'}

        config_path = fill_in_config_options(config_template_path,
                                             values_to_fill_dict,
                                             'pos_label_str_predict',
                                             good_probability_option=True)

        _ = run_configuration(config_path, local=True, quiet=True)
        clf_skll = Learner.from_file(join(output_dir,
                                     "pos_label_str_predict_train_pos_label_str_train.jsonlines_LogisticRegression.model"))

    skll_predictions = clf_skll.predict(test_fs, class_labels=False)

    # the two sets of predicted class indices should be identical
    assert_array_equal(sklearn_predictions, skll_predictions)


def test_binary_predictions_for_pos_label_str():

    for (unique_label_list,
         use_pos_label_str,
         probability,
         use_api) in product([['B', 'C'],
                              [1, 2],
                              ['FRAG', 'NONE']],
                             [True, False],
                             [True, False],
                             [True, False]):

        yield (check_binary_predictions_for_pos_label_str,
               unique_label_list,
               use_pos_label_str,
               probability,
               use_api)


def check_predict(model, use_feature_hashing=False):
    """
    This tests whether predict task runs and generates the same
    number of predictions as samples in the test set. The specified
    model indicates whether to generate random regression
    or classification data.
    """

    # create the random data for the given model
    if model._estimator_type == 'regressor':
        train_fs, test_fs, _ = \
            make_regression_data(use_feature_hashing=use_feature_hashing,
                                 feature_bins=5)
    # feature hashing will not work for Naive Bayes since it requires
    # non-negative feature values
    elif model.__name__ == 'MultinomialNB':
        train_fs, test_fs = \
            make_classification_data(use_feature_hashing=False,
                                     non_negative=True)
    else:
        train_fs, test_fs = \
            make_classification_data(use_feature_hashing=use_feature_hashing,
                                     feature_bins=25)

    # create the learner with the specified model
    learner = Learner(model.__name__)

    # now train the learner on the training data and use feature hashing when
    # specified and when we are not using a Naive Bayes model
    learner.train(train_fs, grid_search=False)

    # now make predictions on the test set
    predictions = learner.predict(test_fs)

    # make sure we have the same number of outputs as the
    # number of test set samples
    eq_(len(predictions), test_fs.features.shape[0])


def test_default_param_grids_no_duplicates():
    """
    Verify that the default parameter grids don't contain duplicate values.
    """
    for learner, param_list in _DEFAULT_PARAM_GRIDS.items():
        param_dict = param_list[0]
        for param_name, values in param_dict.items():
            assert(len(set(values)) == len(values))


# the runner function for the prediction tests
def test_predict():
    for model, use_feature_hashing in \
            itertools.product(_ALL_MODELS, [True, False]):
        yield check_predict, model, use_feature_hashing


# test predictions when both the model and the data use DictVectorizers
def test_predict_dict_dict():
    train_file = join(_my_dir, 'other', 'examples_train.jsonlines')
    test_file = join(_my_dir, 'other', 'examples_test.jsonlines')
    train_fs = NDJReader.for_path(train_file).read()
    test_fs = NDJReader.for_path(test_file).read()
    learner = Learner('LogisticRegression')
    learner.train(train_fs, grid_search=False)
    predictions = learner.predict(test_fs)
    eq_(len(predictions), test_fs.features.shape[0])


# test predictions when both the model and the data use FeatureHashers
# and the same number of bins
def test_predict_hasher_hasher_same_bins():
    train_file = join(_my_dir, 'other', 'examples_train.jsonlines')
    test_file = join(_my_dir, 'other', 'examples_test.jsonlines')
    train_fs = NDJReader.for_path(train_file, feature_hasher=True, num_features=3).read()
    test_fs = NDJReader.for_path(test_file, feature_hasher=True, num_features=3).read()
    learner = Learner('LogisticRegression')
    learner.train(train_fs, grid_search=False)
    predictions = learner.predict(test_fs)
    eq_(len(predictions), test_fs.features.shape[0])


# test predictions when both the model and the data use FeatureHashers
# but different number of bins
@raises(RuntimeError)
def test_predict_hasher_hasher_different_bins():
    train_file = join(_my_dir, 'other', 'examples_train.jsonlines')
    test_file = join(_my_dir, 'other', 'examples_test.jsonlines')
    train_fs = NDJReader.for_path(train_file, feature_hasher=True, num_features=3).read()
    test_fs = NDJReader.for_path(test_file, feature_hasher=True, num_features=2).read()
    learner = Learner('LogisticRegression')
    learner.train(train_fs, grid_search=False)
    _ = learner.predict(test_fs)


# test predictions when model uses a FeatureHasher and data
# uses a DictVectorizer
def test_predict_hasher_dict():
    train_file = join(_my_dir, 'other', 'examples_train.jsonlines')
    test_file = join(_my_dir, 'other', 'examples_test.jsonlines')
    train_fs = NDJReader.for_path(train_file, feature_hasher=True, num_features=3).read()
    test_fs = NDJReader.for_path(test_file).read()
    learner = Learner('LogisticRegression')
    learner.train(train_fs, grid_search=False)
    predictions = learner.predict(test_fs)
    eq_(len(predictions), test_fs.features.shape[0])


# test predictions when model uses a DictVectorizer and data
# uses a FeatureHasher
@raises(RuntimeError)
def test_predict_dict_hasher():
    train_file = join(_my_dir, 'other', 'examples_train.jsonlines')
    test_file = join(_my_dir, 'other', 'examples_test.jsonlines')
    train_fs = NDJReader.for_path(train_file).read()
    test_fs = NDJReader.for_path(test_file, feature_hasher=True, num_features=3).read()
    learner = Learner('LogisticRegression')
    learner.train(train_fs, grid_search=False)
    _ = learner.predict(test_fs)


# the function to create data with rare labels for cross-validation
def make_rare_class_data():
    """
    We want to create data that has five instances per class, for three labels
    and for each instance within the group of 5, there's only a single feature
    firing
    """

    ids = ['EXAMPLE_{}'.format(n) for n in range(1, 16)]
    y = [0] * 5 + [1] * 5 + [2] * 5
    X = np.vstack([np.identity(5), np.identity(5), np.identity(5)])
    feature_names = ['f{}'.format(i) for i in range(1, 6)]
    features = []
    for row in X:
        features.append(dict(zip(feature_names, row)))

    return FeatureSet('rare-class', ids, features=features, labels=y)


def test_rare_class():
    """
    Test cross-validation when some labels are very rare
    """

    rare_class_fs = make_rare_class_data()
    prediction_prefix = join(_my_dir, 'output', 'rare_class')
    learner = Learner('LogisticRegression')
    learner.cross_validate(rare_class_fs,
                           grid_objective='unweighted_kappa',
                           prediction_prefix=prediction_prefix)

    with open(prediction_prefix + '_predictions.tsv', 'r') as f:
        reader = csv.reader(f, dialect='excel-tab')
        next(reader)
        pred = [row[1] for row in reader]

        eq_(len(pred), 15)


def check_sparse_predict(learner_name, expected_score, use_feature_hashing=False):
    train_fs, test_fs = make_sparse_data(
        use_feature_hashing=use_feature_hashing)

    # train the given classifier on the training
    # data and evalute on the testing data
    learner = Learner(learner_name)
    learner.train(train_fs, grid_search=False)
    test_score = learner.evaluate(test_fs)[1]
    assert_almost_equal(test_score, expected_score)


def test_sparse_predict():
    for learner_name, expected_scores in zip(['LogisticRegression',
                                              'DecisionTreeClassifier',
                                              'RandomForestClassifier',
                                              'AdaBoostClassifier',
                                              'MultinomialNB',
                                              'KNeighborsClassifier',
                                              'RidgeClassifier',
                                              'MLPClassifier'],
                                             [(0.45, 0.52), (0.52, 0.5),
                                              (0.48, 0.5), (0.49, 0.5),
                                              (0.43, 0), (0.53, 0.57),
                                              (0.49, 0.49), (0.5, 0.49)]):
        yield check_sparse_predict, learner_name, expected_scores[0], False
        if learner_name != 'MultinomialNB':
            yield check_sparse_predict, learner_name, expected_scores[1], True


def test_mlp_classification():
    train_fs, test_fs = make_classification_data(num_examples=600,
                                                 train_test_ratio=0.8,
                                                 num_labels=3,
                                                 num_features=5)

    # train an MLPCLassifier on the training data and evalute on the
    # testing data
    learner = Learner('MLPClassifier')
    with warnings.catch_warnings():
        warnings.filterwarnings('ignore', category=ConvergenceWarning)
        learner.train(train_fs, grid_search=False)

    # now generate the predictions on the test set
    predictions = learner.predict(test_fs)

    # now make sure that the predictions are close to
    # the actual test FeatureSet labels that we generated
    # using make_regression_data. To do this, we just
    # make sure that they are correlated
    accuracy = accuracy_score(predictions, test_fs.labels)
    assert_almost_equal(accuracy, 0.858, places=3)


def check_sparse_predict_sampler(use_feature_hashing=False):
    train_fs, test_fs = make_sparse_data(
        use_feature_hashing=use_feature_hashing)

    if use_feature_hashing:
        sampler = 'RBFSampler'
        sampler_parameters = {"gamma": 1.0, "n_components": 50}
    else:
        sampler = 'Nystroem'
        sampler_parameters = {"gamma": 1.0, "n_components": 50,
                              "kernel": 'rbf'}

    learner = Learner('LogisticRegression',
                      sampler=sampler,
                      sampler_kwargs=sampler_parameters)

    learner.train(train_fs, grid_search=False)
    test_score = learner.evaluate(test_fs)[1]

    expected_score = 0.48 if use_feature_hashing else 0.45
    assert_almost_equal(test_score, expected_score)


def check_dummy_classifier_predict(model_args, train_labels, expected_output):

    # create hard-coded featuresets based with known labels
    train_fs = FeatureSet('classification_train',
                          ['TrainExample{}'.format(i) for i in range(20)],
                          labels=train_labels,
                          features=[{"feature": i} for i in range(20)])

    test_fs = FeatureSet('classification_test',
                         ['TestExample{}'.format(i) for i in range(10)],
                         features=[{"feature": i} for i in range(20, 30)])

    # Ensure predictions are as expectedfor the given strategy
    learner = Learner('DummyClassifier', model_kwargs=model_args)
    learner.train(train_fs, grid_search=False)
    predictions = learner.predict(test_fs)
    eq_(np.array_equal(expected_output, predictions), True)


def test_dummy_classifier_predict():

    # create a known set of labels
    train_labels = ([0] * 14) + ([1] * 6)
    for (model_args, expected_output) in zip([{"strategy": "stratified"},
                                              {"strategy": "most_frequent"},
                                              {"strategy": "constant", "constant": 1}],
                                             [np.array([0, 0, 0, 1, 0, 1, 1, 0, 0, 0]),
                                              np.zeros(10),
                                              np.ones(10) * 1]):
        yield check_dummy_classifier_predict, model_args, train_labels, expected_output


def test_sparse_predict_sampler():
    yield check_sparse_predict_sampler, False
    yield check_sparse_predict_sampler, True


def make_single_file_featureset_data():
    """
    Write a training file and a test file for tests that check whether
    specifying train_file and test_file actually works.
    """
    train_fs, test_fs = make_classification_data(num_examples=600,
                                                 train_test_ratio=0.8,
                                                 num_labels=2,
                                                 num_features=3,
                                                 non_negative=False)

    # Write training feature set to a file
    train_path = join(_my_dir, 'train', 'train_single_file.jsonlines')
    writer = NDJWriter(train_path, train_fs)
    writer.write()

    # Write test feature set to a file
    test_path = join(_my_dir, 'test', 'test_single_file.jsonlines')
    writer = NDJWriter(test_path, test_fs)
    writer.write()

    # Also write another test feature set that has fewer features than the training set
    test_fs.filter(features=['f01', 'f02'])
    test_path = join(_my_dir, 'test', 'test_single_file_subset.jsonlines')
    writer = NDJWriter(test_path, test_fs)
    writer.write()


def test_train_file_test_file():
    """
    Test that train_file and test_file experiments work
    """
    # Create data files
    make_single_file_featureset_data()

    # Run experiment
    config_path = fill_in_config_paths_for_single_file(join(_my_dir, "configs",
                                                            "test_single_file"
                                                            ".template.cfg"),
                                                       join(_my_dir, 'train',
                                                            'train_single_file'
                                                            '.jsonlines'),
                                                       join(_my_dir, 'test',
                                                            'test_single_file.'
                                                            'jsonlines'))
    run_configuration(config_path, quiet=True)

    # Check results for objective functions ["accuracy", "f1"]

    # objective function accuracy
    with open(join(_my_dir, 'output', ('train_test_single_file_train_train_'
                                       'single_file.jsonlines_test_test_single'
                                       '_file.jsonlines_RandomForestClassifier'
                                       '_accuracy.results.json'))) as f:
        result_dict = json.load(f)[0]
    assert_almost_equal(result_dict['score'], 0.95)

    # objective function f1
    with open(join(_my_dir, 'output', ('train_test_single_file_train_train_'
                                       'single_file.jsonlines_test_test_single'
                                       '_file.jsonlines_RandomForestClassifier'
                                       '_f1.results.json'))) as f:
        result_dict = json.load(f)[0]
    assert_almost_equal(result_dict['score'], 0.9491525423728813)


def test_predict_on_subset_with_existing_model():
    """
    Test generating predictions on subset with existing model
    """
    # Create data files
    make_single_file_featureset_data()

    # train and save a model on the training file
    train_fs = NDJReader.for_path(join(_my_dir, 'train', 'train_single_file.jsonlines')).read()
    learner = Learner('RandomForestClassifier')
    learner.train(train_fs, grid_search=True, grid_objective="accuracy")
    model_filename = join(_my_dir, 'output', ('train_test_single_file_train_train_'
                                              'single_file.jsonlines_test_test_single'
                                              '_file_subset.jsonlines_RandomForestClassifier'
                                              '.model'))

    learner.save(model_filename)

    # Run experiment
    config_path = fill_in_config_paths_for_single_file(join(_my_dir, "configs",
                                                            "test_single_file_saved_subset"
                                                            ".template.cfg"),
                                                       join(_my_dir, 'train', 'train_single_file.jsonlines'),
                                                       join(_my_dir, 'test',
                                                            'test_single_file_subset.'
                                                            'jsonlines'))
    run_configuration(config_path, quiet=True, overwrite=False)

    # Check results
    with open(join(_my_dir, 'output', ('train_test_single_file_train_train_'
                                       'single_file.jsonlines_test_test_single'
                                       '_file_subset.jsonlines_RandomForestClassifier'
                                       '.results.json'))) as f:
        result_dict = json.load(f)[0]
    assert_almost_equal(result_dict['accuracy'], 0.7333333)


def test_train_file_test_file_ablation():
    """
    Test that specifying ablation with train and test file is ignored
    """
    # Create data files
    make_single_file_featureset_data()

    # Run experiment
    config_path = fill_in_config_paths_for_single_file(join(_my_dir, "configs",
                                                            "test_single_file"
                                                            ".template.cfg"),
                                                       join(_my_dir, 'train',
                                                            'train_single_file'
                                                            '.jsonlines'),
                                                       join(_my_dir, 'test',
                                                            'test_single_file.'
                                                            'jsonlines'))
    run_configuration(config_path, quiet=True, ablation=None)

    # check that we see the message that ablation was ignored in the experiment log
    # Check experiment log output
    with open(join(_my_dir,
                   'output',
                   'train_test_single_file.log')) as f:
        cv_file_pattern = re.compile('Not enough featuresets for ablation. Ignoring.')
        matches = re.findall(cv_file_pattern, f.read())
        eq_(len(matches), 1)


@raises(ValueError)
def test_train_file_and_train_directory():
    """
    Test that train_file + train_directory = ValueError
    """
    # Run experiment
    config_path = fill_in_config_paths_for_single_file(join(_my_dir, "configs",
                                                            "test_single_file"
                                                            ".template.cfg"),
                                                       join(_my_dir, 'train',
                                                            'train_single_file'
                                                            '.jsonlines'),
                                                       join(_my_dir, 'test',
                                                            'test_single_file.'
                                                            'jsonlines'),
                                                       train_directory='foo')
    _parse_config_file(config_path)


@raises(ValueError)
def test_test_file_and_test_directory():
    """
    Test that test_file + test_directory = ValueError
    """
    # Run experiment
    config_path = fill_in_config_paths_for_single_file(join(_my_dir, "configs",
                                                            "test_single_file"
                                                            ".template.cfg"),
                                                       join(_my_dir, 'train',
                                                            'train_single_file'
                                                            '.jsonlines'),
                                                       join(_my_dir, 'test',
                                                            'test_single_file.'
                                                            'jsonlines'),
                                                       test_directory='foo')
    _parse_config_file(config_path)


def check_adaboost_predict(base_estimator, algorithm, expected_score):
    train_fs, test_fs = make_sparse_data()

    # train an AdaBoostClassifier on the training data and evalute on the
    # testing data
    learner = Learner('AdaBoostClassifier', model_kwargs={'base_estimator': base_estimator,
                                                          'algorithm': algorithm})
    learner.train(train_fs, grid_search=False)
    test_score = learner.evaluate(test_fs)[1]
    assert_almost_equal(test_score, expected_score)


def test_adaboost_predict():
    for base_estimator_name, algorithm, expected_score in zip(['MultinomialNB',
                                                               'DecisionTreeClassifier',
                                                               'SGDClassifier',
                                                               'SVC'],
                                                              ['SAMME.R', 'SAMME.R',
                                                               'SAMME', 'SAMME'],
                                                              [0.46, 0.52, 0.46, 0.5]):
        yield check_adaboost_predict, base_estimator_name, algorithm, expected_score


def check_results_with_unseen_labels(res, n_labels, new_label_list):
    (confusion_matrix,
     score,
     result_dict,
     model_params,
     grid_score,
     additional_scores) = res

    # check that the new label is included into the results
    for output in [confusion_matrix, result_dict]:
        eq_(len(output), n_labels)

    # check that any additional metrics are zero
    eq_(additional_scores, {})

    # check that all metrics for new label are 0
    for label in new_label_list:
        for metric in ['Precision', 'Recall', 'F-measure']:
            eq_(result_dict[label][metric], 0)


def test_new_labels_in_test_set():
    """
    Test classification experiment with an unseen label in the test set.
    """
    train_fs, test_fs = make_classification_data(num_labels=3,
                                                 train_test_ratio=0.8)
    # add new labels to the test set
    test_fs.labels[-3:] = 3

    learner = Learner('SVC')
    learner.train(train_fs, grid_search=False)
    res = learner.evaluate(test_fs)
    yield check_results_with_unseen_labels, res, 4, [3]
    yield assert_almost_equal, res[1], 0.7


def test_new_labels_in_test_set_change_order():
    """
    Test classification with an unseen label in the test set when the new label falls between the existing labels
    """
    train_fs, test_fs = make_classification_data(num_labels=3,
                                                 train_test_ratio=0.8)
    # change train labels to create a gap
    train_fs.labels = train_fs.labels * 10
    # add new test labels
    test_fs.labels = test_fs.labels * 10
    test_fs.labels[-3:] = 15

    learner = Learner('SVC')
    learner.train(train_fs, grid_search=False)
    res = learner.evaluate(test_fs)
    yield check_results_with_unseen_labels, res, 4, [15]
    yield assert_almost_equal, res[1], 0.7


def test_all_new_labels_in_test():
    """
    Test classification with all labels in test set unseen
    """
    train_fs, test_fs = make_classification_data(num_labels=3,
                                                 train_test_ratio=0.8)
    # change all test labels
    test_fs.labels = test_fs.labels + 3

    learner = Learner('SVC')
    learner.train(train_fs, grid_search=False)
    res = learner.evaluate(test_fs)
    yield check_results_with_unseen_labels, res, 6, [3, 4, 5]
    yield assert_almost_equal, res[1], 0


# the function to create data with labels that look like floats
# that are either encoded as strings or not depending on the
# keyword argument
def make_float_class_data(labels_as_strings=False):
    """
    We want to create data that has labels that look like
    floats to make sure they are preserved correctly
    """

    ids = ['EXAMPLE_{}'.format(n) for n in range(1, 76)]
    y = [1.2] * 25 + [1.5] * 25 + [1.8] * 25
    if labels_as_strings:
        y = list(map(str, y))
    X = np.vstack([np.identity(25), np.identity(25), np.identity(25)])
    feature_names = ['f{}'.format(i) for i in range(1, 6)]
    features = []
    for row in X:
        features.append(dict(zip(feature_names, row)))

    return FeatureSet('float-classes', ids, features=features, labels=y)


def test_xval_float_classes_as_strings():
    """
    Test that classification with float labels encoded as strings works
    """

    float_class_fs = make_float_class_data(labels_as_strings=True)
    prediction_prefix = join(_my_dir, 'output', 'float_class')
    learner = Learner('LogisticRegression')
    learner.cross_validate(float_class_fs,
                           grid_search=True,
                           grid_objective='accuracy',
                           prediction_prefix=prediction_prefix)

    with open(prediction_prefix + '_predictions.tsv', 'r') as f:
        reader = csv.reader(f, dialect='excel-tab')
        next(reader)
        pred = [row[1] for row in reader]
        for p in pred:
            assert p in ['1.2', '1.5', '1.8']


@raises(ValueError)
def check_bad_xval_float_classes(do_stratified_xval):

    float_class_fs = make_float_class_data()
    prediction_prefix = join(_my_dir, 'output', 'float_class')
    learner = Learner('LogisticRegression')
    learner.cross_validate(float_class_fs,
                           stratified=do_stratified_xval,
                           grid_search=True,
                           grid_objective='accuracy',
                           prediction_prefix=prediction_prefix)


def test_bad_xval_float_classes():

    yield check_bad_xval_float_classes, True
    yield check_bad_xval_float_classes, False


def check_train_and_score_function(model_type):
    """
    Check that the _train_and_score() function works as expected
    """

    # create train and test data
    (train_fs,
     test_fs) = make_classification_data(num_examples=500,
                                         train_test_ratio=0.7,
                                         num_features=5,
                                         use_feature_hashing=False,
                                         non_negative=True)

    # call _train_and_score() on this data
    estimator_name = 'LogisticRegression' if model_type == 'classifier' else 'Ridge'
    metric = 'accuracy' if model_type == 'classifier' else 'pearson'
    learner1 = Learner(estimator_name)
    train_score1, test_score1 = _train_and_score(learner1, train_fs, test_fs, metric)

    # this should yield identical results when training another instance
    # of the same learner without grid search and shuffling and evaluating
    # that instance on the train and the test set
    learner2 = Learner(estimator_name)
    learner2.train(train_fs, grid_search=False, shuffle=False)
    train_score2 = learner2.evaluate(train_fs, output_metrics=[metric])[-1][metric]
    test_score2 = learner2.evaluate(test_fs, output_metrics=[metric])[-1][metric]

    eq_(train_score1, train_score2)
    eq_(test_score1, test_score2)


def test_train_and_score_function():
    yield check_train_and_score_function, 'classifier'
    yield check_train_and_score_function, 'regressor'


@raises(ValueError)
def check_learner_api_grid_search_no_objective(task='train'):

    (train_fs,
     test_fs) = make_classification_data(num_examples=500,
                                         train_test_ratio=0.7,
                                         num_features=5,
                                         use_feature_hashing=False,
                                         non_negative=True)
    learner = Learner('LogisticRegression')
    if task == 'train':
        _ = learner.train(train_fs)
    else:
        _ = learner.cross_validate(train_fs)


def test_learner_api_grid_search_no_objective():
    yield check_learner_api_grid_search_no_objective, 'train'
    yield check_learner_api_grid_search_no_objective, 'cross_validate'


def test_learner_api_load_into_existing_instance():
    """
    Check that `Learner.load()` works as expected
    """

    # create a LinearSVC instance and train it on some data
    learner1 = Learner('LinearSVC')
    (train_fs,
     test_fs) = make_classification_data(num_examples=200,
                                         num_features=5,
                                         use_feature_hashing=False,
                                         non_negative=True)
    learner1.train(train_fs, grid_search=False)

    # now use `load()` to replace the existing instance with a
    # different saved learner
    other_model_file = join(_my_dir, 'other', 'test_load_saved_model.model')
    learner1.load(other_model_file)

    # now load the saved model into another instance using the class method
    # `from_file()`
    learner2 = Learner.from_file(other_model_file)

    # check that the two instances are now basically the same
    eq_(learner1.model_type, learner2.model_type)
    eq_(learner1.model_params, learner2.model_params)
    eq_(learner1.model_kwargs, learner2.model_kwargs)


@raises(ValueError)
def test_hashing_for_multinomialNB():
    (train_fs, _) = make_classification_data(num_examples=200,
                                             use_feature_hashing=True)
    learner = Learner('MultinomialNB', sampler='RBFSampler')
    learner.train(train_fs, grid_search=False)


@raises(ValueError)
def test_sampling_for_multinomialNB():
    (train_fs, _) = make_classification_data(num_examples=200)
    learner = Learner('MultinomialNB', sampler='RBFSampler')
    learner.train(train_fs, grid_search=False)


@raises(ValueError)
def check_invalid_classification_grid_objective(learner, grid_objective, label_array):
    """
    Checks that an invalid classification objective raises an exception
    """

    # initialize a random number generator
    prng = np.random.RandomState(123456789)

    # make a feature set
    train_fs, _ = make_classification_data()

    # generate the labels by randomly sampling repeatedly from
    # the given label array
    train_fs.labels = prng.choice(label_array, size=len(train_fs))

    clf = Learner(learner)
    clf.train(train_fs, grid_objective=grid_objective)


def test_invalid_classification_grid_objective():

    for (learner,
         (label_array,
          bad_objectives)) in product(['AdaBoostClassifier', 'DecisionTreeClassifier',
                                       'GradientBoostingClassifier', 'KNeighborsClassifier',
                                       'MLPClassifier', 'MultinomialNB',
                                       'RandomForestClassifier', 'LogisticRegression',
                                       'LinearSVC', 'SVC', 'SGDClassifier'],
                                      zip([np.array(['A', 'B', 'C']),
                                           np.array([2, 4, 6]),
                                           np.array(['yes', 'no']),
                                           np.array([1, 2, 4.0]),
                                           np.array(['A', 'B', 1, 2])],
                                          [_CORRELATION_METRICS | _REGRESSION_ONLY_METRICS | _WEIGHTED_KAPPA_METRICS,
                                           _REGRESSION_ONLY_METRICS | _WEIGHTED_KAPPA_METRICS,
                                           _CORRELATION_METRICS | _REGRESSION_ONLY_METRICS | _WEIGHTED_KAPPA_METRICS,
                                           _REGRESSION_ONLY_METRICS | _WEIGHTED_KAPPA_METRICS,
                                           _CORRELATION_METRICS | _REGRESSION_ONLY_METRICS | _WEIGHTED_KAPPA_METRICS])):

        # check each bad objective
        for metric in bad_objectives:
            yield check_invalid_classification_grid_objective, learner, metric, label_array


@raises(ValueError)
def check_invalid_classification_metric(learner,
                                        metric,
                                        label_array,
                                        by_itself=True):
    """
    Checks that an invalid classification metric raises an exception
    """
    # initialize a random number generator
    prng = np.random.RandomState(123456789)

    # make a feature set
    train_fs, test_fs = make_classification_data()

    # generate the labels for the two sets by randomly sampling
    # repeatedly from the given label array
    train_fs.labels = prng.choice(label_array, size=len(train_fs))
    test_fs.labels = prng.choice(label_array, size=len(test_fs))

    # instantiate a learner
    clf = Learner(learner)
    clf.train(train_fs, grid_search=False)
    output_metrics = [metric] if by_itself else ['accuracy', metric]
    clf.evaluate(test_fs, output_metrics=output_metrics)


def test_invalid_classification_metric():
    for (learner,
         (label_array,
          bad_objectives)) in product(['AdaBoostClassifier', 'DecisionTreeClassifier',
                                       'GradientBoostingClassifier', 'KNeighborsClassifier',
                                       'MLPClassifier', 'MultinomialNB',
                                       'RandomForestClassifier', 'LogisticRegression',
                                       'LinearSVC', 'SVC', 'SGDClassifier'],
                                      zip([np.array(['A', 'B', 'C']),
                                           np.array([2, 4, 6]),
                                           np.array(['yes', 'no']),
                                           np.array([1, 2, 4.0]),
                                           np.array(['A', 'B', 1, 2])],
                                          [_CORRELATION_METRICS | _REGRESSION_ONLY_METRICS | _WEIGHTED_KAPPA_METRICS,
                                           _REGRESSION_ONLY_METRICS | _WEIGHTED_KAPPA_METRICS,
                                           _CORRELATION_METRICS | _REGRESSION_ONLY_METRICS | _WEIGHTED_KAPPA_METRICS,
                                           _REGRESSION_ONLY_METRICS | _WEIGHTED_KAPPA_METRICS,
                                           _CORRELATION_METRICS | _REGRESSION_ONLY_METRICS | _WEIGHTED_KAPPA_METRICS])):

        # check each bad objective
        for metric in bad_objectives:
            yield check_invalid_classification_metric, learner, metric, label_array, True
            yield check_invalid_classification_metric, learner, metric, label_array, False


def check_objective_values_for_classification(metric_name,
                                              label_array,
                                              use_probabilities):

    # instantiate a random number generator
    prng = np.random.RandomState(123456789)

    # create our training set
    train_fs, _ = make_classification_data(num_examples=200)

    # create our labels by repeatedly sampling from the given label array
    train_fs.labels = prng.choice(label_array, size=len(train_fs))

    # get the label type
    label_type = train_fs.labels.dtype.type

    # create a dictionary of folds that assign half the IDs to one fold
    # and the other half to the second fold
    folds_dict = dict(zip(train_fs.ids, itertools.cycle([0, 1])))

    # instantiate our logistic regression learner and run grid search
    # using the folds dictionary
    clf = Learner('LogisticRegression', probability=use_probabilities)
    _, grid_search_results = clf.train(train_fs,
                                       grid_objective=metric_name,
                                       grid_search_folds=folds_dict,
                                       grid_jobs=1,
                                       param_grid=[{'C': [1.0, 10.0]}])

    # load in the featureset to get the feature matrix (X) and the
    # labels array (y) we need to pass to scikit-learn; we also need
    # to shuffle after we load in the matrix since that's what SKLL does
    ids, labels, features = sk_shuffle(train_fs.ids,
                                       train_fs.labels,
                                       train_fs.features,
                                       random_state=123456789)
    shuffled_fs = FeatureSet(train_fs.name,
                             ids,
                             labels=labels,
                             features=features,
                             vectorizer=train_fs.vectorizer)
    X = shuffled_fs.features
    y = shuffled_fs.labels

    # instantiate and save two different sklearn LogisticRegression
    # models for each value of C that was in the SKLL grid and with the
    # same other fixed parameters that we used for SKLL
    models_with_C_values = {}
    for param_value in grid_search_results['params']:
        model_kwargs = param_value
        model_kwargs.update({'max_iter': 1000,
                             'solver': 'liblinear',
                             'multi_class': 'auto',
                             'random_state': 123456789})
        sklearn_learner = LogisticRegression(**model_kwargs)
        models_with_C_values[param_value['C']] = sklearn_learner

    # now let's split the featureset the same way SKLL would have
    # done using the folds file
    dummy_label = next(iter(folds_dict.values()))
    fold_groups = [folds_dict.get(curr_id, dummy_label) for curr_id in shuffled_fs.ids]
    kfold = FilteredLeaveOneGroupOut(folds_dict, shuffled_fs.ids)
    fold_train_test_ids = list(kfold.split(shuffled_fs.features, shuffled_fs.labels, fold_groups))

    # generate predictions on the test split of the each fold, and
    # then compute the objectives appropriately (using either the
    # labels or the probabilities) and store them for comparison
    metric_values_dict = {}

    # compute values for each fold
    for fold_id in [0, 1]:

        metric_values_dict[fold_id] = []

        fold_train_ids = fold_train_test_ids[fold_id][0]
        fold_test_ids = fold_train_test_ids[fold_id][1]

        X_fold_train = X[fold_train_ids, :]
        X_fold_test = X[fold_test_ids, :]

        y_fold_train = y[fold_train_ids, ]
        y_fold_test = y[fold_test_ids, ]

        # let's also compute the class/label indices
        # since we will need them later
        y_fold_train_indices = [clf.label_dict[label] for label in y_fold_train]
        y_fold_test_indices = [clf.label_dict[label] for label in y_fold_test]

        # iterate over the two trained sklearn models;
        # one for each point on the C grid
        for C_value in models_with_C_values:

            # for training, we use the class indices
            # rather than the class labels like SKLL does
            # so that our predictions are in the index
            # space rather than label space
            sklearn_learner = models_with_C_values[C_value]
            sklearn_learner.fit(X_fold_train, y_fold_train_indices)

            # compute both labels and probabilities via sklearn
            sklearn_fold_test_labels = sklearn_learner.predict(X_fold_test)
            sklearn_fold_test_probs = sklearn_learner.predict_proba(X_fold_test)

            # now let's proceed on a metric by metric basis
            # and note that we are again using the class
            # indices rather than the class labels themselves

            # 1. Correlation metrics are only computed for integer
            #    or float labels; they use probability values if
            #    available only in the binary case.
            if metric_name in ['pearson', 'spearman', 'kendall_tau']:
                if metric_name == 'pearson':
                    corr_metric_func = pearsonr
                elif metric_name == 'spearman':
                    corr_metric_func = spearmanr
                elif metric_name == 'kendall_tau':
                    corr_metric_func = kendalltau

                if issubclass(label_type, (np.int32, np.int64, np.float64)):
                    if len(label_array) == 2 and use_probabilities:
                        metric_value = corr_metric_func(y_fold_test_indices,
                                                        sklearn_fold_test_probs[:, 1])[0]
                    else:
                        metric_value = corr_metric_func(y_fold_test_indices,
                                                        sklearn_fold_test_labels)[0]
            # 2. `neg_log_loss` requires probability values irrespective
            #     of label types and number of labels
            elif metric_name == 'neg_log_loss':
                if use_probabilities:
                    metric_value = -1 * log_loss(y_fold_test_indices,
                                                 sklearn_fold_test_probs)
            # 3. The other probabilistic metrics `average_precision`
            #    and `roc_auc` only work with positive class probabilities
            #    and only for the binary case
            elif metric_name == 'average_precision':
                if len(label_array) == 2 and use_probabilities:
                    metric_value = average_precision_score(y_fold_test_indices,
                                                           sklearn_fold_test_probs[:, 1])
            elif metric_name == 'roc_auc':
                if len(label_array) == 2 and use_probabilities:
                    metric_value = roc_auc_score(y_fold_test_indices,
                                                 sklearn_fold_test_probs[:, 1])

            # 4. Accuracy and unweighted kappas should work no matter what
            #    and use the labels; kappas are not in scikit-learn so
            #    we have to use the SKLL implementation
            elif metric_name == 'accuracy':
                metric_value = accuracy_score(y_fold_test_indices,
                                              sklearn_fold_test_labels)
            elif metric_name in _UNWEIGHTED_KAPPA_METRICS:
                metric_value = use_score_func(metric_name,
                                              y_fold_test_indices,
                                              sklearn_fold_test_labels)

            # 5. The only ones left are the weighted kapps;
            #    these require contiguous ints or floats
            elif metric_name in _WEIGHTED_KAPPA_METRICS:
                if _contiguous_ints_or_floats(label_array):
                    metric_value = use_score_func(metric_name,
                                                  y_fold_test_indices,
                                                  sklearn_fold_test_labels)

            # save computed metric value for the fold, if any
            metric_values_dict[fold_id].append(metric_value)

    # compare SKLL grid-search values with sklearn values for each fold
    skll_fold_values = (grid_search_results['split0_test_score'],
                        grid_search_results['split1_test_score'])
    sklearn_fold_values = (metric_values_dict[0], metric_values_dict[1])
    assert_array_equal(skll_fold_values[0], sklearn_fold_values[0])
    assert_array_equal(skll_fold_values[1], sklearn_fold_values[1])


def test_objective_values_for_classification():

    # Test that the objectives for classifications yield expected results.
    # We need a special test here since in some cases we use the probabilities
    # and in others we use the labels. Specific cases to test:
    # 1. Probabilistic metrics: neg_log_loss, average_precision, roc_auc. The
    #    last two only work for the binary case. Work for both string and integer
    #    labels.
    # 2. Correlation metrics: pearson, spearman, and kendall_tau. We want to test
    #    that they work as expected for {binary, multi-class} x {probabilities, no
    #    probabilities}. Only work for integer/float labels.
    # 3. Weighted kappa metrics. Work for only int labels.
    # 4. Accuracy and unweighted kappa metrics. Want to test for {probabilities, no
    #    probabilities}. Works for both int and string labels.

    # Here's how the test works:
    # 1. We train a LogisticRegression classifier via the SKLL API on
    #    an artificial training set with:
    #    (a) each metric as the tuning objective
    #    (b) only two points on the grid for a single hyperparameter
    #    (b) 2 externally specified grid search folds via a dictionary
    #    (c) ``probability`` either True or False
    #
    # 2. We get the specific values of the objective for each point
    #    on the grid and for each of the grid search test splits, by
    #    using the results JSON file.
    #
    # 3. We run a separate experiment in scikit-learn space where:
    #    (a) for of the two points on the grid, we explicitly train
    #        the same model on the train split
    #    (b) compute the two trained model's predictions on the respective
    #        test splits
    #    (c) compute the two values of the objective using these predictions
    #
    # 4. We then compare values in 2 and 3 to verify that they are equal.

    metrics_to_test = set(['accuracy'])
    metrics_to_test.update(_CORRELATION_METRICS,
                           _PROBABILISTIC_METRICS,
                           _UNWEIGHTED_KAPPA_METRICS,
                           _WEIGHTED_KAPPA_METRICS)
    metrics_to_test = sorted(metrics_to_test)

    for (metric,
         label_array,
         use_probabilities) in product(metrics_to_test,
                                       [np.array([1, 2, 3]),
                                        np.array(['A', 'B', 'C']),
                                        np.array([-2, -1, 0, 1, 2]),
                                        np.array([2, 4, 6]),
                                        np.array([0, 1]),
                                        np.array([-1, 1]),
                                        np.array(['yes', 'no']),
                                        np.array([1.0, 2.0]),
                                        np.array([-1.0, 1]),
                                        np.array([1.0, 1.1, 1.2]),
                                        np.array([3, 5, 10]),
                                        np.array([1.0, 2.0, 3.0]),
                                        np.array([1, 2, 3, 4.0]),
                                        np.array([4, 5, 6]),
                                        np.array(['A', 'B', 'C', 1, 2, 3])],
                                       [True, False]):

        # skip following configurations that would raise an exception
        # during grid search either from SKLL or from sklearn:
        # (a) average_precision/roc_auc and non-binary classification
        # (b) correlation/weighted kappa metrics and non-integer labels
        # (c) weighted kappa metrics and non-contiguous integer/float labels
        # (d) probabilistic metrics and no probabilities
        skipped_conditions = ((metric in ['average_precision', 'roc_auc'] and
                               len(label_array) != 2) or
                              ((metric in _WEIGHTED_KAPPA_METRICS or
                                metric in _CORRELATION_METRICS) and
                               issubclass(label_array.dtype.type, str)) or
                              (metric in _WEIGHTED_KAPPA_METRICS and
                               not _contiguous_ints_or_floats(label_array)) or
                              (metric in _PROBABILISTIC_METRICS and
                               not use_probabilities))
        if skipped_conditions:
            continue
        else:
            yield (check_objective_values_for_classification,
                   metric,
                   label_array,
                   use_probabilities)


def check_metric_values_for_classification(metric_name,
                                           label_array,
                                           use_probabilities):

    # define some dictionaries
    train_dir = join(_my_dir, 'train')
    output_dir = join(_my_dir, 'output')

    # get the config template
    config_template_path = join(_my_dir,
                                'configs',
                                'test_metric_values_for_classification.template.cfg')

    # instantiate a random number generator
    prng = np.random.RandomState(123456789)

    # create our training and test sets
    train_fs, test_fs = make_classification_data(num_examples=200)

    # create the labels by repeatedly sampling from the given label array
    train_fs.labels = prng.choice(label_array, size=len(train_fs))
    test_fs.labels = prng.choice(label_array, size=len(test_fs))

    # get the label type of the test set
    label_type = test_fs.labels.dtype.type

    # write out the train and test sets to disk so that we can use them
    # when we run the configuration file
    train_file = join(train_dir, 'metric_values_train.jsonlines')
    test_file = join(train_dir, 'metric_values_test.jsonlines')
    NDJWriter.for_path(train_file, train_fs).write()
    NDJWriter.for_path(test_file, test_fs).write()

    experiment_name = 'clf_metric_value_{}_{}_{}_{}'.format(use_probabilities,
                                                            len(label_array),
                                                            label_type.__name__,
                                                            metric_name)

    values_to_fill_dict = {'experiment_name': experiment_name,
                           'train_file': train_file,
                           'test_file': test_file,
                           'log': output_dir,
                           'models': output_dir,
                           'results': output_dir,
                           'predictions': output_dir,
                           'probability': 'true' if use_probabilities else 'false',
                           'metrics': "['{}']".format(metric_name)}

    config_path = fill_in_config_options(config_template_path,
                                         values_to_fill_dict,
                                         '{}_{}'.format(metric_name, use_probabilities),
                                         good_probability_option=True)

    # run this experiment and load the results_json and the SKLL model
    results_json_path = run_configuration(config_path, local=True, quiet=True)[0]
    results_obj = json.load(open(results_json_path, 'r'))[0]
    model_file_path = join(output_dir,
                           '{}_metric_{}.model'.format(experiment_name,
                                                       results_obj['learner_name']))
    clf = Learner.from_file(model_file_path)

    # get the value of the metric from SKLL
    skll_metric_value = results_obj['additional_scores'][metric_name]

    # get the feature matrix (X) and the labels array (y) for both
    # the training and test set to pass to scikit-learn; note that
    # we want y to be class indices since those are what we need
    # when computing the metrics to match what SKLL does
    X_train = train_fs.features
    y_train = [clf.label_dict[label] for label in train_fs.labels]
    X_test = test_fs.features
    y_test = [clf.label_dict[label] for label in test_fs.labels]

    # instantiate a LogisticRegression models with the default
    # parameters that are used in SKLL
    model_kwargs = {'max_iter': 1000,
                    'solver': 'liblinear',
                    'multi_class': 'auto',
                    'random_state': 123456789}

    sklearn_learner = LogisticRegression(**model_kwargs)

    # now generate predictions on the test set from sklearn and
    # then compute the metrics appropriately (using either the
    # labels or the probabilities) and store them for comparison
    # for training, we use the class indices rather than the class
    # labels like SKLL does so that our predictions are in the index
    # space rather than label space
    sklearn_learner.fit(X_train, y_train)

    # compute both labels and probabilities via sklearn
    sklearn_test_labels = sklearn_learner.predict(X_test)
    sklearn_test_probs = sklearn_learner.predict_proba(X_test)

    # now let's proceed on a metric by metric basis
    # and note that we are again using the class
    # indices rather than the class labels themselves

    # 1. Correlation metrics are only computed for integer
    #    or float labels; they use probability values if
    #    available only in the binary case.
    if metric_name in ['pearson', 'spearman', 'kendall_tau']:
        if metric_name == 'pearson':
            corr_metric_func = pearsonr
        elif metric_name == 'spearman':
            corr_metric_func = spearmanr
        elif metric_name == 'kendall_tau':
            corr_metric_func = kendalltau

        if issubclass(label_type, (np.int32, np.int64, np.float64)):
            if len(label_array) == 2 and use_probabilities:
                sklearn_metric_value = corr_metric_func(y_test,
                                                        sklearn_test_probs[:, 1])[0]
            else:
                sklearn_metric_value = corr_metric_func(y_test,
                                                        sklearn_test_labels)[0]

    # 2. `neg_log_loss` requires probability values irrespective
    #     of label types and number of labels
    elif metric_name == 'neg_log_loss':
        if use_probabilities:
            sklearn_metric_value = -1 * log_loss(y_test,
                                                 sklearn_test_probs)
    # 3. The other probabilistic metrics `average_precision`
    #    and `roc_auc` only work with positive class probabilities
    #    and only for the binary case
    elif metric_name == 'average_precision':
        if len(label_array) == 2 and use_probabilities:
            sklearn_metric_value = average_precision_score(y_test,
                                                           sklearn_test_probs[:, 1])
    elif metric_name == 'roc_auc':
        if len(label_array) == 2 and use_probabilities:
            sklearn_metric_value = roc_auc_score(y_test,
                                                 sklearn_test_probs[:, 1])

    # 4. Accuracy and unweighted kappas should work no matter what
    #    and use the labels; kappas are not in scikit-learn so
    #    we have to use the SKLL implementation
    elif metric_name == 'accuracy':
        sklearn_metric_value = accuracy_score(y_test,
                                              sklearn_test_labels)
    elif metric_name in _UNWEIGHTED_KAPPA_METRICS:
        sklearn_metric_value = use_score_func(metric_name,
                                              y_test,
                                              sklearn_test_labels)

    # 5. The only ones left are the weighted kappas and they are not in sklearn
    #    so we are forced to use the SKLL implementations; both types
    #    require integer labels
    elif metric_name in _WEIGHTED_KAPPA_METRICS:
        if _contiguous_ints_or_floats(label_array):
            sklearn_metric_value = use_score_func(metric_name,
                                                  y_test,
                                                  sklearn_test_labels)

    eq_(skll_metric_value, sklearn_metric_value)


def test_metric_values_for_classification():

    # Test that the metrics for classifications yield expected results.
    # We need a special test here since in some cases we use the probabilities
    # and in others we use the labels. Specific cases to test:
    # 1. Probabilistic metrics: neg_log_loss, average_precision, roc_auc. The
    #    last two only work for the binary case. Work for both string and integer
    #    labels.
    # 2. Correlation metrics: pearson, spearman, and kendall_tau. We want to test
    #    that they work as expected for {binary, multi-class} x {probabilities, no
    #    probabilities}. Only works for integer labels.
    # 3. Unweighted kappa metrics. Work for both int and string labels
    # 4. Weighted kappa metrics. Works for only int labels.
    # 5. Regular metrics: accuracy. Want to test for {probabilities, no
    #    probabilities}. Works for both int and string labels.

    # Here's how the test works:
    # 1. We first run SKLL "evaluate" experiments by training
    #    a LogisticRegression classifier on an artificial training set
    #    with:
    #    (a) no grid search
    #    (b) each metric specified as an output metric
    #    (c) probability either true or false
    #
    # 2. We get the values of the metric(s) on the test set from
    #    the results JSON file.
    #
    # 3. We run a separate experiment in scikit-learn space where:
    #    (a) we explicitly train a LogisticRegression model on the
    #        training set
    #    (b) we compute the trained model's predictions on the test set
    #    (c) we compute the metric value using these predictions
    #
    # 4. We then compare values in 2 and 3 to verify that they are equal.

    metrics_to_test = set(['accuracy'])
    metrics_to_test.update(_CORRELATION_METRICS,
                           _PROBABILISTIC_METRICS,
                           _UNWEIGHTED_KAPPA_METRICS,
                           _WEIGHTED_KAPPA_METRICS)
    metrics_to_test = sorted(metrics_to_test)

    for (metric,
         label_array,
         use_probabilities) in product(metrics_to_test,
                                       [np.array([1, 2, 3]),
                                        np.array(['A', 'B', 'C']),
                                        np.array([-2, -1, 0, 1, 2]),
                                        np.array([2, 4, 6]),
                                        np.array([0, 1]),
                                        np.array([-1, 1]),
                                        np.array(['yes', 'no']),
                                        np.array([1.0, 2.0]),
                                        np.array([-1.0, 1]),
                                        np.array([1.0, 1.1, 1.2]),
                                        np.array([3, 5, 10]),
                                        np.array([1.0, 2.0, 3.0]),
                                        np.array([1, 2, 3, 4.0]),
                                        np.array([4, 5, 6]),
                                        np.array(['A', 'B', 'C', 1, 2, 3])],
                                       [True, False]):

        # skip following configurations that would raise an exception
        # during grid search either from SKLL or from sklearn:
        # (a) average_precision/roc_auc and non-binary classification
        # (b) correlation/weighted kappa metrics and non-integer labels
        # (c) weighted kappa metrics and non-contiguous integer/float labels
        # (d) probabilistic metrics and no probabilities
        skipped_conditions = ((metric in ['average_precision', 'roc_auc'] and
                               len(label_array) != 2) or
                              ((metric in _WEIGHTED_KAPPA_METRICS or
                                metric in _CORRELATION_METRICS) and
                               issubclass(label_array.dtype.type, str)) or
                              (metric in _WEIGHTED_KAPPA_METRICS and
                               not _contiguous_ints_or_floats(label_array)) or
                              (metric in _PROBABILISTIC_METRICS and
                               not use_probabilities))
        if skipped_conditions:
            continue
        else:
            yield (check_metric_values_for_classification,
                   metric,
                   label_array,
                   use_probabilities)


def check_metrics_and_objectives_overlap(task, metrics, objectives):

    train_dir = join('..', 'train')
    output_dir = join(_my_dir, 'output')
    train_file = join(train_dir, 'metric_values_train.jsonlines')
    test_file = join(train_dir, 'metric_values_test.jsonlines')

    # make a simple config file
    values_to_fill_dict = {'experiment_name': 'clf_metrics_objective_overlap',
                           'task': task,
                           'train_file': train_file,
                           'learners': "['LogisticRegression']",
                           'log': output_dir,
                           'probability': 'false',
                           'results': output_dir,
                           'predictions': output_dir,
                           'metrics': str(metrics)}

    if task == 'evaluate':
        values_to_fill_dict['test_file'] = test_file

    if objectives:
        values_to_fill_dict['objectives'] = str(objectives)
    else:
        values_to_fill_dict['grid_search'] = 'false'

    config_template_path = join(_my_dir,
                                'configs',
                                'test_fancy.template.cfg')

    config_path = fill_in_config_options(config_template_path,
                                         values_to_fill_dict,
                                         'metrics_objective_overlap',
                                         good_probability_option=True)

    # run this configuration file and get the output JSON
    # files for each experiment
    results_json_paths = run_configuration(config_path, local=True, quiet=True)

    # make a dummy objective if we do not have any for the
<<<<<<< HEAD
    # purposes if iteration
=======
    # purposes of iteration
>>>>>>> d70436df
    if not objectives:
        objectives = [None]

    # iterate over each objective in the list and each results JSON file
    # there should be a 1:1 correspondence since there is a single learner
    # and a single featureset
    for objective, results_json_path in zip(objectives, results_json_paths):
        if objective is None:
            pruned_metrics = metrics
        else:
            pruned_metrics = [metric for metric in metrics if metric != objective]
        results_obj = json.load(open(results_json_path, 'r'))[0]
        eq_(results_obj['grid_objective'], objective)
        eq_(set(results_obj['additional_scores'].keys()), set(pruned_metrics))
        ok_(objective not in results_obj['additional_scores'])


def test_metrics_and_objectives_overlap():

    for task, metrics, objectives in product(["evaluate", "cross_validate"],
                                             [["f1_score_weighted", "unweighted_kappa", "accuracy"]],
                                             [[], ["accuracy"], ["accuracy", "unweighted_kappa"]]):
        yield (check_metrics_and_objectives_overlap, task, metrics, objectives)<|MERGE_RESOLUTION|>--- conflicted
+++ resolved
@@ -1715,11 +1715,7 @@
     results_json_paths = run_configuration(config_path, local=True, quiet=True)
 
     # make a dummy objective if we do not have any for the
-<<<<<<< HEAD
-    # purposes if iteration
-=======
     # purposes of iteration
->>>>>>> d70436df
     if not objectives:
         objectives = [None]
 
