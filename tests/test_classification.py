--- conflicted
+++ resolved
@@ -98,11 +98,10 @@
     for output_file in glob(join(output_dir, 'clf_metric_value_*')):
         os.unlink(output_file)
 
-<<<<<<< HEAD
     for output_file in glob(join(output_dir, 'pos_label_str_via_config*')):
-=======
+        os.unlink(output_file)
+
     for output_file in glob(join(output_dir, 'clf_metrics_objective_overlap*')):
->>>>>>> ccc5d40c
         os.unlink(output_file)
 
     config_files = [join(config_dir,
@@ -111,11 +110,9 @@
     config_files.extend(glob(join(config_dir,
                                   'test_metric_values_for_classification_*.cfg')))
     config_files.extend(glob(join(config_dir,
-<<<<<<< HEAD
                                   'test_fancy_pos_label_str*.cfg')))
-=======
+    config_files.extend(glob(join(config_dir,
                                   'test_fancy_metrics_objective_overlap*.cfg')))
->>>>>>> ccc5d40c
 
     for config_file in config_files:
         if exists(config_file):
