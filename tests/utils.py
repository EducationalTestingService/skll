--- conflicted
+++ resolved
@@ -313,10 +313,6 @@
 
     return (train_fs, test_fs, weightdict)
 
-<<<<<<< HEAD
-
-=======
->>>>>>> f91d34aa
 def make_sparse_data(use_feature_hashing=False):
     """
     Function to create sparse data with two features always zero
