# License: BSD 3 clause
"""
Tests related to output from run_experiment

:author: Michael Heilman (mheilman@ets.org)
:author: Nitin Madnani (nmadnani@ets.org)
:author: Dan Blanchard (dblanchard@ets.org)
"""

from __future__ import (absolute_import, division, print_function,
                        unicode_literals)

import csv
import json
import os
import sys

from ast import literal_eval
from glob import glob
from io import open
from itertools import product
from os.path import abspath, dirname, exists, join

import numpy as np
import pandas as pd
from numpy.testing import assert_almost_equal
from nose.plugins.attrib import attr
from nose.tools import eq_, ok_, assert_raises

from sklearn.datasets import load_digits
from sklearn.model_selection import ShuffleSplit, learning_curve
from sklearn.naive_bayes import MultinomialNB

from skll.data import FeatureSet, NDJWriter, Reader
<<<<<<< HEAD
from skll.experiments import (_HAVE_SEABORN,
=======
from skll.config import _VALID_TASKS
from skll.experiments import (_HAVE_PANDAS,
                              _HAVE_SEABORN,
>>>>>>> 5f1a7f6b
                              _compute_ylimits_for_featureset,
                              run_configuration)
from skll.learner import Learner, _DEFAULT_PARAM_GRIDS

from six import PY2

from utils import (create_jsonlines_feature_files,
                   fill_in_config_options,
                   fill_in_config_paths,
                   make_classification_data)


_ALL_MODELS = list(_DEFAULT_PARAM_GRIDS.keys())
_my_dir = abspath(dirname(__file__))


def setup():
    """
    Create necessary directories for testing.
    """
    for dir_name in ('train', 'test', 'output', 'evaluate'):
        new_dir = join(_my_dir, dir_name)
        if not exists(new_dir):
            os.makedirs(new_dir)

    # create jsonlines feature files
    train_path = join(_my_dir, 'train')
    create_jsonlines_feature_files(train_path)


def tearDown():
    """
    Clean up after tests.
    """
    train_dir = join(_my_dir, 'train')
    test_dir = join(_my_dir, 'test')
    output_dir = join(_my_dir, 'output')
    config_dir = join(_my_dir, 'configs')

    for suffix in ['learning_curve', 'summary', 'fancy_xval']:
        if exists(join(train_dir, 'test_{}.jsonlines'.format(suffix))):
            os.unlink(join(train_dir, 'test_{}.jsonlines'.format(suffix)))

        if exists(join(test_dir, 'test_{}.jsonlines'.format(suffix))):
            os.unlink(join(test_dir, 'test_{}.jsonlines'.format(suffix)))

        config_files = ['test_{}.cfg'.format(suffix),
                        'test_{}_with_metrics.cfg'.format(suffix),
                        'test_{}_with_objectives.cfg'.format(suffix),
                        'test_{}_feature_hasher.cfg'.format(suffix),
                        'test_{}_feature_hasher_with_metrics.cfg'.format(suffix)]
        for cf in config_files:
            if exists(join(config_dir, cf)):
                os.unlink(join(config_dir, cf))

        for output_file in (glob(join(output_dir, 'test_{}_*'.format(suffix))) +
                            glob(join(output_dir, 'test_majority_class_custom_learner_*'))):
            os.unlink(output_file)

    for suffix in _VALID_TASKS:
        config_files = ['test_cv_results_{}.cfg'.format(suffix)]
        for cf in config_files:
            if exists(join(config_dir, cf)):
                os.unlink(join(config_dir, cf))


# Generate and write out data for the test that checks summary scores
def make_summary_data():
    train_fs, test_fs = make_classification_data(num_examples=600,
                                                 train_test_ratio=0.8,
                                                 num_labels=2,
                                                 num_features=3,
                                                 non_negative=True)

    # Write training feature set to a file
    train_path = join(_my_dir, 'train', 'test_summary.jsonlines')
    writer = NDJWriter(train_path, train_fs)
    writer.write()

    # Write test feature set to a file
    test_path = join(_my_dir, 'test', 'test_summary.jsonlines')
    writer = NDJWriter(test_path, test_fs)
    writer.write()


# Generate and write out data for the test that checks learning curve outputs
def make_learning_curve_data():

    # Load in the digits data set
    digits = load_digits()
    X, y = digits.data, digits.target

    # create featureset with all features
    feature_names = ['f{:02}'.format(n) for n in range(X.shape[1])]
    features = []
    for row in X:
        features.append(dict(zip(feature_names, row)))
    fs1 = FeatureSet('train1', features=features, labels=y, ids=list(range(X.shape[0])))

    # Write this feature set to file
    train_path = join(_my_dir, 'train', 'test_learning_curve1.jsonlines')
    writer = NDJWriter(train_path, fs1)
    writer.write()

    # create featureset with all except the last feature
    feature_names = ['f{:02}'.format(n) for n in range(X.shape[1])]
    features = []
    for row in X:
        features.append(dict(zip(feature_names[:-1], row)))
    fs2 = FeatureSet('train2', features=features, labels=y, ids=list(range(X.shape[0])))

    # Write this feature set to file
    train_path = join(_my_dir, 'train', 'test_learning_curve2.jsonlines')
    writer = NDJWriter(train_path, fs2)
    writer.write()


# Function that checks to make sure that the summary files
# contain the right results
def check_summary_score(use_feature_hashing,
                        use_additional_metrics):

    # Test to validate summary file scores
    make_summary_data()

    if use_feature_hashing:
        cfgfile = ('test_summary_feature_hasher_with_metrics.template.cfg' if
                   use_additional_metrics else 'test_summary_feature_hasher.template.cfg')
        outprefix = ('test_summary_feature_hasher_with_metrics_test_summary' if
                     use_additional_metrics else 'test_summary_feature_hasher_test_summary')
        summprefix = ('test_summary_feature_hasher_with_metrics' if
                      use_additional_metrics else 'test_summary_feature_hasher')
    else:
        cfgfile = ('test_summary_with_metrics.template.cfg' if
                   use_additional_metrics else 'test_summary.template.cfg')
        outprefix = ('test_summary_with_metrics_test_summary' if
                     use_additional_metrics else 'test_summary_test_summary')
        summprefix = ('test_summary_with_metrics' if
                      use_additional_metrics else 'test_summary')

    config_template_path = join(_my_dir, 'configs', cfgfile)
    config_path = fill_in_config_paths(config_template_path)

    run_configuration(config_path, quiet=True)

    with open(join(_my_dir, 'output', ('{}_LogisticRegression.results.'
                                       'json'.format(outprefix)))) as f:
        outd = json.loads(f.read())
        logistic_result_score = outd[0]['score']
        if use_additional_metrics:
            results_metrics_dict = outd[0]['additional_scores']
            logistic_result_additional_metric1 = results_metrics_dict['unweighted_kappa']
            logistic_result_additional_metric2 = results_metrics_dict['f1_score_micro']

    with open(join(_my_dir, 'output',
                   '{}_SVC.results.json'.format(outprefix))) as f:
        outd = json.loads(f.read())
        svm_result_score = outd[0]['score']
        if use_additional_metrics:
            results_metrics_dict = outd[0]['additional_scores']
            svm_result_additional_metric1 = results_metrics_dict['unweighted_kappa']
            svm_result_additional_metric2 = results_metrics_dict['f1_score_micro']

    # note that Naive Bayes doesn't work with feature hashing
    if not use_feature_hashing:
        with open(join(_my_dir, 'output', ('{}_MultinomialNB.results.'
                                           'json'.format(outprefix)))) as f:
            outd = json.loads(f.read())
            naivebayes_result_score = outd[0]['score']
            if use_additional_metrics:
                results_metrics_dict = outd[0]['additional_scores']
                nb_result_additional_metric1 = results_metrics_dict['unweighted_kappa']
                nb_result_additional_metric2 = results_metrics_dict['f1_score_micro']

    with open(join(_my_dir, 'output', '{}_summary.tsv'.format(summprefix)),
              'r') as f:
        reader = csv.DictReader(f, dialect='excel-tab')

        for row in reader:
            # the learner results dictionaries should have 34 rows,
            # and all of these except results_table
            # should be printed (though some columns will be blank).
            eq_(len(row), 34)
            assert row['model_params']
            assert row['grid_score']
            assert row['score']
            if use_additional_metrics:
                assert row['additional_scores']

            if row['learner_name'] == 'LogisticRegression':
                logistic_summary_score = float(row['score'])
                if use_additional_metrics:
                    summary_metrics_dict = literal_eval(row['additional_scores'])
                    logistic_summary_additional_score1 = float(summary_metrics_dict['unweighted_kappa'])
                    logistic_summary_additional_score2 = float(summary_metrics_dict['f1_score_micro'])
            elif row['learner_name'] == 'MultinomialNB':
                naivebayes_summary_score = float(row['score'])
                if use_additional_metrics:
                    summary_metrics_dict = literal_eval(row['additional_scores'])
                    nb_summary_additional_score1 = float(summary_metrics_dict['unweighted_kappa'])
                    nb_summary_additional_score2 = float(summary_metrics_dict['f1_score_micro'])
            elif row['learner_name'] == 'SVC':
                svm_summary_score = float(row['score'])
                if use_additional_metrics:
                    summary_metrics_dict = literal_eval(row['additional_scores'])
                    svm_summary_additional_score1 = float(summary_metrics_dict['unweighted_kappa'])
                    svm_summary_additional_score2 = float(summary_metrics_dict['f1_score_micro'])

    test_tuples = [(logistic_result_score,
                    logistic_summary_score,
                    'LogisticRegression'),
                   (svm_result_score,
                    svm_summary_score,
                    'SVC')]

    if use_additional_metrics:
        test_tuples.extend([(logistic_result_additional_metric1,
                             logistic_summary_additional_score1,
                             'LogisticRegression'),
                            (logistic_result_additional_metric2,
                             logistic_summary_additional_score2,
                             'LogisticRegression'),
                            (svm_result_additional_metric1,
                             svm_summary_additional_score1,
                             'SVC'),
                            (svm_result_additional_metric2,
                             svm_summary_additional_score2,
                             'SVC')])

    if not use_feature_hashing:
        test_tuples.append((naivebayes_result_score,
                            naivebayes_summary_score,
                            'MultinomialNB'))
        if use_additional_metrics:
            test_tuples.extend([(nb_result_additional_metric1,
                                 nb_summary_additional_score1,
                                 'MultinomialNB'),
                                (nb_result_additional_metric2,
                                 nb_summary_additional_score2,
                                 'MultinomialNB')])

    for result_score, summary_score, learner_name in test_tuples:
        assert_almost_equal(result_score, summary_score,
                            err_msg=('mismatched scores for {} '
                                     '(result:{}, summary:'
                                     '{})').format(learner_name, result_score,
                                                   summary_score))

    # We iterate over each model with an expected
    # accuracy score. Test proves that the report
    # written out at least has a correct format for
    # this line. See _print_fancy_output
    if not use_feature_hashing and not use_additional_metrics:
        for report_name, val in (("LogisticRegression", .5),
                                 ("MultinomialNB", .5),
                                 ("SVC", .6333)):
            filename = "test_summary_test_summary_{}.results".format(report_name)
            results_path = join(_my_dir, 'output', filename)
            with open(results_path) as results_file:
                report = results_file.read()
                expected_string = "Accuracy = {:.1f}".format(val)
                eq_(expected_string in report,  # approximate
                    True,
                    msg="{} is not in {}".format(expected_string,
                                                 report))


def test_summary():

    for (use_feature_hashing,
         use_additional_metrics) in product([True, False], [True, False]):
        yield check_summary_score, use_feature_hashing, use_additional_metrics


def check_xval_fancy_results_file(do_grid_search,
                                  use_folds_file,
                                  use_folds_file_for_grid_search,
                                  use_additional_metrics):

    train_path = join(_my_dir, 'train', 'f0.jsonlines')
    output_dir = join(_my_dir, 'output')

    # make a simple config file for cross-validation
    values_to_fill_dict = {'experiment_name': 'test_fancy_xval',
                           'train_file': train_path,
                           'task': 'cross_validate',
                           'grid_search': 'true',
                           'objectives': "['f1_score_micro']",
                           'featureset_names': '["f0"]',
                           'num_cv_folds': '6',
                           'grid_search_folds': '4',
                           'learners': "['LogisticRegression']",
                           'log': output_dir,
                           'predictions': output_dir,
                           'results': output_dir}

    folds_file_path = join(_my_dir, 'train', 'folds_file_test.csv')
    if use_folds_file:
        values_to_fill_dict['folds_file'] = folds_file_path
    values_to_fill_dict['grid_search'] = str(do_grid_search)
    values_to_fill_dict['use_folds_file_for_grid_search'] = str(use_folds_file_for_grid_search)

    if use_additional_metrics:
        if PY2:
            values_to_fill_dict['metrics'] = str([b"accuracy", b"unweighted_kappa"])
        else:
            values_to_fill_dict['metrics'] = str(["accuracy", "unweighted_kappa"])

    config_template_path = join(_my_dir,
                                'configs',
                                'test_fancy.template.cfg')

    config_path = fill_in_config_options(config_template_path,
                                         values_to_fill_dict,
                                         'xval')

    # run the experiment
    run_configuration(config_path, quiet=True)

    # now make sure that the results file was produced
    results_file_path = join(_my_dir, 'output', 'test_fancy_xval_f0_LogisticRegression.results')
    ok_(exists(results_file_path))

    # read in all the lines and look at the lines up to where we print the "Total Time"
    with open(results_file_path, 'r') as resultsf:
        results_lines = resultsf.readlines()
        end_idx = [results_lines.index(l) for l in results_lines if l.startswith('Total Time:')][0]
        results_lines = results_lines[:end_idx+1]

        # read in the "keys" and "values" separated by colons into a dictionary
        results_dict = dict([rl.strip().split(': ') for rl in results_lines])

    # check that the fields we expect in the results file are there
    # and the ones that we do not expect aren't
    if do_grid_search:
        eq_(results_dict['Grid Search'], 'True')
        eq_(results_dict['Grid Objective Function'], 'f1_score_micro')
    else:
        eq_(results_dict['Grid Search'], 'False')
        ok_('Grid Search Folds' not in results_dict)
        ok_('Grid Objective Function' not in results_dict)

    if use_folds_file:
        eq_(results_dict['Number of Folds'], '5 via folds file')
        ok_('Stratified Folds' not in results_dict)
        eq_(results_dict['Specified Folds File'], folds_file_path)
        if do_grid_search:
            if use_folds_file_for_grid_search:
                eq_(results_dict['Grid Search Folds'], '5 via folds file')
                eq_(results_dict['Using Folds File for Grid Search'], 'True')
            else:
                eq_(results_dict['Grid Search Folds'], '4')
                eq_(results_dict['Using Folds File for Grid Search'], 'False')
    else:
        eq_(results_dict['Number of Folds'], '6')
        eq_(results_dict['Stratified Folds'], 'True')
        ok_('Using Folds File for Grid Search' not in results_dict)
        ok_('Specified Folds File' not in results_dict)
        if do_grid_search:
            eq_(results_dict['Grid Search Folds'], '4')

    if use_additional_metrics:
        expected_metrics = [b"accuracy", b"unweighted_kappa"] if PY2 else ["accuracy", "unweighted_kappa"]

        eq_(sorted(literal_eval(results_dict['Additional Evaluation Metrics'])),
            sorted(expected_metrics))


def test_xval_fancy_results_file():

    for (do_grid_search,
         use_folds_file,
         use_folds_file_for_grid_search,
         use_additional_metrics) in product([True, False],
                                            [True, False],
                                            [True, False],
                                            [True, False]):

        yield (check_xval_fancy_results_file, do_grid_search,
               use_folds_file, use_folds_file_for_grid_search,
               use_additional_metrics)


def check_grid_search_cv_results(task, do_grid_search):
    learners = ['LogisticRegression', 'SVC']
    expected_path = join(_my_dir, 'other', 'cv_results')
    time_field = lambda x: x.endswith('_time')
    train_path = join(_my_dir, 'train', 'f0.jsonlines')
    output_dir = join(_my_dir, 'output')

    exp_name = ('test_grid_search_cv_results_{}_{}'
                .format(task, "gs" if do_grid_search else "nogs"))

    # make a simple config file for cross-validation
    values_to_fill_dict = {'experiment_name': exp_name,
                           'train_file': train_path,
                           'task': task,
                           'grid_search': json.dumps(do_grid_search),
                           'objectives': "['f1_score_micro']",
                           'featureset_names': "['f0']",
                           'learners': '{}'.format(json.dumps(learners)),
                           'log': output_dir,
                           'results': output_dir}
    if task == 'train':
        values_to_fill_dict['models'] = output_dir
    elif task == 'cross_validate':
        values_to_fill_dict['predictions'] = output_dir
    elif task in ['evaluate', 'predict']:
        values_to_fill_dict['predictions'] = output_dir
        values_to_fill_dict['test_file'] = \
            values_to_fill_dict['train_file']

    # In the case where grid search is on and the task is
    # learning curve, grid search will automatically be turned
    # off, so simply turn it off here as well since it should
    # result in the same situation
    elif task == 'learning_curve':
        if do_grid_search:
            do_grid_search = False

    config_template_path = join(_my_dir,
                                'configs',
                                'test_cv_results.template.cfg')

    config_path = fill_in_config_options(config_template_path,
                                         values_to_fill_dict,
                                         task)

    # run the experiment
    if task in ['train', 'predict']:
        if do_grid_search:
            run_configuration(config_path, quiet=True)
        else:
            assert_raises(ValueError, run_configuration, config_path, quiet=True)
            # Short-circuit the test since a ValueError is
            # expected and is fatal
            return
    else:
        run_configuration(config_path, quiet=True)

    # now make sure that the results json file was produced
    for learner in learners:
        results_file_name = ('{}_f0_{}.results.json'
                             .format(exp_name, learner))
        actual_results_file_path = join(_my_dir, 'output',
                                        results_file_name)
        expected_results_file_path = join(expected_path,
                                          results_file_name)
        ok_(exists(actual_results_file_path))
        with open(expected_results_file_path) as expected, \
             open(actual_results_file_path) as actual:
            expected_lines = [json.loads(line) for line in expected][0]
            actual_lines = [json.loads(line) for line in actual][0]
            assert len(expected_lines) == len(actual_lines)
            if task == 'cross_validate':
                # All but the last line will have grid search-related
                # results
                for (expected_gs_cv_results,
                     actual_gs_cv_results) in zip(expected_lines[:-1],
                                                  actual_lines[:-1]):
                    assert len(expected_gs_cv_results) == len(actual_gs_cv_results)
                    for field in ['grid_score', 'grid_search_cv_results']:
                        if do_grid_search:
                            assert (set(expected_gs_cv_results)
                                    .intersection(actual_gs_cv_results) ==
                                    set(expected_gs_cv_results))
                            if field == 'grid_score':
                                assert expected_gs_cv_results[field] == \
                                       actual_gs_cv_results[field]
                            else:
                                for subfield in expected_gs_cv_results[field]:
                                    if time_field(subfield): continue
                                    assert expected_gs_cv_results[field][subfield] == \
                                           actual_gs_cv_results[field][subfield]
                        else:
                            if field == 'grid_score':
                                assert actual_gs_cv_results[field] == 0.0
                            else:
                                assert actual_gs_cv_results[field] is None
                # The last line should be for the "average" and should
                # not contain any grid search results
                assert actual_lines[-1]['fold'] == 'average'
                for field in ['grid_score', 'grid_search_cv_results']:
                    assert field not in actual_lines[-1]
            elif task == 'evaluate':
                for (expected_gs_cv_results,
                     actual_gs_cv_results) in zip(expected_lines,
                                                  actual_lines):
                    assert len(expected_gs_cv_results) == len(actual_gs_cv_results)
                    for field in ['grid_score', 'grid_search_cv_results']:
                        if do_grid_search:
                            assert (set(expected_gs_cv_results)
                                    .intersection(actual_gs_cv_results) ==
                                    set(expected_gs_cv_results))
                            if field == 'grid_score':
                                assert expected_gs_cv_results[field] == \
                                       actual_gs_cv_results[field]
                            else:
                                for subfield in expected_gs_cv_results[field]:
                                    if time_field(subfield): continue
                                    assert expected_gs_cv_results[field][subfield] == \
                                           actual_gs_cv_results[field][subfield]
                        else:
                            if field == 'grid_score':
                                assert actual_gs_cv_results[field] == 0.0
                            else:
                                assert actual_gs_cv_results[field] is None
            elif task in ['train', 'predict']:
                expected_gs_cv_results = expected_lines
                actual_gs_cv_results = actual_lines
                assert set(expected_gs_cv_results).intersection(actual_gs_cv_results) == \
                       set(expected_gs_cv_results)
                for field in ['grid_score', 'grid_search_cv_results']:
                    if field == 'grid_score':
                        assert expected_gs_cv_results[field] == \
                               actual_gs_cv_results[field]
                    else:
                        for subfield in expected_gs_cv_results[field]:
                            if time_field(subfield): continue
                            assert expected_gs_cv_results[field][subfield] == \
                                   actual_gs_cv_results[field][subfield]
            else:
                for expected_line, actual_line in zip(expected_lines,
                                                      actual_lines):
                    expected_fields = set(list(expected_line))
                    actual_fields = set(list(actual_line))
                    assert expected_fields.intersection(actual_fields) == \
                           expected_fields
                    assert all(field not in actual_fields
                               for field in ['grid_score',
                                             'grid_search_cv_results'])


def test_grid_search_cv_results():
    for task in _VALID_TASKS:
        for do_grid_search in [True, False]:
            yield check_grid_search_cv_results, task, do_grid_search


# Verify v0.9.17 model can still be loaded and generate the same predictions.
def test_backward_compatibility():
    """
    Test to validate backward compatibility
    """
    predict_path = join(_my_dir, 'backward_compatibility',
                        ('v0.9.17_test_summary_test_summary_'
                         'LogisticRegression.predictions'))
    model_path = join(_my_dir, 'backward_compatibility',
                      ('v0.9.17_test_summary_test_summary_LogisticRegression.'
                       '{}.model').format(sys.version_info[0]))
    test_path = join(_my_dir, 'backward_compatibility',
                     'v0.9.17_test_summary.jsonlines')

    learner = Learner.from_file(model_path)
    examples = Reader.for_path(test_path, quiet=True).read()
    new_predictions = learner.predict(examples)[:, 1]

    with open(predict_path) as predict_file:
        old_predictions = [float(line.strip()) for
                           line in predict_file]
    assert_almost_equal(new_predictions, old_predictions)


def test_learning_curve_implementation():
    """
    Test to ensure that the learning curve results match scikit-learn
    """

    # This test is different from the other tests which just use regression data.
    # The reason is that we want this test to fail in case our implementation
    # diverges from the scikit-learn implementation. This test essentially
    # serves as a regression test as well.

    # Load in the digits data set
    digits = load_digits()
    X, y = digits.data, digits.target

    # get the learning curve results from scikit-learn for this data
    cv_folds = 10
    random_state = 123456789
    cv = ShuffleSplit(n_splits=cv_folds, test_size=0.2, random_state=random_state)
    estimator = MultinomialNB()
    train_sizes = np.linspace(.1, 1.0, 5)
    train_sizes1, train_scores1, test_scores1 = learning_curve(estimator,
                                                               X,
                                                               y,
                                                               cv=cv,
                                                               train_sizes=train_sizes,
                                                               scoring='accuracy')

    # get the features from this data into a FeatureSet instance we can use
    # with the SKLL API
    feature_names = ['f{:02}'.format(n) for n in range(X.shape[1])]
    features = []
    for row in X:
        features.append(dict(zip(feature_names, row)))
    fs = FeatureSet('train', features=features, labels=y, ids=list(range(X.shape[0])))

    # we don't want to filter out any features since scikit-learn
    # does not do that either
    learner = Learner('MultinomialNB', min_feature_count=0)
    (train_scores2,
     test_scores2,
     train_sizes2) = learner.learning_curve(fs,
                                            cv_folds=cv_folds,
                                            train_sizes=train_sizes,
                                            metric='accuracy')

    assert np.all(train_sizes1 == train_sizes2)
    assert np.allclose(train_scores1, train_scores2)
    assert np.allclose(test_scores1, test_scores2)


def test_learning_curve_output():
    """
    Test learning curve output for experiment with metrics option
    """

    # Test to validate learning curve output
    make_learning_curve_data()

    config_template_path = join(_my_dir, 'configs', 'test_learning_curve.template.cfg')
    config_path = fill_in_config_paths(config_template_path)

    # run the learning curve experiment
    run_configuration(config_path, quiet=True)
    outprefix = 'test_learning_curve'

    # make sure that the TSV file is created with the right columns
    output_tsv_path = join(_my_dir, 'output', '{}_summary.tsv'.format(outprefix))
    ok_(exists(output_tsv_path))
    with open(output_tsv_path, 'r') as tsvf:
        r = csv.reader(tsvf, dialect=csv.excel_tab)
        header = next(r)
        # make sure we have the expected number of columns
        eq_(len(header), 11)
        num_rows = len(list(r))
        # we should have 2 featuresets x 3 learners x 2 objectives x 5 (default)
        # training sizes = 60 rows
        eq_(num_rows, 60)

    # make sure that the two PNG files (one per featureset) are created
    # if the requirements are satisfied
    if _HAVE_SEABORN:
        for featureset_name in ["test_learning_curve1", "test_learning_curve2"]:
            ok_(exists(join(_my_dir,
                            'output',
                            '{}_{}.png'.format(outprefix, featureset_name))))


def test_learning_curve_output_with_objectives():
    """
    Test learning curve output for experiment with objectives option
    """

    # Test to validate learning curve output
    make_learning_curve_data()

    config_template_path = join(_my_dir,
                                'configs',
                                'test_learning_curve_with_objectives.template.cfg')
    config_path = fill_in_config_paths(config_template_path)

    # run the learning curve experiment
    run_configuration(config_path, quiet=True)
    outprefix = 'test_learning_curve'

    # make sure that the TSV file is created with the right columns
    output_tsv_path = join(_my_dir, 'output', '{}_summary.tsv'.format(outprefix))
    ok_(exists(output_tsv_path))
    with open(output_tsv_path, 'r') as tsvf:
        r = csv.reader(tsvf, dialect=csv.excel_tab)
        header = next(r)
        # make sure we have the expected number of columns
        eq_(len(header), 11)
        num_rows = len(list(r))
        # we should have 2 featuresets x 3 learners x 2 objectives x 5 (default)
        # training sizes = 60 rows
        eq_(num_rows, 60)

    # make sure that the two PNG files (one per featureset) are created
    # if the requirements are satisfied
    if _HAVE_SEABORN:
        for featureset_name in ["test_learning_curve1", "test_learning_curve2"]:
            ok_(exists(join(_my_dir,
                            'output',
                            '{}_{}.png'.format(outprefix, featureset_name))))


@attr('have_pandas_and_seaborn')
def test_learning_curve_plots():
    """
    Test learning curve plots for experiment with metrics option
    """

    # Test to validate learning curve output
    make_learning_curve_data()

    config_template_path = join(_my_dir, 'configs', 'test_learning_curve.template.cfg')
    config_path = fill_in_config_paths(config_template_path)

    # run the learning curve experiment
    run_configuration(config_path, quiet=True)
    outprefix = 'test_learning_curve'

    # make sure that the two PNG files (one per featureset) are created
    for featureset_name in ["test_learning_curve1", "test_learning_curve2"]:
        ok_(exists(join(_my_dir,
                        'output',
                        '{}_{}.png'.format(outprefix, featureset_name))))


@attr('have_pandas_and_seaborn')
def test_learning_curve_plots_with_objectives():
    """
    Test learning curve plots for experiment with objectives option
    """

    # Test to validate learning curve output
    make_learning_curve_data()

    config_template_path = join(_my_dir,
                                'configs',
                                'test_learning_curve_with_objectives.template.cfg')
    config_path = fill_in_config_paths(config_template_path)

    # run the learning curve experiment
    run_configuration(config_path, quiet=True)
    outprefix = 'test_learning_curve'

    # make sure that the two PNG files (one per featureset) are created
    for featureset_name in ["test_learning_curve1", "test_learning_curve2"]:
        ok_(exists(join(_my_dir,
                        'output',
                        '{}_{}.png'.format(outprefix, featureset_name))))


@attr('have_pandas_and_seaborn')
def test_learning_curve_ylimits():
    """
    Test that the ylimits for learning curves are generated as expected.
    """

    # create a test data frame
    df_test = pd.DataFrame.from_dict({'test_score_std': {0: 0.16809136190418694, 1: 0.18556201422712379, 2: 0.15002727816517414, 3: 0.15301923832338646, 4: 0.15589815327205431, 5: 0.68205316443171948, 6: 0.77441075727706354, 7: 0.83838056331276678, 8: 0.84770116657005623, 9: 0.8708014559726478}, 'value': {0: 0.4092496971394447, 1: 0.2820507715115001, 2: 0.24533811547921261, 3: 0.21808651942296109, 4: 0.19767367891431534, 5: -2.3540980769230773, 6: -3.1312445327182394, 7: -3.2956790939674137, 8: -3.4843050005436713, 9: -3.6357879085645455}, 'train_score_std': {0: 0.15950199460682787, 1: 0.090992452273091703, 2: 0.068488654201949981, 3: 0.055223120652733763, 4: 0.03172452509259388, 5: 1.0561586240460523, 6: 0.53955995320300709, 7: 0.40477740983901211, 8: 0.34148185048394258, 9: 0.20791478156554272}, 'variable': {0: 'train_score_mean', 1: 'train_score_mean', 2: 'train_score_mean', 3: 'train_score_mean', 4: 'train_score_mean', 5: 'train_score_mean', 6: 'train_score_mean', 7: 'train_score_mean', 8: 'train_score_mean', 9: 'train_score_mean'}, 'metric': {0: 'r2', 1: 'r2', 2: 'r2', 3: 'r2', 4: 'r2', 5: 'neg_mean_squared_error', 6: 'neg_mean_squared_error', 7: 'neg_mean_squared_error', 8: 'neg_mean_squared_error', 9: 'neg_mean_squared_error'}})

    # compute the y-limits
    ylimits_dict = _compute_ylimits_for_featureset(df_test, ['r2', 'neg_mean_squared_error'])

    eq_(len(ylimits_dict), 2)
    assert_almost_equal(ylimits_dict['neg_mean_squared_error'][0], -3.94, decimal=2)
    eq_(ylimits_dict['neg_mean_squared_error'][1], 0)
    eq_(ylimits_dict['r2'][0], 0)
    assert_almost_equal(ylimits_dict['r2'][1], 0.67, decimal=2)<|MERGE_RESOLUTION|>--- conflicted
+++ resolved
@@ -32,13 +32,8 @@
 from sklearn.naive_bayes import MultinomialNB
 
 from skll.data import FeatureSet, NDJWriter, Reader
-<<<<<<< HEAD
+from skll.config import _VALID_TASKS
 from skll.experiments import (_HAVE_SEABORN,
-=======
-from skll.config import _VALID_TASKS
-from skll.experiments import (_HAVE_PANDAS,
-                              _HAVE_SEABORN,
->>>>>>> 5f1a7f6b
                               _compute_ylimits_for_featureset,
                               run_configuration)
 from skll.learner import Learner, _DEFAULT_PARAM_GRIDS
