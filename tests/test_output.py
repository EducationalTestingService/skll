# License: BSD 3 clause
"""
Tests related to output from run_experiment

:author: Michael Heilman (mheilman@ets.org)
:author: Nitin Madnani (nmadnani@ets.org)
:author: Dan Blanchard (dblanchard@ets.org)
"""

import csv
import json
import re
import warnings

from ast import literal_eval
from collections import defaultdict
from glob import glob
from itertools import product
from os.path import exists, join
from pathlib import Path

import numpy as np
import pandas as pd
from numpy.testing import (assert_almost_equal,
                           assert_array_equal,
                           assert_array_almost_equal)

from nose.tools import eq_, ok_, assert_raises, raises

from sklearn.datasets import load_digits
from sklearn.model_selection import ShuffleSplit, learning_curve
from sklearn.naive_bayes import MultinomialNB

from skll.data import FeatureSet, NDJReader, NDJWriter, Reader
from skll.experiments import run_configuration
from skll.experiments.output import _compute_ylimits_for_featureset
from skll.learner import Learner
from skll.utils.constants import KNOWN_DEFAULT_PARAM_GRIDS, VALID_TASKS
from skll.utils.logging import get_skll_logger, close_and_remove_logger_handlers

from tests import (_my_dir, backward_compatibility_dir, config_dir, other_dir,
                   output_dir, train_dir, test_dir)
from tests.utils import (create_jsonlines_feature_files,
                         fill_in_config_options,
                         fill_in_config_paths,
                         fill_in_config_paths_for_single_file,
                         make_classification_data,
                         make_regression_data,
<<<<<<< HEAD
                         make_digits_data)
=======
                         remove_jsonlines_feature_files,
                         unlink)

>>>>>>> 91f4d19a

_ALL_MODELS = list(KNOWN_DEFAULT_PARAM_GRIDS.keys())


def setup():
    """
    Create necessary directories for testing.
    """
    for dir_path in [test_dir,
                     train_dir,
                     output_dir,
                     join(_my_dir, 'evaluate')]:
        Path(dir_path).mkdir(exist_ok=True)

    # create jsonlines feature files
    create_jsonlines_feature_files(train_dir)


def tearDown():
    """
    Clean up after tests.
    """
    for suffix in ['learning_curve', 'summary', 'fancy_xval',
                   'warning_multiple_featuresets']:
        for dir_path in [train_dir, test_dir]:
            unlink(Path(dir_path) / f'test_{suffix}.jsonlines')

        config_files = [f'test_{suffix}.cfg',
                        f'test_{suffix}_with_metrics.cfg',
                        f'test_{suffix}_with_objectives.cfg',
                        f'test_{suffix}_feature_hasher.cfg',
                        f'test_{suffix}_feature_hasher_with_metrics.cfg']
        for cf in config_files:
            unlink(Path(config_dir) / cf)

        for output_file in (glob(join(output_dir, f'test_{suffix}_*')) +
                            glob(join(output_dir, f'test_{suffix}.log'))):
            unlink(output_file)

    for suffix in VALID_TASKS:
        config_files = [f'test_cv_results_{suffix}.cfg']
        for cf in config_files:
            unlink(Path(config_dir) / cf)

    for path in [Path(config_dir) / 'test_send_warnings_to_log.cfg',
                 "test_current_directory.model",
                 Path(train_dir) / 'test_learning_curve1.jsonlines',
                 Path(train_dir) / 'test_learning_curve2.jsonlines']:
        unlink(path)

    remove_jsonlines_feature_files(train_dir)

    # adding all the suffix independent output patterns here that are
    # not f'test_{SUFFIX}_*'
    clean_up_output_file_name_patterns = ['test_majority_class_custom_learner_*',
                                          'test_send_warnings_to_log*',
                                          'test_grid_search_cv_results_*.*',
                                          'test_check_override_learning_curve_min_examples*']
    for file_name_pattern in clean_up_output_file_name_patterns:
        for output_file in glob(join(output_dir, file_name_pattern)):
            unlink(output_file)


# Generate and write out data for the test that checks summary scores
def make_summary_data():
    train_fs, test_fs = make_classification_data(num_examples=600,
                                                 train_test_ratio=0.8,
                                                 num_labels=2,
                                                 num_features=3,
                                                 non_negative=True)

    # Write training feature set to a file
    train_path = join(train_dir, 'test_summary.jsonlines')
    writer = NDJWriter(train_path, train_fs)
    writer.write()

    # Write test feature set to a file
    test_path = join(test_dir, 'test_summary.jsonlines')
    writer = NDJWriter(test_path, test_fs)
    writer.write()


# Generate and write out data for the test that checks learning curve outputs
def make_learning_curve_data():

    # create a featureset with the digits data
    fs_digits, _ = make_digits_data(test_size=0)

    # Write this feature set to file
<<<<<<< HEAD
    train_path = join(_my_dir, 'train', 'test_learning_curve1.jsonlines')
    writer = NDJWriter(train_path, fs_digits)
=======
    train_path = join(train_dir, 'test_learning_curve1.jsonlines')
    writer = NDJWriter(train_path, fs1)
>>>>>>> 91f4d19a
    writer.write()

    # create featureset with all except the last feature called "pixel_7_7"
    fs_digits.filter(features="pixel_7_7", inverse=True)

    # Write this feature set to file
<<<<<<< HEAD
    train_path = join(_my_dir, 'train', 'test_learning_curve2.jsonlines')
    writer = NDJWriter(train_path, fs_digits)
=======
    train_path = join(train_dir, 'test_learning_curve2.jsonlines')
    writer = NDJWriter(train_path, fs2)
>>>>>>> 91f4d19a
    writer.write()


# Function that checks to make sure that the summary files
# contain the right results
def check_summary_score(use_feature_hashing,
                        use_additional_metrics):

    # Test to validate summary file scores
    make_summary_data()

    if use_feature_hashing:
        cfgfile = ('test_summary_feature_hasher_with_metrics.template.cfg' if
                   use_additional_metrics else 'test_summary_feature_hasher.template.cfg')
        outprefix = ('test_summary_feature_hasher_with_metrics_test_summary' if
                     use_additional_metrics else 'test_summary_feature_hasher_test_summary')
        summprefix = ('test_summary_feature_hasher_with_metrics' if
                      use_additional_metrics else 'test_summary_feature_hasher')
    else:
        cfgfile = ('test_summary_with_metrics.template.cfg' if
                   use_additional_metrics else 'test_summary.template.cfg')
        outprefix = ('test_summary_with_metrics_test_summary' if
                     use_additional_metrics else 'test_summary_test_summary')
        summprefix = ('test_summary_with_metrics' if
                      use_additional_metrics else 'test_summary')

    config_template_path = join(config_dir, cfgfile)
    config_path = fill_in_config_paths(config_template_path)

    run_configuration(config_path, quiet=True)

    with open(join(output_dir,
                   f'{outprefix}_LogisticRegression.results.json')) as f:
        outd = json.loads(f.read())
        logistic_result_score = outd[0]['score']
        if use_additional_metrics:
            results_metrics_dict = outd[0]['additional_scores']
            logistic_result_additional_metric1 = results_metrics_dict['unweighted_kappa']
            logistic_result_additional_metric2 = results_metrics_dict['f1_score_micro']

    with open(join(output_dir, f'{outprefix}_SVC.results.json')) as f:
        outd = json.loads(f.read())
        svm_result_score = outd[0]['score']
        if use_additional_metrics:
            results_metrics_dict = outd[0]['additional_scores']
            svm_result_additional_metric1 = results_metrics_dict['unweighted_kappa']
            svm_result_additional_metric2 = results_metrics_dict['f1_score_micro']

    # note that Naive Bayes doesn't work with feature hashing
    if not use_feature_hashing:
        with open(join(output_dir,
                       f'{outprefix}_MultinomialNB.results.json')) as f:
            outd = json.loads(f.read())
            naivebayes_result_score = outd[0]['score']
            if use_additional_metrics:
                results_metrics_dict = outd[0]['additional_scores']
                nb_result_additional_metric1 = results_metrics_dict['unweighted_kappa']
                nb_result_additional_metric2 = results_metrics_dict['f1_score_micro']

    with open(join(output_dir, f'{summprefix}_summary.tsv')) as f:
        reader = csv.DictReader(f, dialect='excel-tab')

        for row in reader:
            # the learner results dictionaries should have 34 rows,
            # and all of these except results_table
            # should be printed (though some columns will be blank).
            eq_(len(row), 35)
            assert row['model_params']
            assert row['grid_score']
            assert row['score']
            if use_additional_metrics:
                assert row['additional_scores']

            if row['learner_name'] == 'LogisticRegression':
                logistic_summary_score = float(row['score'])
                if use_additional_metrics:
                    summary_metrics_dict = literal_eval(row['additional_scores'])
                    logistic_summary_additional_score1 = float(summary_metrics_dict['unweighted_kappa'])
                    logistic_summary_additional_score2 = float(summary_metrics_dict['f1_score_micro'])
            elif row['learner_name'] == 'MultinomialNB':
                naivebayes_summary_score = float(row['score'])
                if use_additional_metrics:
                    summary_metrics_dict = literal_eval(row['additional_scores'])
                    nb_summary_additional_score1 = float(summary_metrics_dict['unweighted_kappa'])
                    nb_summary_additional_score2 = float(summary_metrics_dict['f1_score_micro'])
            elif row['learner_name'] == 'SVC':
                svm_summary_score = float(row['score'])
                if use_additional_metrics:
                    summary_metrics_dict = literal_eval(row['additional_scores'])
                    svm_summary_additional_score1 = float(summary_metrics_dict['unweighted_kappa'])
                    svm_summary_additional_score2 = float(summary_metrics_dict['f1_score_micro'])

    test_tuples = [(logistic_result_score,
                    logistic_summary_score,
                    'LogisticRegression'),
                   (svm_result_score,
                    svm_summary_score,
                    'SVC')]

    if use_additional_metrics:
        test_tuples.extend([(logistic_result_additional_metric1,
                             logistic_summary_additional_score1,
                             'LogisticRegression'),
                            (logistic_result_additional_metric2,
                             logistic_summary_additional_score2,
                             'LogisticRegression'),
                            (svm_result_additional_metric1,
                             svm_summary_additional_score1,
                             'SVC'),
                            (svm_result_additional_metric2,
                             svm_summary_additional_score2,
                             'SVC')])

    if not use_feature_hashing:
        test_tuples.append((naivebayes_result_score,
                            naivebayes_summary_score,
                            'MultinomialNB'))
        if use_additional_metrics:
            test_tuples.extend([(nb_result_additional_metric1,
                                 nb_summary_additional_score1,
                                 'MultinomialNB'),
                                (nb_result_additional_metric2,
                                 nb_summary_additional_score2,
                                 'MultinomialNB')])

    for result_score, summary_score, learner_name in test_tuples:
        assert_almost_equal(result_score, summary_score,
                            err_msg=f'mismatched scores for {learner_name} '
                                    f'(result:{result_score}, summary:'
                                    f'{summary_score})')

    # We iterate over each model with an expected
    # accuracy score. Test proves that the report
    # written out at least has a correct format for
    # this line. See _print_fancy_output
    if not use_feature_hashing and not use_additional_metrics:
        for report_name, val in (("LogisticRegression", .5),
                                 ("MultinomialNB", .5),
                                 ("SVC", .6333)):
            filename = f"test_summary_test_summary_{report_name}.results"
            results_path = join(output_dir, filename)
            with open(results_path) as results_file:
                report = results_file.read()
                expected_string = f"Accuracy = {val:.1f}"
                eq_(expected_string in report,  # approximate
                    True,
                    msg=f"{expected_string} is not in {report}")


def test_summary():

    for (use_feature_hashing,
         use_additional_metrics) in product([True, False], [True, False]):
        yield check_summary_score, use_feature_hashing, use_additional_metrics


def check_xval_fancy_results_file(do_grid_search,
                                  use_folds_file,
                                  use_folds_file_for_grid_search,
                                  use_additional_metrics):

    train_path = join(train_dir, 'f0.jsonlines')

    # make a simple config file for cross-validation
    values_to_fill_dict = {'experiment_name': 'test_fancy_xval',
                           'train_file': train_path,
                           'task': 'cross_validate',
                           'grid_search': 'true',
                           'objectives': "['f1_score_micro']",
                           'featureset_names': '["f0"]',
                           'num_cv_folds': '6',
                           'grid_search_folds': '4',
                           'learners': "['LogisticRegression']",
                           'log': output_dir,
                           'predictions': output_dir,
                           'results': output_dir}

    folds_file_path = join(train_dir, 'folds_file_test.csv')
    if use_folds_file:
        values_to_fill_dict['folds_file'] = folds_file_path
    values_to_fill_dict['grid_search'] = str(do_grid_search)
    values_to_fill_dict['use_folds_file_for_grid_search'] = str(use_folds_file_for_grid_search)

    if use_additional_metrics:
        values_to_fill_dict['metrics'] = str(["accuracy", "unweighted_kappa"])

    config_template_path = join(config_dir, 'test_fancy.template.cfg')

    config_path = fill_in_config_options(config_template_path,
                                         values_to_fill_dict,
                                         'xval')

    # run the experiment
    run_configuration(config_path, quiet=True)

    # now make sure that the results file was produced
    results_file_path = join(output_dir,
                             'test_fancy_xval_f0_LogisticRegression.results')
    ok_(exists(results_file_path))

    # read in all the lines and look at the lines up to where we print the "Total Time"
    with open(results_file_path, 'r') as resultsf:
        results_lines = resultsf.readlines()
        end_idx = [results_lines.index(l) for l in results_lines if l.startswith('Total Time:')][0]
        results_lines = results_lines[:end_idx + 1]

        # read in the "keys" and "values" separated by colons into a dictionary
        results_dict = dict([rl.strip().split(': ') for rl in results_lines])

    # check that the fields we expect in the results file are there
    # and the ones that we do not expect aren't
    if do_grid_search:
        eq_(results_dict['Grid Search'], 'True')
        eq_(results_dict['Grid Objective Function'], 'f1_score_micro')
    else:
        eq_(results_dict['Grid Search'], 'False')
        ok_('Grid Search Folds' not in results_dict)
        ok_('Grid Objective Function' not in results_dict)

    if use_folds_file:
        eq_(results_dict['Number of Folds'], '5 via folds file')
        ok_('Stratified Folds' not in results_dict)
        eq_(results_dict['Specified Folds File'], folds_file_path)
        if do_grid_search:
            if use_folds_file_for_grid_search:
                eq_(results_dict['Grid Search Folds'], '5 via folds file')
                eq_(results_dict['Using Folds File for Grid Search'], 'True')
            else:
                eq_(results_dict['Grid Search Folds'], '4')
                eq_(results_dict['Using Folds File for Grid Search'], 'False')
    else:
        eq_(results_dict['Number of Folds'], '6')
        eq_(results_dict['Stratified Folds'], 'True')
        ok_('Using Folds File for Grid Search' not in results_dict)
        ok_('Specified Folds File' not in results_dict)
        if do_grid_search:
            eq_(results_dict['Grid Search Folds'], '4')

    if use_additional_metrics:
        expected_metrics = ["accuracy", "unweighted_kappa"]

        eq_(sorted(literal_eval(results_dict['Additional Evaluation Metrics'])),
            sorted(expected_metrics))


def test_xval_fancy_results_file():

    for (do_grid_search,
         use_folds_file,
         use_folds_file_for_grid_search,
         use_additional_metrics) in product([True, False],
                                            [True, False],
                                            [True, False],
                                            [True, False]):

        yield (check_xval_fancy_results_file, do_grid_search,
               use_folds_file, use_folds_file_for_grid_search,
               use_additional_metrics)


def check_grid_search_cv_results(task, do_grid_search):
    learners = ['LogisticRegression', 'SVC']
    expected_path = join(other_dir, 'cv_results')

    def time_field(x):
        return x.endswith('_time')

    train_path = join(train_dir, 'f0.jsonlines')

    exp_name = (f'test_grid_search_cv_results_{task}_'
                f'{"gs" if do_grid_search else "nogs"}')

    # make a simple config file for cross-validation
    values_to_fill_dict = {'experiment_name': exp_name,
                           'train_file': train_path,
                           'task': task,
                           'grid_search': json.dumps(do_grid_search),
                           'objectives': "['f1_score_micro']",
                           'featureset_names': "['f0']",
                           'learners': json.dumps(learners),
                           'log': output_dir,
                           'results': output_dir}
    if task == 'train':
        values_to_fill_dict['models'] = output_dir
    elif task == 'cross_validate':
        values_to_fill_dict['predictions'] = output_dir
    elif task in ['evaluate', 'predict']:
        values_to_fill_dict['predictions'] = output_dir
        values_to_fill_dict['test_file'] = \
            values_to_fill_dict['train_file']

    # In the case where grid search is on and the task is
    # learning curve, grid search will automatically be turned
    # off, so simply turn it off here as well since it should
    # result in the same situation
    elif task == 'learning_curve':
        values_to_fill_dict['metrics'] = values_to_fill_dict.pop('objectives')
        if do_grid_search:
            do_grid_search = False

    config_template_path = join(config_dir, 'test_cv_results.template.cfg')

    config_path = fill_in_config_options(config_template_path,
                                         values_to_fill_dict,
                                         task)

    # run the experiment
    if task in ['train', 'predict']:
        if do_grid_search:
            run_configuration(config_path, quiet=True)
        else:
            assert_raises(ValueError, run_configuration, config_path, quiet=True)
            # Short-circuit the test since a ValueError is
            # expected and is fatal
            return
    else:
        run_configuration(config_path, quiet=True)

    # now make sure that the results json file was produced
    for learner in learners:
        results_file_name = f'{exp_name}_f0_{learner}.results.json'
        actual_results_file_path = join(output_dir, results_file_name)
        expected_results_file_path = join(expected_path,
                                          results_file_name)
        ok_(exists(actual_results_file_path))
        with open(expected_results_file_path) as expected, \
                open(actual_results_file_path) as actual:
            expected_lines = [json.loads(line) for line in expected][0]
            actual_lines = [json.loads(line) for line in actual][0]
            assert len(expected_lines) == len(actual_lines)
            if task == 'cross_validate':
                # All but the last line will have grid search-related
                # results
                for (expected_gs_cv_results,
                     actual_gs_cv_results) in zip(expected_lines[:-1],
                                                  actual_lines[:-1]):
                    assert len(expected_gs_cv_results) == len(actual_gs_cv_results)
                    for field in ['grid_score', 'grid_search_cv_results']:
                        if do_grid_search:
                            assert set(expected_gs_cv_results).intersection(actual_gs_cv_results) == \
                                set(expected_gs_cv_results)
                            if field == 'grid_score':
                                assert expected_gs_cv_results[field] == \
                                    actual_gs_cv_results[field]
                            else:
                                for subfield in expected_gs_cv_results[field]:
                                    if time_field(subfield):
                                        continue
                                    assert expected_gs_cv_results[field][subfield] == \
                                        actual_gs_cv_results[field][subfield]
                        else:
                            if field == 'grid_score':
                                assert actual_gs_cv_results[field] == 0.0
                            else:
                                assert actual_gs_cv_results[field] is None
                # The last line should be for the "average" and should
                # not contain any grid search results
                assert actual_lines[-1]['fold'] == 'average'
                for field in ['grid_score', 'grid_search_cv_results']:
                    assert field not in actual_lines[-1]
            elif task == 'evaluate':
                for (expected_gs_cv_results,
                     actual_gs_cv_results) in zip(expected_lines,
                                                  actual_lines):
                    assert len(expected_gs_cv_results) == len(actual_gs_cv_results)
                    for field in ['grid_score', 'grid_search_cv_results']:
                        if do_grid_search:
                            assert set(expected_gs_cv_results).intersection(actual_gs_cv_results) == \
                                set(expected_gs_cv_results)
                            if field == 'grid_score':
                                assert expected_gs_cv_results[field] == \
                                    actual_gs_cv_results[field]
                            else:
                                for subfield in expected_gs_cv_results[field]:
                                    if time_field(subfield):
                                        continue
                                    assert expected_gs_cv_results[field][subfield] == \
                                        actual_gs_cv_results[field][subfield]
                        else:
                            if field == 'grid_score':
                                assert actual_gs_cv_results[field] == 0.0
                            else:
                                assert actual_gs_cv_results[field] is None
            elif task in ['train', 'predict']:
                expected_gs_cv_results = expected_lines
                actual_gs_cv_results = actual_lines
                assert set(expected_gs_cv_results).intersection(actual_gs_cv_results) == \
                    set(expected_gs_cv_results)
                for field in ['grid_score', 'grid_search_cv_results']:
                    if field == 'grid_score':
                        assert expected_gs_cv_results[field] == \
                            actual_gs_cv_results[field]
                    else:
                        for subfield in expected_gs_cv_results[field]:
                            if time_field(subfield):
                                continue
                            assert expected_gs_cv_results[field][subfield] == \
                                actual_gs_cv_results[field][subfield]
            else:
                for expected_line, actual_line in zip(expected_lines,
                                                      actual_lines):
                    expected_fields = set(list(expected_line))
                    actual_fields = set(list(actual_line))
                    assert expected_fields.intersection(actual_fields) == \
                        expected_fields
                    assert all(field not in actual_fields
                               for field in ['grid_score',
                                             'grid_search_cv_results'])


def test_grid_search_cv_results():
    for task in VALID_TASKS:
        for do_grid_search in [True, False]:
            yield check_grid_search_cv_results, task, do_grid_search


def test_multiple_featuresets_and_featurehasher_throws_warning():
    '''
    test using multiple feature sets with feature hasher throws warning
    '''

    # make a simple config file for feature hasher warning test
    values_to_fill_dict = {'experiment_name': 'test_warning_multiple_featuresets',
                           'train_directory': train_dir,
                           'task': 'train',
                           'grid_search': 'false',
                           'objectives': "['f1_score_micro']",
                           'learners': "['LogisticRegression']",
                           'featuresets': "[['test_input_3examples_1', "
                                          "'test_input_3examples_2']]",
                           "featureset_names": "['feature_hasher']",
                           'suffix': '.jsonlines',
                           'log': output_dir,
                           'models': output_dir,
                           'feature_hasher': "true",
                           "hasher_features": "4"
                           }

    config_template_path = join(config_dir,
                                'test_warning_multiple_featuresets.template.cfg')

    config_path = fill_in_config_options(config_template_path,
                                         values_to_fill_dict,
                                         'feature_hasher')

    # run the experiment
    print(config_path)
    run_configuration(config_path, quiet=True)

    # test if it throws any warning
    logfile_path = join(output_dir,
                        "test_warning_multiple_featuresets_feature_hasher_LogisticRegression.log")
    with open(logfile_path) as f:
        warning_pattern = re.compile(r'Since there are multiple feature files, '
                                     r'feature hashing applies to each '
                                     r'specified feature file separately.')
        matches = re.findall(warning_pattern, f.read())
        eq_(len(matches), 1)


# Verify v0.23.1 model can still be loaded and generates the same predictions.
def test_backward_compatibility():
    """
    Test to validate backward compatibility
    """
    predict_path = join(backward_compatibility_dir,
                        'v0.23.1_test_summary_test_summary_LogisticRegression_predictions.tsv')
    model_path = join(backward_compatibility_dir,
                      'v0.23.1_test_summary_test_summary_LogisticRegression.model')
    test_path = join(backward_compatibility_dir,
                     'v0.23.1_test_summary.jsonlines')

    learner = Learner.from_file(model_path)
    examples = Reader.for_path(test_path, quiet=True).read()
    new_predictions = learner.predict(examples, class_labels=False)[:, 1]

    with open(predict_path, 'r') as predict_file:
        reader = csv.DictReader(predict_file, dialect=csv.excel_tab)
        old_predictions = [float(row['1']) for row in reader]
    assert_almost_equal(new_predictions, old_predictions)


def test_learning_curve_implementation():
    """
    Test to ensure that the learning curve results match scikit-learn
    """

    # This test is different from the other tests which just use regression data.
    # The reason is that we want this test to fail in case our implementation
    # diverges from the scikit-learn implementation. This test essentially
    # serves as a regression test as well.

    # create a single featureset from the digits data
    fs_digits, _ = make_digits_data(test_size=0)

    # get the learning curve results from scikit-learn for this data
    cv_folds = 10
    random_state = 123456789
    cv = ShuffleSplit(n_splits=cv_folds, test_size=0.2, random_state=random_state)
    estimator = MultinomialNB()
    train_sizes = np.linspace(.1, 1.0, 5)
    train_sizes1, train_scores1, test_scores1 = learning_curve(estimator,
                                                               fs_digits.features,
                                                               fs_digits.labels,
                                                               cv=cv,
                                                               train_sizes=train_sizes,
                                                               scoring='accuracy')

    # we don't want to filter out any features since scikit-learn
    # does not do that either
    learner = Learner('MultinomialNB', min_feature_count=0)
    (train_scores2,
     test_scores2,
     train_sizes2) = learner.learning_curve(fs_digits,
                                            cv_folds=cv_folds,
                                            train_sizes=train_sizes,
                                            metric='accuracy')

    assert np.all(train_sizes1 == train_sizes2)
    assert np.allclose(train_scores1, train_scores2)
    assert np.allclose(test_scores1, test_scores2)


def test_learning_curve_output():
    """
    Test learning curve output for experiment with metrics option
    """

    # Test to validate learning curve output
    make_learning_curve_data()

    config_template_path = join(config_dir, 'test_learning_curve.template.cfg')
    config_path = fill_in_config_paths(config_template_path)

    # run the learning curve experiment
    run_configuration(config_path, quiet=True)
    outprefix = 'test_learning_curve'

    # make sure that the TSV file is created with the right columns
    output_tsv_path = join(output_dir, f'{outprefix}_summary.tsv')
    ok_(exists(output_tsv_path))
    with open(output_tsv_path, 'r') as tsvf:
        r = csv.reader(tsvf, dialect=csv.excel_tab)
        header = next(r)
        # make sure we have the expected number of columns
        eq_(len(header), 11)
        num_rows = len(list(r))
        # we should have 2 featuresets x 3 learners x 2 objectives x 5 (default)
        # training sizes = 60 rows
        eq_(num_rows, 60)

    # make sure that the two PNG files (one per featureset) are created
    for featureset_name in ["test_learning_curve1", "test_learning_curve2"]:
        ok_(exists(join(output_dir,
                        f'{outprefix}_{featureset_name}.png')))


def test_learning_curve_output_with_objectives():
    """
    Test learning curve output for experiment with objectives option
    """

    # Test to validate learning curve output
    make_learning_curve_data()

    config_template_path = join(config_dir, 'test_learning_curve.template.cfg')
    config_path = fill_in_config_paths(config_template_path)

    # run the learning curve experiment
    run_configuration(config_path, quiet=True)
    outprefix = 'test_learning_curve'

    # make sure that the TSV file is created with the right columns
    output_tsv_path = join(output_dir, f'{outprefix}_summary.tsv')
    ok_(exists(output_tsv_path))
    with open(output_tsv_path, 'r') as tsvf:
        r = csv.reader(tsvf, dialect=csv.excel_tab)
        header = next(r)
        # make sure we have the expected number of columns
        eq_(len(header), 11)
        num_rows = len(list(r))
        # we should have 2 featuresets x 3 learners x 2 objectives x 5 (default)
        # training sizes = 60 rows
        eq_(num_rows, 60)

    # make sure that the two PNG files (one per featureset) are created
    for featureset_name in ["test_learning_curve1", "test_learning_curve2"]:
        ok_(exists(join(output_dir, f'{outprefix}_{featureset_name}.png')))


def test_learning_curve_plots():
    """
    Test learning curve plots for experiment with metrics option
    """

    # Test to validate learning curve output
    make_learning_curve_data()

    config_template_path = join(config_dir, 'test_learning_curve.template.cfg')
    config_path = fill_in_config_paths(config_template_path)

    # run the learning curve experiment
    run_configuration(config_path, quiet=True)
    outprefix = 'test_learning_curve'

    # make sure that the two PNG files (one per featureset) are created
    for featureset_name in ["test_learning_curve1", "test_learning_curve2"]:
        ok_(exists(join(output_dir, f'{outprefix}_{featureset_name}.png')))


def test_learning_curve_plots_with_objectives():
    """
    Test learning curve plots for experiment with objectives option
    """

    # Test to validate learning curve output
    make_learning_curve_data()

    config_template_path = join(config_dir, 'test_learning_curve.template.cfg')
    config_path = fill_in_config_paths(config_template_path)

    # run the learning curve experiment
    run_configuration(config_path, quiet=True)
    outprefix = 'test_learning_curve'

    # make sure that the two PNG files (one per featureset) are created
    for featureset_name in ["test_learning_curve1", "test_learning_curve2"]:
        ok_(exists(join(output_dir, f'{outprefix}_{featureset_name}.png')))


def test_learning_curve_ylimits():
    """
    Test that the ylimits for learning curves are generated as expected.
    """

    # create a test data frame
    df_test = pd.DataFrame.from_dict({'test_score_std': {0: 0.16809136190418694,
                                                         1: 0.18556201422712379,
                                                         2: 0.15002727816517414,
                                                         3: 0.15301923832338646,
                                                         4: 0.15589815327205431,
                                                         5: 0.68205316443171948,
                                                         6: 0.77441075727706354,
                                                         7: 0.83838056331276678,
                                                         8: 0.84770116657005623,
                                                         9: 0.8708014559726478},
                                      'value': {0: 0.4092496971394447,
                                                1: 0.2820507715115001,
                                                2: 0.24533811547921261,
                                                3: 0.21808651942296109,
                                                4: 0.19767367891431534,
                                                5: -2.3540980769230773,
                                                6: -3.1312445327182394,
                                                7: -3.2956790939674137,
                                                8: -3.4843050005436713,
                                                9: -3.6357879085645455},
                                      'train_score_std': {0: 0.15950199460682787,
                                                          1: 0.090992452273091703,
                                                          2: 0.068488654201949981,
                                                          3: 0.055223120652733763,
                                                          4: 0.03172452509259388,
                                                          5: 1.0561586240460523,
                                                          6: 0.53955995320300709,
                                                          7: 0.40477740983901211,
                                                          8: 0.34148185048394258,
                                                          9: 0.20791478156554272},
                                      'variable': {0: 'train_score_mean',
                                                   1: 'train_score_mean',
                                                   2: 'train_score_mean',
                                                   3: 'train_score_mean',
                                                   4: 'train_score_mean',
                                                   5: 'train_score_mean',
                                                   6: 'train_score_mean',
                                                   7: 'train_score_mean',
                                                   8: 'train_score_mean',
                                                   9: 'train_score_mean'},
                                      'metric': {0: 'r2',
                                                 1: 'r2',
                                                 2: 'r2',
                                                 3: 'r2',
                                                 4: 'r2',
                                                 5: 'neg_mean_squared_error',
                                                 6: 'neg_mean_squared_error',
                                                 7: 'neg_mean_squared_error',
                                                 8: 'neg_mean_squared_error',
                                                 9: 'neg_mean_squared_error'}})

    # compute the y-limits
    ylimits_dict = _compute_ylimits_for_featureset(df_test, ['r2', 'neg_mean_squared_error'])

    eq_(len(ylimits_dict), 2)
    assert_almost_equal(ylimits_dict['neg_mean_squared_error'][0], -3.94, decimal=2)
    eq_(ylimits_dict['neg_mean_squared_error'][1], 0)
    eq_(ylimits_dict['r2'][0], 0)
    assert_almost_equal(ylimits_dict['r2'][1], 0.67, decimal=2)


@raises(ValueError)
def test_learning_curve_min_examples_check():
    """
    Test to check learning curve raises error with less than 500 examples
    """
    # generates a training split with less than 500 examples
    train_fs_less_than_500, _ = make_classification_data(num_examples=499,
                                                         train_test_ratio=1.0,
                                                         num_labels=3)

    # creating an example learner
    learner = Learner('LogisticRegression')

    # this must throw an error because `examples` has less than 500 items
    _ = learner.learning_curve(examples=train_fs_less_than_500, metric='accuracy')


def test_learning_curve_min_examples_check_override():
    """
    Test to check learning curve displays warning with less than 500 examples
    """

    # creates a logger which writes to a temporary log file
    log_file_path = join(output_dir,
                         "test_check_override_learning_curve_min_examples.log")
    logger = get_skll_logger("test_learning_curve_min_examples_check_override",
                             filepath=log_file_path)

    # generates a training split with less than 500 examples
    train_fs_less_than_500, _ = make_classification_data(num_examples=499,
                                                         train_test_ratio=1.0,
                                                         num_labels=3)

    # creating an example learner
    learner = Learner('LogisticRegression', logger=logger)

    # this must throw an error because `examples` has less than 500 items
    _ = learner.learning_curve(examples=train_fs_less_than_500, metric='accuracy',
                               override_minimum=True)

    # checks that the learning_curve warning message is contained in the log file
    with open(log_file_path) as tf:
        log_text = tf.read()
        learning_curve_warning_re = \
            re.compile(r'Because the number of training examples provided - '
                       r'\d+ - is less than the ideal minimum - \d+ - '
                       r'learning curve generation is unreliable and might '
                       r'break')
        assert learning_curve_warning_re.search(log_text)

    close_and_remove_logger_handlers(logger)


def check_pipeline_attribute(learner_name,
                             do_feature_hashing,
                             min_count,
                             scaling_type,
                             sampler_name,
                             learner,
                             function_args_dict):

    # look up the arguments that we computed earlier for
    # the current configuration
    estimator_type = learner.model_type._estimator_type
    train_fs, test_fs, feature_dicts, labels = function_args_dict[estimator_type][do_feature_hashing]

    # which metric score are we comparing between SKLL and sklearn
    metric = 'accuracy' if estimator_type == 'classifier' else 'r2'

    # train the given learner on the training set with the pipeline
    # attribute set to true
    with warnings.catch_warnings():
        warnings.simplefilter("ignore")
        learner.train(train_fs, grid_search=False)

    # get the predictions of the learner on the test set
    skll_predictions = learner.predict(test_fs)

    # get the metric score on the test set via SKLL
    (_,
     _,
     _,
     _,
     _,
     metric_scores) = learner.evaluate(test_fs, output_metrics=[metric])

    # now use the pipeline and get the predictions and get
    # the predictions and the score from the sklearn side
    pipeline = learner.pipeline
    sklearn_predictions = pipeline.predict(feature_dicts)
    sklearn_score = pipeline.score(feature_dicts, labels)

    # for classifiers, the predictions and scores should match exactly
    # but for regressors, they should be almost equal
    if estimator_type == 'classifier':
        assert_array_equal(skll_predictions, sklearn_predictions)
        eq_(metric_scores[metric], sklearn_score)
    else:
        assert_array_almost_equal(skll_predictions, sklearn_predictions)
        assert_almost_equal(metric_scores[metric], sklearn_score)


def test_pipeline_attribute():

    # define the classifier and regressor feature dictionaries and labels that we will test on
    # and also the classes and targets respectively
    cfeature_dicts = [{"f01": -2.87, "f02": 0.713, "f03": 2.86, "f04": 0.385, "f05": -0.989,
                       "f06": 0.380, "f07": -0.365, "f08": -0.224, "f09": 3.45, "f10": 0.622},
                      {"f01": 0.058, "f02": -1.14, "f03": 2.85, "f04": 1.41, "f05": 1.60,
                       "f06": 1.04, "f07": -0.669, "f08": -0.727, "f09": 1.82, "f10": 1.336},
                      {"f01": -1.80, "f02": 3.21, "f03": 0.79, "f04": -0.55, "f05": 0.059,
                       "f06": -5.66, "f07": -3.08, "f08": -0.95, "f09": 0.188, "f10": -1.24},
                      {"f01": 2.270, "f02": 2.271, "f03": 2.285, "f04": 2.951, "f05": 1.018,
                       "f06": -0.59, "f07": 0.432, "f08": 1.614, "f09": -0.69, "f10": -1.27},
                      {"f01": 2.98, "f02": 3.74, "f03": 1.96, "f04": 0.80, "f05": 0.425,
                       "f06": -0.76, "f07": 4.013, "f08": 3.119, "f09": 2.104, "f10": 0.195},
                      {"f01": 2.560, "f02": -2.05, "f03": 1.793, "f04": 0.955, "f05": 2.914,
                       "f06": 2.239, "f07": -1.41, "f08": -1.24, "f09": -4.44, "f10": 0.273},
                      {"f01": 1.86, "f02": -0.017, "f03": 1.337, "f04": -2.14, "f05": 2.255,
                       "f06": -1.21, "f07": -0.24, "f08": -0.66, "f09": -2.51, "f10": -1.06},
                      {"f01": -1.95, "f02": -1.81, "f03": 2.105, "f04": 0.976, "f05": -1.480,
                       "f06": 1.120, "f07": -1.22, "f08": 0.704, "f09": -3.66, "f10": -1.72},
                      {"f01": -1.54, "f02": -2.17, "f03": -4.18, "f04": 1.708, "f05": 0.514,
                       "f06": 0.354, "f07": -3.55, "f08": 2.285, "f09": -3.47, "f10": -0.79},
                      {"f01": 2.162, "f02": -0.71, "f03": -0.448, "f04": 0.326, "f05": 3.384,
                      "f06": -0.455, "f07": 1.253, "f08": 0.998, "f09": 3.193, "f10": 1.342}]
    classes = [1, 1, 0, 2, 1, 2, 0, 1, 2, 1]

    rfeature_dicts = [{'f1': 1.351, 'f2': -0.117, 'f3': 0.570, 'f4': 0.0619,
                       'f5': 1.569, 'f6': 0.805},
                      {'f1': -0.557, 'f2': -1.704, 'f3': 0.0913, 'f4': 0.767,
                       'f5': 1.281, 'f6': -0.803},
                      {'f1': 0.720, 'f2': -0.268, 'f3': 0.760, 'f4': 0.861,
                      'f5': -0.403, 'f6': 0.814},
                      {'f1': 1.737, 'f2': -0.228, 'f3': 1.340, 'f4': 2.031,
                      'f5': 2.170, 'f6': 1.498},
                      {'f1': 0.344, 'f2': 0.340, 'f3': 0.572, 'f4': -1.06,
                       'f5': 1.044, 'f6': 2.065},
                      {'f1': -0.489, 'f2': -0.420, 'f3': 0.428, 'f4': 0.707,
                       'f5': -1.306, 'f6': 0.0081},
                      {'f1': 0.805, 'f2': 0.570, 'f3': 1.351, 'f4': -0.117,
                       'f5': 0.0619, 'f6': 1.569},
                      {'f1': -1.083, 'f2': 0.0369, 'f3': -0.413, 'f4': 1.391,
                       'f5': 1.417, 'f6': -1.118},
                      {'f1': -1.945, 'f2': -0.332, 'f3': -1.393, 'f4': 0.952,
                       'f5': -0.816, 'f6': 1.417},
                      {'f1': 1.976, 'f2': -0.220, 'f3': -1.636, 'f4': 0.795,
                       'f5': -2.34, 'f6': -0.148}]
    targets = [96.057, -176.017, -182.32, -56.46, -50.14, -84.53, 241.71, -17.84,
               -47.09, 77.65]

    # create training featuresets that we will use to train our estimator
    function_args_dict = defaultdict(dict)
    for estimator_type in ['classifier', 'regressor']:
        for do_feature_hashing in [True, False]:
            if estimator_type == 'classifier':
                (train_fs, test_fs) = make_classification_data(num_examples=500,
                                                               num_features=10,
                                                               num_labels=3,
                                                               feature_bins=4,
                                                               non_negative=True,
                                                               use_feature_hashing=do_feature_hashing)
                labels = classes
                feature_dicts = cfeature_dicts
            else:
                (train_fs, test_fs, _) = make_regression_data(num_examples=500,
                                                              num_features=6,
                                                              feature_bins=4,
                                                              use_feature_hashing=do_feature_hashing)
                labels = targets
                feature_dicts = rfeature_dicts

            # if we are doing feature hashing, we need to transform our test
            # cases to the same space. If we are not, then we don't need to worry
            # beacuse we have manually ensured that the number of features are the
            # same for the non-hashing case (10 for classification, and 6 for
            # regression)
            test_fs = FeatureSet('test',
                                 ids=list(range(1, 11)),
                                 features=feature_dicts,
                                 labels=labels,
                                 vectorizer=train_fs.vectorizer if do_feature_hashing else None)
            function_args_dict[estimator_type][do_feature_hashing] = [train_fs,
                                                                      test_fs,
                                                                      feature_dicts,
                                                                      labels]
    function_args_dict = dict(function_args_dict)

    # now set up the test cases
    learners = ['LinearSVC', 'LogisticRegression',
                'MultinomialNB', 'SVC',
                'GradientBoostingClassifier', 'Lars',
                'LinearSVR', 'Ridge', 'SVR',
                'GradientBoostingRegressor']
    use_hashing = [True, False]
    min_feature_counts = [1, 2]
    samplers = [None, 'RBFSampler', 'SkewedChi2Sampler']
    scalers = ['none', 'with_mean', 'with_std', 'both']

    for (learner_name,
         do_feature_hashing,
         min_count,
         scaling_type,
         sampler_name) in product(learners,
                                  use_hashing,
                                  min_feature_counts,
                                  scalers,
                                  samplers):

        # skip the case for MultinomialNB with feature hashing
        # or feature sampling since it does not support those
        if learner_name == 'MultinomialNB':
            if do_feature_hashing or sampler_name is not None:
                continue

        # if we are using a SkewedChi2Sampler, we need to set the
        # some parameters to make sure it works as expected
        if sampler_name == 'SkewedChi2Sampler':
            sampler_kwargs = {'skewedness': 15, 'n_components': 10}
        else:
            sampler_kwargs = {}

        # create a learner instance with the given parameters
        # and with pipeline attribute set to True
        learner = Learner(learner_name,
                          min_feature_count=min_count,
                          sampler=sampler_name,
                          sampler_kwargs=sampler_kwargs,
                          feature_scaling=scaling_type,
                          pipeline=True)

        yield (check_pipeline_attribute,
               learner_name,
               do_feature_hashing,
               min_count,
               scaling_type,
               sampler_name,
               learner,
               function_args_dict)


def test_send_warnings_to_log():
    """
    Test that warnings get correctly sent to the logger.
    """
    # Run experiment

    suffix = '.jsonlines'
    train_path = join(train_dir, f'test_send_warnings{suffix}')
    config_path = fill_in_config_paths_for_single_file(join(config_dir,
                                                            "test_send_warnings_to_log"
                                                            ".template.cfg"),
                                                       train_path,
                                                       None)
    run_configuration(config_path, quiet=True, local=True)

    # Check experiment log output
    # The experiment log file should contain warnings related
    # to the use of sklearn
    with open(join(output_dir,
                   'test_send_warnings_to_log_train_test_send_warnings.'
                   'jsonlines_LinearSVC.log')) as f:
        log_content = f.read()
        convergence_sklearn_warning_re = \
            re.compile(r"WARNING - [^\n]+sklearn.svm._base\.py:\d+: "
                       r"ConvergenceWarning:Liblinear failed to converge, "
                       r"increase the number of iterations\.")
        assert convergence_sklearn_warning_re.search(log_content) is not None


def test_save_models_to_current_directory():
    """
    Test that saving models to current directory works.
    """

    # create a learner and train it on some data
    learner1 = Learner('LogisticRegression')
    train_path = join(train_dir, 'f0.jsonlines')
    train_fs = NDJReader.for_path(train_path).read()
    learner1.train(train_fs, grid_search=False)

    # save this trained model into the current directory
    learner1.save("test_current_directory.model")

    # make sure that the model saved and that it's the same model
    ok_(exists("test_current_directory.model"))
    learner2 = Learner.from_file("test_current_directory.model")
    eq_(learner1.model_type, learner2.model_type)
    eq_(learner1.model_params, learner2.model_params)
    eq_(learner1.model_kwargs, learner2.model_kwargs)<|MERGE_RESOLUTION|>--- conflicted
+++ resolved
@@ -46,13 +46,10 @@
                          fill_in_config_paths_for_single_file,
                          make_classification_data,
                          make_regression_data,
-<<<<<<< HEAD
-                         make_digits_data)
-=======
+                         make_digits_data,
                          remove_jsonlines_feature_files,
                          unlink)
 
->>>>>>> 91f4d19a
 
 _ALL_MODELS = list(KNOWN_DEFAULT_PARAM_GRIDS.keys())
 
@@ -142,26 +139,16 @@
     fs_digits, _ = make_digits_data(test_size=0)
 
     # Write this feature set to file
-<<<<<<< HEAD
-    train_path = join(_my_dir, 'train', 'test_learning_curve1.jsonlines')
+    train_path = join(train_dir, 'test_learning_curve1.jsonlines')
     writer = NDJWriter(train_path, fs_digits)
-=======
-    train_path = join(train_dir, 'test_learning_curve1.jsonlines')
-    writer = NDJWriter(train_path, fs1)
->>>>>>> 91f4d19a
     writer.write()
 
     # create featureset with all except the last feature called "pixel_7_7"
     fs_digits.filter(features="pixel_7_7", inverse=True)
 
     # Write this feature set to file
-<<<<<<< HEAD
-    train_path = join(_my_dir, 'train', 'test_learning_curve2.jsonlines')
+    train_path = join(train_dir, 'test_learning_curve2.jsonlines')
     writer = NDJWriter(train_path, fs_digits)
-=======
-    train_path = join(train_dir, 'test_learning_curve2.jsonlines')
-    writer = NDJWriter(train_path, fs2)
->>>>>>> 91f4d19a
     writer.write()
 
 
