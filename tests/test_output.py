--- conflicted
+++ resolved
@@ -20,22 +20,12 @@
 
 import numpy as np
 import pandas as pd
-<<<<<<< HEAD
-from numpy.testing import (assert_almost_equal,
-                           assert_array_equal,
-                           assert_array_almost_equal)
-
-from nose.tools import eq_, ok_, assert_raises, raises
-
-=======
 from nose.tools import assert_raises, eq_, ok_, raises
 from numpy.testing import (
     assert_almost_equal,
     assert_array_almost_equal,
     assert_array_equal,
 )
-from sklearn.datasets import load_digits
->>>>>>> 3e26acd6
 from sklearn.model_selection import ShuffleSplit, learning_curve
 from sklearn.naive_bayes import MultinomialNB
 
@@ -44,22 +34,6 @@
 from skll.experiments.output import _compute_ylimits_for_featureset
 from skll.learner import Learner
 from skll.utils.constants import KNOWN_DEFAULT_PARAM_GRIDS, VALID_TASKS
-<<<<<<< HEAD
-from skll.utils.logging import get_skll_logger, close_and_remove_logger_handlers
-
-from tests import (_my_dir, backward_compatibility_dir, config_dir, other_dir,
-                   output_dir, train_dir, test_dir)
-from tests.utils import (create_jsonlines_feature_files,
-                         fill_in_config_options,
-                         fill_in_config_paths,
-                         fill_in_config_paths_for_single_file,
-                         make_classification_data,
-                         make_regression_data,
-                         make_digits_data,
-                         remove_jsonlines_feature_files,
-                         unlink)
-
-=======
 from skll.utils.logging import close_and_remove_logger_handlers, get_skll_logger
 from tests import (
     _my_dir,
@@ -76,11 +50,11 @@
     fill_in_config_paths,
     fill_in_config_paths_for_single_file,
     make_classification_data,
+    make_digits_data,
     make_regression_data,
     remove_jsonlines_feature_files,
     unlink,
 )
->>>>>>> 3e26acd6
 
 _ALL_MODELS = list(KNOWN_DEFAULT_PARAM_GRIDS.keys())
 
