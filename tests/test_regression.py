# License: BSD 3 clause
"""
Module for running a bunch of simple unit tests. Should be expanded more in
the future.

:author: Michael Heilman (mheilman@ets.org)
:author: Nitin Madnani (nmadnani@ets.org)
:author: Dan Blanchard (dblanchard@ets.org)
:author: Aoife Cahill (acahill@ets.org)
"""

from __future__ import (absolute_import, division, print_function,
                        unicode_literals)

import math
import os
import re
from glob import glob
from itertools import product
from os.path import abspath, dirname, join, exists

from nose.tools import eq_, assert_almost_equal

import numpy as np
from numpy.testing import assert_allclose
from scipy.stats import pearsonr
from sklearn.utils.testing import assert_greater, assert_less

from skll.data import NDJWriter
from skll.config import _setup_config_parser
from skll.experiments import run_configuration
from skll.learner import Learner
from skll.learner import _DEFAULT_PARAM_GRIDS

from utils import make_regression_data, fill_in_config_paths_for_fancy_output

_ALL_MODELS = list(_DEFAULT_PARAM_GRIDS.keys())
_my_dir = abspath(dirname(__file__))


def setup():
    """
    Create necessary directories for testing.
    """
    train_dir = join(_my_dir, 'train')
    if not exists(train_dir):
        os.makedirs(train_dir)
    test_dir = join(_my_dir, 'test')
    if not exists(test_dir):
        os.makedirs(test_dir)
    output_dir = join(_my_dir, 'output')
    if not exists(output_dir):
        os.makedirs(output_dir)


def tearDown():
    """
    Clean up after tests.
    """
    train_dir = join(_my_dir, 'train')
    test_dir = join(_my_dir, 'test')
    output_dir = join(_my_dir, 'output')
    config_dir = join(_my_dir, 'configs')

    train_file = join(train_dir, 'fancy_train.jsonlines')
    if exists(train_file):
        os.unlink(train_file)

    test_file = join(test_dir, 'fancy_test.jsonlines')
    if exists(test_file):
        os.unlink(test_file)

    for output_file in glob(join(output_dir, 'regression_fancy_output_*')):
        os.unlink(output_file)

    config_file = join(config_dir, 'test_regression_fancy_output.cfg')
    if exists(config_file):
        os.unlink(config_file)

    config_file = join(config_dir, 'test_int_labels_cv.cfg')
    if exists(config_file):
        os.unlink(config_file)


# a utility function to check rescaling for linear models
def check_rescaling(name):

    train_fs, test_fs, _ = make_regression_data(num_examples=2000,
                                                sd_noise=4,
                                                num_features=3)

    # instantiate the given learner and its rescaled counterpart
    learner = Learner(name)
    rescaled_learner = Learner('Rescaled' + name)

    # train both the regular regressor and the rescaled regressor
    learner.train(train_fs, grid_objective='pearson')
    rescaled_learner.train(train_fs, grid_objective='pearson')

    # now generate both sets of predictions on the test feature set
    predictions = learner.predict(test_fs)
    rescaled_predictions = rescaled_learner.predict(test_fs)

    # ... and on the training feature set
    train_predictions = learner.predict(train_fs)
    rescaled_train_predictions = rescaled_learner.predict(train_fs)

    # make sure that both sets of correlations are close to perfectly
    # correlated, since the only thing different is that one set has been
    # rescaled
    assert_almost_equal(pearsonr(predictions, rescaled_predictions)[0], 1.0,
                        places=3)

    # make sure that the standard deviation of the rescaled test set
    # predictions is higher than the standard deviation of the regular test set
    # predictions
    p_std = np.std(predictions)
    rescaled_p_std = np.std(rescaled_predictions)
    assert_greater(rescaled_p_std, p_std)

    # make sure that the standard deviation of the rescaled predictions
    # on the TRAINING set (not the TEST) is closer to the standard
    # deviation of the training set labels than the standard deviation
    # of the regular predictions.
    train_y_std = np.std(train_fs.labels)
    train_p_std = np.std(train_predictions)
    rescaled_train_p_std = np.std(rescaled_train_predictions)
    assert_less(abs(rescaled_train_p_std - train_y_std), abs(train_p_std -
                                                             train_y_std))


def test_rescaling():
<<<<<<< HEAD
    for regressor_name in ['ElasticNet', 'Lasso', 'LinearRegression', 'Ridge',
                           'LinearSVR', 'SVR', 'SGDRegressor', 'RidgeCV']:
=======

    for regressor_name in ['ElasticNet', 'Lasso', 'Lars', 'LarsCV', 'LinearRegression', 'Ridge',
                           'LinearSVR', 'SVR', 'SGDRegressor',
                           'BayesianRidge']:

>>>>>>> 4ee8cf41
        yield check_rescaling, regressor_name


# the utility function to run the linear regression tests
def check_linear_models(name,
                        use_feature_hashing=False,
                        use_rescaling=False):

    # create a FeatureSet object with the data we want to use
    if use_feature_hashing:
        train_fs, test_fs, weightdict = make_regression_data(
            num_examples=5000, num_features=10, use_feature_hashing=True,
            feature_bins=5)
    else:
        train_fs, test_fs, weightdict = make_regression_data(num_examples=2000,
                                                             num_features=3)

    # create the learner
    if use_rescaling:
        name = 'Rescaled' + name
    learner = Learner(name)

    # train it with the training feature set we created
    # make sure to set the grid objective to pearson
    learner.train(train_fs, grid_objective='pearson')

    # make sure that the weights are close to the weights
    # that we got from make_regression_data. Take the
    # ceiling before  comparing since just comparing
    # the ceilings should be enough to make sure nothing
    # catastrophic happened. Note though that we cannot
    # test feature weights if we are using feature hashing
    # since model_params is not defined with a featurehasher.
    if not use_feature_hashing:

        # get the weights for this trained model
        learned_weights = learner.model_params[0]

        for feature_name in learned_weights:
            learned_w = math.ceil(learned_weights[feature_name])
            given_w = math.ceil(weightdict[feature_name])
            eq_(learned_w, given_w)

    # now generate the predictions on the test FeatureSet
    predictions = learner.predict(test_fs)

    # now make sure that the predictions are close to
    # the actual test FeatureSet labels that we generated
    # using make_regression_data. To do this, we just
    # make sure that they are correlated with pearson > 0.95
    cor, _ = pearsonr(predictions, test_fs.labels)
    #print('correlation: ' + str(cor))
    print ('ssss')
    expected_cor_range = [0.7, 0.8] if use_feature_hashing else [0.9, 1.0]
    assert_greater(cor, expected_cor_range[0])
    assert_less(cor, expected_cor_range[1])


# the runner function for linear regression models
def test_linear_models():

    for (regressor_name,
         use_feature_hashing,
<<<<<<< HEAD
         use_rescaling) in product(['ElasticNet', 'Lasso', 'LinearRegression',
                                    'Ridge', 'LinearSVR', 'SGDRegressor',
                                    'RidgeCV'],
=======

         use_rescaling) in product(['ElasticNet', 'Lasso', 'Lars', 'LarsCV', 'LinearRegression',
                                    'Ridge', 'LinearSVR', 'SGDRegressor',
                                    'BayesianRidge'],
>>>>>>> 4ee8cf41
                                   [False, True],
                                   [False, True]):


        yield (check_linear_models, regressor_name, use_feature_hashing,
               use_rescaling)


# the utility function to run the non-linear tests
def check_non_linear_models(name,
                            use_feature_hashing=False,
                            use_rescaling=False):

    # create a FeatureSet object with the data we want to use
    if use_feature_hashing:
        train_fs, test_fs, weightdict = make_regression_data(num_examples=5000,
                                                             num_features=10,
                                                             use_feature_hashing=True,
                                                             feature_bins=5)
    else:
        train_fs, test_fs, weightdict = make_regression_data(num_examples=2000,
                                                             num_features=3)

    # create the learner
    if use_rescaling:
        name = 'Rescaled' + name
    learner = Learner(name)

    # train it with the training feature set we created
    # make sure to set the grid objective to pearson
    learner.train(train_fs, grid_objective='pearson')

    # Note that we cannot check the feature weights here
    # since `model_params()` is not defined for non-linear
    # kernels.

    # now generate the predictions on the test FeatureSet
    predictions = learner.predict(test_fs)

    # now make sure that the predictions are close to
    # the actual test FeatureSet labels that we generated
    # using make_regression_data. To do this, we just
    # make sure that they are correlated with pearson > 0.95
    cor, _ = pearsonr(predictions, test_fs.labels)
    expected_cor_range = [0.7, 0.8] if use_feature_hashing else [0.9, 1.0]
    assert_greater(cor, expected_cor_range[0])
    assert_less(cor, expected_cor_range[1])


# the runner function for linear regression models
def test_non_linear_models():

    for (regressor_name,
         use_feature_hashing,
         use_rescaling) in product(['SVR'],
                                   [False, True],
                                   [False, True]):

        yield (check_non_linear_models,
               regressor_name,
               use_feature_hashing,
               use_rescaling)

# the utility function to run the tree-based regression tests


def check_tree_models(name,
                      use_feature_hashing=False,
                      use_rescaling=False):

    # create a FeatureSet object with the data we want to use
    if use_feature_hashing:
        train_fs, test_fs, _ = make_regression_data(num_examples=5000,
                                                    num_features=10,
                                                    use_feature_hashing=True,
                                                    feature_bins=5)
    else:
        train_fs, test_fs, _ = make_regression_data(num_examples=2000,
                                                    num_features=3)

    # create the learner
    if use_rescaling:
        name = 'Rescaled' + name
    learner = Learner(name)

    # train it with the training feature set we created
    # make sure to set the grid objective to pearson
    learner.train(train_fs, grid_objective='pearson')

    # make sure that the feature importances are as expected.
    if name.endswith('DecisionTreeRegressor'):
        expected_feature_importances = ([0.37483895,
                                         0.08816508,
                                         0.25379838,
                                         0.18337128,
                                         0.09982631] if use_feature_hashing else
                                        [0.08926899,
                                         0.15585068,
                                         0.75488033])
        expected_cor_range = [0.5, 0.6] if use_feature_hashing else [0.9, 1.0]
    else:
        expected_feature_importances = ([0.40195798,
                                         0.06702903,
                                         0.25816559,
                                         0.18185518,
                                         0.09099222] if use_feature_hashing else
                                        [0.07974267,
                                         0.16121895,
                                         0.75903838])
        expected_cor_range = [0.7, 0.8] if use_feature_hashing else [0.9, 1.0]

    feature_importances = learner.model.feature_importances_
    assert_allclose(feature_importances, expected_feature_importances,
                    atol=1e-2, rtol=0)

    # now generate the predictions on the test FeatureSet
    predictions = learner.predict(test_fs)

    # now make sure that the predictions are close to
    # the actual test FeatureSet labels that we generated
    # using make_regression_data. To do this, we just
    # make sure that they are correlated with pearson > 0.95
    cor, _ = pearsonr(predictions, test_fs.labels)
    assert_greater(cor, expected_cor_range[0])
    assert_less(cor, expected_cor_range[1])


# the runner function for tree-based regression models
def test_tree_models():

    for (regressor_name,
         use_feature_hashing,
         use_rescaling) in product(['DecisionTreeRegressor',
                                    'RandomForestRegressor'],
                                   [False, True],
                                   [False, True]):

        yield (check_tree_models, regressor_name, use_feature_hashing,
               use_rescaling)


# the utility function to run the ensemble-based regression tests
def check_ensemble_models(name,
                          use_feature_hashing=False,
                          use_rescaling=False):

    # create a FeatureSet object with the data we want to use
    if use_feature_hashing:
        train_fs, test_fs, _ = make_regression_data(num_examples=5000,
                                                    num_features=10,
                                                    use_feature_hashing=True,
                                                    feature_bins=5)
    else:
        train_fs, test_fs, _ = make_regression_data(num_examples=2000,
                                                    num_features=3)

    # create the learner
    if use_rescaling:
        name = 'Rescaled' + name
    learner = Learner(name)

    # train it with the training feature set we created
    # make sure to set the grid objective to pearson
    learner.train(train_fs, grid_objective='pearson')

    # make sure that the feature importances are as expected.
    if name.endswith('AdaBoostRegressor'):
        if use_feature_hashing:
            expected_feature_importances = [0.33718443,
                                            0.07810721,
                                            0.25621769,
                                            0.19489766,
                                            0.13359301]
        else:
            expected_feature_importances = [0.10266744, 0.18681777, 0.71051479]
    else:
        expected_feature_importances = ([0.204,
                                         0.172,
                                         0.178,
                                         0.212,
                                         0.234] if use_feature_hashing else
                                        [0.262,
                                         0.288,
                                         0.45])

    feature_importances = learner.model.feature_importances_
    assert_allclose(feature_importances, expected_feature_importances,
                    atol=1e-2, rtol=0)

    # now generate the predictions on the test FeatureSet
    predictions = learner.predict(test_fs)

    # now make sure that the predictions are close to
    # the actual test FeatureSet labels that we generated
    # using make_regression_data. To do this, we just
    # make sure that they are correlated with pearson > 0.95
    cor, _ = pearsonr(predictions, test_fs.labels)
    expected_cor_range = [0.7, 0.8] if use_feature_hashing else [0.9, 1.0]
    assert_greater(cor, expected_cor_range[0])
    assert_less(cor, expected_cor_range[1])


# the runner function for ensemble regression models
def test_ensemble_models():

    for (regressor_name,
         use_feature_hashing,
         use_rescaling) in product(['AdaBoostRegressor',
                                    'GradientBoostingRegressor'],
                                   [False, True],
                                   [False, True]):

        yield (check_ensemble_models, regressor_name, use_feature_hashing,
               use_rescaling)


def test_int_labels():
    """
    Testing that SKLL can take integer input.
    This is just to test that SKLL can take int labels in the input
    (rather than floats or strings).  For v1.0.0, it could not because the
    json package doesn't know how to serialize numpy.int64 objects.
    """
    config_template_path = join(_my_dir, 'configs',
                                'test_int_labels_cv.template.cfg')
    config_path = join(_my_dir, 'configs', 'test_int_labels_cv.cfg')
    output_dir = join(_my_dir, 'output')

    config = _setup_config_parser(config_template_path, validate=False)
    config.set("Input", "train_file",
               join(_my_dir, 'other', 'test_int_labels_cv.jsonlines'))
    config.set("Output", "results", output_dir)
    config.set("Output", "log", output_dir)
    config.set("Output", "predictions", output_dir)

    with open(config_path, 'w') as new_config_file:
        config.write(new_config_file)

    run_configuration(config_path, quiet=True)


def test_fancy_output():
    """
    Test the descriptive statistics output in the results file for a regressor
    """
    train_fs, test_fs, _ = make_regression_data(num_examples=2000,
                                                num_features=3)

    # train a regression model using the train feature set
    learner = Learner('LinearRegression')
    learner.train(train_fs, grid_objective='pearson')

    # evaluate the trained model using the test feature set
    resultdict = learner.evaluate(test_fs)
    actual_stats_from_api = dict(resultdict[2]['descriptive']['actual'])
    pred_stats_from_api = dict(resultdict[2]['descriptive']['predicted'])

    # write out the training and test feature set
    train_dir = join(_my_dir, 'train')
    test_dir = join(_my_dir, 'test')
    output_dir = join(_my_dir, 'output')

    train_writer = NDJWriter(join(train_dir, 'fancy_train.jsonlines'),
                             train_fs)
    train_writer.write()
    test_writer = NDJWriter(join(test_dir, 'fancy_test.jsonlines'), test_fs)
    test_writer.write()

    # now get the config file template, fill it in and run it
    # so that we can get a results file
    config_template_path = join(_my_dir, 'configs',
                                'test_regression_fancy_output.template.cfg')
    config_path = fill_in_config_paths_for_fancy_output(config_template_path)

    run_configuration(config_path, quiet=True)

    # read in the results file and get the descriptive statistics
    actual_stats_from_file = {}
    pred_stats_from_file = {}
    with open(join(output_dir, ('regression_fancy_output_train_fancy_train.'
                                'jsonlines_test_fancy_test.jsonlines'
                                '_LinearRegression.results')),
              'r') as resultf:

        result_output = resultf.read().strip().split('\n')
        for desc_stat_line in result_output[27:31]:
            desc_stat_line = desc_stat_line.strip()
            if not desc_stat_line:
                continue
            else:
                m = re.search(r'([A-Za-z]+)\s+=\s+(-?[0-9]+.?[0-9]*)\s+'
                              r'\((actual)\),\s+(-?[0-9]+.?[0-9]*)\s+'
                              r'\((predicted)\)', desc_stat_line)
                stat_type, actual_value, _, pred_value, _ = m.groups()
                actual_stats_from_file[stat_type.lower()] = float(actual_value)
                pred_stats_from_file[stat_type.lower()] = float(pred_value)

    for stat_type in actual_stats_from_api:

        assert_almost_equal(actual_stats_from_file[stat_type],
                            actual_stats_from_api[stat_type],
                            places=4)

        assert_almost_equal(pred_stats_from_file[stat_type],
                            pred_stats_from_api[stat_type],
                            places=4)


def check_adaboost_regression(base_estimator):
    train_fs, test_fs, _ = make_regression_data(num_examples=2000,
                                                sd_noise=4,
                                                num_features=3)

    # train an AdaBoostClassifier on the training data and evalute on the
    # testing data
    learner = Learner('AdaBoostRegressor', model_kwargs={'base_estimator':
                                                         base_estimator})
    learner.train(train_fs, grid_search=False)

    # now generate the predictions on the test set
    predictions = learner.predict(test_fs)

    # now make sure that the predictions are close to
    # the actual test FeatureSet labels that we generated
    # using make_regression_data. To do this, we just
    # make sure that they are correlated
    cor, _ = pearsonr(predictions, test_fs.labels)
    assert_greater(cor, 0.95)


def test_adaboost_regression():
    for base_estimator_name in ['DecisionTreeRegressor', 'SGDRegressor', 'SVR']:
        yield check_adaboost_regression, base_estimator_name<|MERGE_RESOLUTION|>--- conflicted
+++ resolved
@@ -130,16 +130,9 @@
 
 
 def test_rescaling():
-<<<<<<< HEAD
     for regressor_name in ['ElasticNet', 'Lasso', 'LinearRegression', 'Ridge',
-                           'LinearSVR', 'SVR', 'SGDRegressor', 'RidgeCV']:
-=======
-
-    for regressor_name in ['ElasticNet', 'Lasso', 'Lars', 'LarsCV', 'LinearRegression', 'Ridge',
-                           'LinearSVR', 'SVR', 'SGDRegressor',
+                           'LinearSVR', 'SVR', 'SGDRegressor', 'RidgeCV',
                            'BayesianRidge']:
-
->>>>>>> 4ee8cf41
         yield check_rescaling, regressor_name
 
 
@@ -203,16 +196,9 @@
 
     for (regressor_name,
          use_feature_hashing,
-<<<<<<< HEAD
          use_rescaling) in product(['ElasticNet', 'Lasso', 'LinearRegression',
                                     'Ridge', 'LinearSVR', 'SGDRegressor',
-                                    'RidgeCV'],
-=======
-
-         use_rescaling) in product(['ElasticNet', 'Lasso', 'Lars', 'LarsCV', 'LinearRegression',
-                                    'Ridge', 'LinearSVR', 'SGDRegressor',
-                                    'BayesianRidge'],
->>>>>>> 4ee8cf41
+                                    'RidgeCV', 'BayesianRidge'],
                                    [False, True],
                                    [False, True]):
 
