# License: BSD 3 clause
"""
Module for running a bunch of simple unit tests. Should be expanded more in
the future.

:author: Michael Heilman (mheilman@ets.org)
:author: Nitin Madnani (nmadnani@ets.org)
:author: Dan Blanchard (dblanchard@ets.org)
:author: Aoife Cahill (acahill@ets.org)
"""

from __future__ import (absolute_import, division, print_function,
                        unicode_literals)

import math
import os
import re
from glob import glob
from itertools import product
from os.path import abspath, dirname, join, exists

from nose.tools import eq_, assert_almost_equal

import numpy as np
from numpy.testing import assert_allclose
from scipy.stats import pearsonr
from sklearn.utils.testing import assert_greater, assert_less

from skll.data import NDJWriter
from skll.config import _setup_config_parser
from skll.experiments import run_configuration
from skll.learner import Learner
from skll.learner import _DEFAULT_PARAM_GRIDS

from utils import make_regression_data, fill_in_config_paths_for_fancy_output

_ALL_MODELS = list(_DEFAULT_PARAM_GRIDS.keys())
_my_dir = abspath(dirname(__file__))


def setup():
    """
    Create necessary directories for testing.
    """
    train_dir = join(_my_dir, 'train')
    if not exists(train_dir):
        os.makedirs(train_dir)
    test_dir = join(_my_dir, 'test')
    if not exists(test_dir):
        os.makedirs(test_dir)
    output_dir = join(_my_dir, 'output')
    if not exists(output_dir):
        os.makedirs(output_dir)


def tearDown():
    """
    Clean up after tests.
    """
    train_dir = join(_my_dir, 'train')
    test_dir = join(_my_dir, 'test')
    output_dir = join(_my_dir, 'output')
    config_dir = join(_my_dir, 'configs')

    train_file = join(train_dir, 'fancy_train.jsonlines')
    if exists(train_file):
        os.unlink(train_file)

    test_file = join(test_dir, 'fancy_test.jsonlines')
    if exists(test_file):
        os.unlink(test_file)

    for output_file in glob(join(output_dir, 'regression_fancy_output_*')):
        os.unlink(output_file)

    config_file = join(config_dir, 'test_regression_fancy_output.cfg')
    if exists(config_file):
        os.unlink(config_file)

    config_file = join(config_dir, 'test_int_labels_cv.cfg')
    if exists(config_file):
        os.unlink(config_file)


# a utility function to check rescaling for linear models
def check_rescaling(name):

    train_fs, test_fs, _ = make_regression_data(num_examples=2000,
                                                sd_noise=4,
                                                num_features=3)

    # instantiate the given learner and its rescaled counterpart
    learner = Learner(name)
    rescaled_learner = Learner('Rescaled' + name)

    # train both the regular regressor and the rescaled regressor
    learner.train(train_fs, grid_objective='pearson')
    rescaled_learner.train(train_fs, grid_objective='pearson')

    # now generate both sets of predictions on the test feature set
    predictions = learner.predict(test_fs)
    rescaled_predictions = rescaled_learner.predict(test_fs)

    # ... and on the training feature set
    train_predictions = learner.predict(train_fs)
    rescaled_train_predictions = rescaled_learner.predict(train_fs)

    # make sure that both sets of correlations are close to perfectly
    # correlated, since the only thing different is that one set has been
    # rescaled
    assert_almost_equal(pearsonr(predictions, rescaled_predictions)[0], 1.0,
                        places=3)

    # make sure that the standard deviation of the rescaled test set
    # predictions is higher than the standard deviation of the regular test set
    # predictions
    p_std = np.std(predictions)
    rescaled_p_std = np.std(rescaled_predictions)
    assert_greater(rescaled_p_std, p_std)

    # make sure that the standard deviation of the rescaled predictions
    # on the TRAINING set (not the TEST) is closer to the standard
    # deviation of the training set labels than the standard deviation
    # of the regular predictions.
    train_y_std = np.std(train_fs.labels)
    train_p_std = np.std(train_predictions)
    rescaled_train_p_std = np.std(rescaled_train_predictions)
    assert_less(abs(rescaled_train_p_std - train_y_std), abs(train_p_std -
                                                             train_y_std))


def test_rescaling():
<<<<<<< HEAD
    for regressor_name in ['ElasticNet', 'Lasso', 'LinearRegression', 'Ridge',
                           'LinearSVR', 'SVR', 'SGDRegressor',
                           'BayesianRidge']:
=======
    for regressor_name in ['ElasticNet', 'Lasso', 'Lars', 'LinearRegression', 'Ridge',
                           'LinearSVR', 'SVR', 'SGDRegressor']:
>>>>>>> 1a34b255
        yield check_rescaling, regressor_name


# the utility function to run the linear regression tests
def check_linear_models(name,
                        use_feature_hashing=False,
                        use_rescaling=False):

    # create a FeatureSet object with the data we want to use
    if use_feature_hashing:
        train_fs, test_fs, weightdict = make_regression_data(
            num_examples=5000, num_features=10, use_feature_hashing=True,
            feature_bins=5)
    else:
        train_fs, test_fs, weightdict = make_regression_data(num_examples=2000,
                                                             num_features=3)

    # create the learner
    if use_rescaling:
        name = 'Rescaled' + name
    learner = Learner(name)

    # train it with the training feature set we created
    # make sure to set the grid objective to pearson
    learner.train(train_fs, grid_objective='pearson')

    # make sure that the weights are close to the weights
    # that we got from make_regression_data. Take the
    # ceiling before  comparing since just comparing
    # the ceilings should be enough to make sure nothing
    # catastrophic happened. Note though that we cannot
    # test feature weights if we are using feature hashing
    # since model_params is not defined with a featurehasher.
    if not use_feature_hashing:

        # get the weights for this trained model
        learned_weights = learner.model_params[0]

        for feature_name in learned_weights:
            learned_w = math.ceil(learned_weights[feature_name])
            given_w = math.ceil(weightdict[feature_name])
            eq_(learned_w, given_w)

    # now generate the predictions on the test FeatureSet
    predictions = learner.predict(test_fs)

    # now make sure that the predictions are close to
    # the actual test FeatureSet labels that we generated
    # using make_regression_data. To do this, we just
    # make sure that they are correlated with pearson > 0.95
    cor, _ = pearsonr(predictions, test_fs.labels)
    #print('correlation: ' + str(cor))
    print ('ssss')
    expected_cor_range = [0.7, 0.8] if use_feature_hashing else [0.9, 1.0]
    assert_greater(cor, expected_cor_range[0])
    assert_less(cor, expected_cor_range[1])


# the runner function for linear regression models
def test_linear_models():

    for (regressor_name,
         use_feature_hashing,
<<<<<<< HEAD
         use_rescaling) in product(['ElasticNet', 'Lasso', 'LinearRegression',
                                    'Ridge', 'LinearSVR', 'SGDRegressor',
                                    'BayesianRidge'],
=======
         use_rescaling) in product(['ElasticNet', 'Lasso', 'Lars', 'LinearRegression',
                                    'Ridge', 'LinearSVR', 'SGDRegressor'],
>>>>>>> 1a34b255
                                   [False, True],
                                   [False, True]):


        yield (check_linear_models, regressor_name, use_feature_hashing,
               use_rescaling)


# the utility function to run the non-linear tests
def check_non_linear_models(name,
                            use_feature_hashing=False,
                            use_rescaling=False):

    # create a FeatureSet object with the data we want to use
    if use_feature_hashing:
        train_fs, test_fs, weightdict = make_regression_data(num_examples=5000,
                                                             num_features=10,
                                                             use_feature_hashing=True,
                                                             feature_bins=5)
    else:
        train_fs, test_fs, weightdict = make_regression_data(num_examples=2000,
                                                             num_features=3)

    # create the learner
    if use_rescaling:
        name = 'Rescaled' + name
    learner = Learner(name)

    # train it with the training feature set we created
    # make sure to set the grid objective to pearson
    learner.train(train_fs, grid_objective='pearson')

    # Note that we cannot check the feature weights here
    # since `model_params()` is not defined for non-linear
    # kernels.

    # now generate the predictions on the test FeatureSet
    predictions = learner.predict(test_fs)

    # now make sure that the predictions are close to
    # the actual test FeatureSet labels that we generated
    # using make_regression_data. To do this, we just
    # make sure that they are correlated with pearson > 0.95
    cor, _ = pearsonr(predictions, test_fs.labels)
    expected_cor_range = [0.7, 0.8] if use_feature_hashing else [0.9, 1.0]
    assert_greater(cor, expected_cor_range[0])
    assert_less(cor, expected_cor_range[1])


# the runner function for linear regression models
def test_non_linear_models():

    for (regressor_name,
         use_feature_hashing,
         use_rescaling) in product(['SVR'],
                                   [False, True],
                                   [False, True]):

        yield (check_non_linear_models,
               regressor_name,
               use_feature_hashing,
               use_rescaling)

# the utility function to run the tree-based regression tests


def check_tree_models(name,
                      use_feature_hashing=False,
                      use_rescaling=False):

    # create a FeatureSet object with the data we want to use
    if use_feature_hashing:
        train_fs, test_fs, _ = make_regression_data(num_examples=5000,
                                                    num_features=10,
                                                    use_feature_hashing=True,
                                                    feature_bins=5)
    else:
        train_fs, test_fs, _ = make_regression_data(num_examples=2000,
                                                    num_features=3)

    # create the learner
    if use_rescaling:
        name = 'Rescaled' + name
    learner = Learner(name)

    # train it with the training feature set we created
    # make sure to set the grid objective to pearson
    learner.train(train_fs, grid_objective='pearson')

    # make sure that the feature importances are as expected.
    if name.endswith('DecisionTreeRegressor'):
        expected_feature_importances = ([0.37483895,
                                         0.08816508,
                                         0.25379838,
                                         0.18337128,
                                         0.09982631] if use_feature_hashing else
                                        [0.08926899,
                                         0.15585068,
                                         0.75488033])
        expected_cor_range = [0.5, 0.6] if use_feature_hashing else [0.9, 1.0]
    else:
        expected_feature_importances = ([0.40195798,
                                         0.06702903,
                                         0.25816559,
                                         0.18185518,
                                         0.09099222] if use_feature_hashing else
                                        [0.07974267,
                                         0.16121895,
                                         0.75903838])
        expected_cor_range = [0.7, 0.8] if use_feature_hashing else [0.9, 1.0]

    feature_importances = learner.model.feature_importances_
    assert_allclose(feature_importances, expected_feature_importances,
                    atol=1e-2, rtol=0)

    # now generate the predictions on the test FeatureSet
    predictions = learner.predict(test_fs)

    # now make sure that the predictions are close to
    # the actual test FeatureSet labels that we generated
    # using make_regression_data. To do this, we just
    # make sure that they are correlated with pearson > 0.95
    cor, _ = pearsonr(predictions, test_fs.labels)
    assert_greater(cor, expected_cor_range[0])
    assert_less(cor, expected_cor_range[1])


# the runner function for tree-based regression models
def test_tree_models():

    for (regressor_name,
         use_feature_hashing,
         use_rescaling) in product(['DecisionTreeRegressor',
                                    'RandomForestRegressor'],
                                   [False, True],
                                   [False, True]):

        yield (check_tree_models, regressor_name, use_feature_hashing,
               use_rescaling)


# the utility function to run the ensemble-based regression tests
def check_ensemble_models(name,
                          use_feature_hashing=False,
                          use_rescaling=False):

    # create a FeatureSet object with the data we want to use
    if use_feature_hashing:
        train_fs, test_fs, _ = make_regression_data(num_examples=5000,
                                                    num_features=10,
                                                    use_feature_hashing=True,
                                                    feature_bins=5)
    else:
        train_fs, test_fs, _ = make_regression_data(num_examples=2000,
                                                    num_features=3)

    # create the learner
    if use_rescaling:
        name = 'Rescaled' + name
    learner = Learner(name)

    # train it with the training feature set we created
    # make sure to set the grid objective to pearson
    learner.train(train_fs, grid_objective='pearson')

    # make sure that the feature importances are as expected.
    if name.endswith('AdaBoostRegressor'):
        if use_feature_hashing:
            expected_feature_importances = [0.33718443,
                                            0.07810721,
                                            0.25621769,
                                            0.19489766,
                                            0.13359301]
        else:
            expected_feature_importances = [0.10266744, 0.18681777, 0.71051479]
    else:
        expected_feature_importances = ([0.204,
                                         0.172,
                                         0.178,
                                         0.212,
                                         0.234] if use_feature_hashing else
                                        [0.262,
                                         0.288,
                                         0.45])

    feature_importances = learner.model.feature_importances_
    assert_allclose(feature_importances, expected_feature_importances,
                    atol=1e-2, rtol=0)

    # now generate the predictions on the test FeatureSet
    predictions = learner.predict(test_fs)

    # now make sure that the predictions are close to
    # the actual test FeatureSet labels that we generated
    # using make_regression_data. To do this, we just
    # make sure that they are correlated with pearson > 0.95
    cor, _ = pearsonr(predictions, test_fs.labels)
    expected_cor_range = [0.7, 0.8] if use_feature_hashing else [0.9, 1.0]
    assert_greater(cor, expected_cor_range[0])
    assert_less(cor, expected_cor_range[1])


# the runner function for ensemble regression models
def test_ensemble_models():

    for (regressor_name,
         use_feature_hashing,
         use_rescaling) in product(['AdaBoostRegressor',
                                    'GradientBoostingRegressor'],
                                   [False, True],
                                   [False, True]):

        yield (check_ensemble_models, regressor_name, use_feature_hashing,
               use_rescaling)


def test_int_labels():
    """
    Testing that SKLL can take integer input.
    This is just to test that SKLL can take int labels in the input
    (rather than floats or strings).  For v1.0.0, it could not because the
    json package doesn't know how to serialize numpy.int64 objects.
    """
    config_template_path = join(_my_dir, 'configs',
                                'test_int_labels_cv.template.cfg')
    config_path = join(_my_dir, 'configs', 'test_int_labels_cv.cfg')
    output_dir = join(_my_dir, 'output')

    config = _setup_config_parser(config_template_path, validate=False)
    config.set("Input", "train_file",
               join(_my_dir, 'other', 'test_int_labels_cv.jsonlines'))
    config.set("Output", "results", output_dir)
    config.set("Output", "log", output_dir)
    config.set("Output", "predictions", output_dir)

    with open(config_path, 'w') as new_config_file:
        config.write(new_config_file)

    run_configuration(config_path, quiet=True)


def test_fancy_output():
    """
    Test the descriptive statistics output in the results file for a regressor
    """
    train_fs, test_fs, _ = make_regression_data(num_examples=2000,
                                                num_features=3)

    # train a regression model using the train feature set
    learner = Learner('LinearRegression')
    learner.train(train_fs, grid_objective='pearson')

    # evaluate the trained model using the test feature set
    resultdict = learner.evaluate(test_fs)
    actual_stats_from_api = dict(resultdict[2]['descriptive']['actual'])
    pred_stats_from_api = dict(resultdict[2]['descriptive']['predicted'])

    # write out the training and test feature set
    train_dir = join(_my_dir, 'train')
    test_dir = join(_my_dir, 'test')
    output_dir = join(_my_dir, 'output')

    train_writer = NDJWriter(join(train_dir, 'fancy_train.jsonlines'),
                             train_fs)
    train_writer.write()
    test_writer = NDJWriter(join(test_dir, 'fancy_test.jsonlines'), test_fs)
    test_writer.write()

    # now get the config file template, fill it in and run it
    # so that we can get a results file
    config_template_path = join(_my_dir, 'configs',
                                'test_regression_fancy_output.template.cfg')
    config_path = fill_in_config_paths_for_fancy_output(config_template_path)

    run_configuration(config_path, quiet=True)

    # read in the results file and get the descriptive statistics
    actual_stats_from_file = {}
    pred_stats_from_file = {}
    with open(join(output_dir, ('regression_fancy_output_train_fancy_train.'
                                'jsonlines_test_fancy_test.jsonlines'
                                '_LinearRegression.results')),
              'r') as resultf:

        result_output = resultf.read().strip().split('\n')
        for desc_stat_line in result_output[27:31]:
            desc_stat_line = desc_stat_line.strip()
            if not desc_stat_line:
                continue
            else:
                m = re.search(r'([A-Za-z]+)\s+=\s+(-?[0-9]+.?[0-9]*)\s+'
                              r'\((actual)\),\s+(-?[0-9]+.?[0-9]*)\s+'
                              r'\((predicted)\)', desc_stat_line)
                stat_type, actual_value, _, pred_value, _ = m.groups()
                actual_stats_from_file[stat_type.lower()] = float(actual_value)
                pred_stats_from_file[stat_type.lower()] = float(pred_value)

    for stat_type in actual_stats_from_api:

        assert_almost_equal(actual_stats_from_file[stat_type],
                            actual_stats_from_api[stat_type],
                            places=4)

        assert_almost_equal(pred_stats_from_file[stat_type],
                            pred_stats_from_api[stat_type],
                            places=4)


def check_adaboost_regression(base_estimator):
    train_fs, test_fs, _ = make_regression_data(num_examples=2000,
                                                sd_noise=4,
                                                num_features=3)

    # train an AdaBoostClassifier on the training data and evalute on the
    # testing data
    learner = Learner('AdaBoostRegressor', model_kwargs={'base_estimator':
                                                         base_estimator})
    learner.train(train_fs, grid_search=False)

    # now generate the predictions on the test set
    predictions = learner.predict(test_fs)

    # now make sure that the predictions are close to
    # the actual test FeatureSet labels that we generated
    # using make_regression_data. To do this, we just
    # make sure that they are correlated
    cor, _ = pearsonr(predictions, test_fs.labels)
    assert_greater(cor, 0.95)


def test_adaboost_regression():
    for base_estimator_name in ['DecisionTreeRegressor', 'SGDRegressor', 'SVR']:
        yield check_adaboost_regression, base_estimator_name<|MERGE_RESOLUTION|>--- conflicted
+++ resolved
@@ -130,14 +130,11 @@
 
 
 def test_rescaling():
-<<<<<<< HEAD
-    for regressor_name in ['ElasticNet', 'Lasso', 'LinearRegression', 'Ridge',
+
+    for regressor_name in ['ElasticNet', 'Lasso', 'Lars', 'LarsCV', 'LinearRegression', 'Ridge',
                            'LinearSVR', 'SVR', 'SGDRegressor',
                            'BayesianRidge']:
-=======
-    for regressor_name in ['ElasticNet', 'Lasso', 'Lars', 'LinearRegression', 'Ridge',
-                           'LinearSVR', 'SVR', 'SGDRegressor']:
->>>>>>> 1a34b255
+
         yield check_rescaling, regressor_name
 
 
@@ -201,14 +198,10 @@
 
     for (regressor_name,
          use_feature_hashing,
-<<<<<<< HEAD
-         use_rescaling) in product(['ElasticNet', 'Lasso', 'LinearRegression',
+
+         use_rescaling) in product(['ElasticNet', 'Lasso', 'Lars', 'LarsCV', 'LinearRegression',
                                     'Ridge', 'LinearSVR', 'SGDRegressor',
                                     'BayesianRidge'],
-=======
-         use_rescaling) in product(['ElasticNet', 'Lasso', 'Lars', 'LinearRegression',
-                                    'Ridge', 'LinearSVR', 'SGDRegressor'],
->>>>>>> 1a34b255
                                    [False, True],
                                    [False, True]):
 
