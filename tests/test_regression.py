--- conflicted
+++ resolved
@@ -39,114 +39,107 @@
 
 
 def setup():
-    """
-    Create necessary directories for testing.
-    """
-    train_dir = join(_my_dir, 'train')
-    if not exists(train_dir):
-        os.makedirs(train_dir)
-    test_dir = join(_my_dir, 'test')
-    if not exists(test_dir):
-        os.makedirs(test_dir)
-    output_dir = join(_my_dir, 'output')
-    if not exists(output_dir):
-        os.makedirs(output_dir)
+  """
+  Create necessary directories for testing.
+  """
+  train_dir = join(_my_dir, 'train')
+  if not exists(train_dir):
+    os.makedirs(train_dir)
+  test_dir = join(_my_dir, 'test')
+  if not exists(test_dir):
+    os.makedirs(test_dir)
+  output_dir = join(_my_dir, 'output')
+  if not exists(output_dir):
+    os.makedirs(output_dir)
 
 
 def tearDown():
-    """
-    Clean up after tests.
-    """
-    train_dir = join(_my_dir, 'train')
-    test_dir = join(_my_dir, 'test')
-    output_dir = join(_my_dir, 'output')
-    config_dir = join(_my_dir, 'configs')
-
-    train_file = join(train_dir, 'fancy_train.jsonlines')
-    if exists(train_file):
-        os.unlink(train_file)
-
-    test_file = join(test_dir, 'fancy_test.jsonlines')
-    if exists(test_file):
-        os.unlink(test_file)
-
-    for output_file in glob(join(output_dir, 'regression_fancy_output_*')):
-        os.unlink(output_file)
-
-    config_file = join(config_dir, 'test_regression_fancy_output.cfg')
-    if exists(config_file):
-        os.unlink(config_file)
-
-    config_file = join(config_dir, 'test_int_labels_cv.cfg')
-    if exists(config_file):
-        os.unlink(config_file)
+  """
+  Clean up after tests.
+  """
+  train_dir = join(_my_dir, 'train')
+  test_dir = join(_my_dir, 'test')
+  output_dir = join(_my_dir, 'output')
+  config_dir = join(_my_dir, 'configs')
+
+  train_file = join(train_dir, 'fancy_train.jsonlines')
+  if exists(train_file):
+    os.unlink(train_file)
+
+  test_file = join(test_dir, 'fancy_test.jsonlines')
+  if exists(test_file):
+    os.unlink(test_file)
+
+  for output_file in glob(join(output_dir, 'regression_fancy_output_*')):
+    os.unlink(output_file)
+
+  config_file = join(config_dir, 'test_regression_fancy_output.cfg')
+  if exists(config_file):
+    os.unlink(config_file)
+
+  config_file = join(config_dir, 'test_int_labels_cv.cfg')
+  if exists(config_file):
+    os.unlink(config_file)
 
 
 # a utility function to check rescaling for linear models
 def check_rescaling(name, grid_search=False):
 
-    train_fs, test_fs, _ = make_regression_data(num_examples=2000,
-                                                sd_noise=4,
-                                                num_features=3)
-
-    # instantiate the given learner and its rescaled counterpart
-    learner = Learner(name)
-    rescaled_learner = Learner('Rescaled' + name)
-
-    # train both the regular regressor and the rescaled regressor
-    # with and without using grid search
-    if grid_search:
-        learner.train(train_fs, grid_objective='pearson')
-        rescaled_learner.train(train_fs, grid_objective='pearson')
-    else:
-        learner.train(train_fs, grid_search=False)
-        rescaled_learner.train(train_fs, grid_search=False)
-
-    # now generate both sets of predictions on the test feature set
-    predictions = learner.predict(test_fs)
-    rescaled_predictions = rescaled_learner.predict(test_fs)
-
-    # ... and on the training feature set
-    train_predictions = learner.predict(train_fs)
-    rescaled_train_predictions = rescaled_learner.predict(train_fs)
-
-    # make sure that both sets of correlations are close to perfectly
-    # correlated, since the only thing different is that one set has been
-    # rescaled
-    assert_almost_equal(pearsonr(predictions, rescaled_predictions)[0], 1.0,
-                        places=3)
-
-    # make sure that the standard deviation of the rescaled test set
-    # predictions is higher than the standard deviation of the regular test set
-    # predictions
-    p_std = np.std(predictions)
-    rescaled_p_std = np.std(rescaled_predictions)
-    assert_greater(rescaled_p_std, p_std)
-
-    # make sure that the standard deviation of the rescaled predictions
-    # on the TRAINING set (not the TEST) is closer to the standard
-    # deviation of the training set labels than the standard deviation
-    # of the regular predictions.
-    train_y_std = np.std(train_fs.labels)
-    train_p_std = np.std(train_predictions)
-    rescaled_train_p_std = np.std(rescaled_train_predictions)
-    assert_less(abs(rescaled_train_p_std - train_y_std), abs(train_p_std -
-                                                             train_y_std))
+  train_fs, test_fs, _ = make_regression_data(num_examples=2000,
+                                              sd_noise=4,
+                                              num_features=3)
+
+  # instantiate the given learner and its rescaled counterpart
+  learner = Learner(name)
+  rescaled_learner = Learner('Rescaled' + name)
+
+  # train both the regular regressor and the rescaled regressor
+  # with and without using grid search
+  if grid_search:
+    learner.train(train_fs, grid_objective='pearson')
+    rescaled_learner.train(train_fs, grid_objective='pearson')
+  else:
+    learner.train(train_fs, grid_search=False)
+    rescaled_learner.train(train_fs, grid_search=False)
+
+  # now generate both sets of predictions on the test feature set
+  predictions = learner.predict(test_fs)
+  rescaled_predictions = rescaled_learner.predict(test_fs)
+
+  # ... and on the training feature set
+  train_predictions = learner.predict(train_fs)
+  rescaled_train_predictions = rescaled_learner.predict(train_fs)
+
+  # make sure that both sets of correlations are close to perfectly
+  # correlated, since the only thing different is that one set has been
+  # rescaled
+  assert_almost_equal(pearsonr(predictions, rescaled_predictions)[0], 1.0,
+                      places=3)
+
+  # make sure that the standard deviation of the rescaled test set
+  # predictions is higher than the standard deviation of the regular test set
+  # predictions
+  p_std = np.std(predictions)
+  rescaled_p_std = np.std(rescaled_predictions)
+  assert_greater(rescaled_p_std, p_std)
+
+  # make sure that the standard deviation of the rescaled predictions
+  # on the TRAINING set (not the TEST) is closer to the standard
+  # deviation of the training set labels than the standard deviation
+  # of the regular predictions.
+  train_y_std = np.std(train_fs.labels)
+  train_p_std = np.std(train_predictions)
+  rescaled_train_p_std = np.std(rescaled_train_predictions)
+  assert_less(abs(rescaled_train_p_std - train_y_std), abs(train_p_std -
+                                                           train_y_std))
 
 
 def test_rescaling():
-<<<<<<< HEAD
-
-    for regressor_name in ['BayesianRidge', 'ElasticNet', 'Lasso', 'Lars',
-                           'LinearRegression', 'LinearSVR', 'Ridge', 'RidgeCV',
-                           'SVR', 'SGDRegressor']:
-        yield check_rescaling, regressor_name
-=======
-    for regressor_name in ['ElasticNet', 'Lasso', 'LinearRegression', 'Ridge',
-                           'LinearSVR', 'SVR', 'SGDRegressor']:
-        for do_grid_search in [True, False]:
-            yield check_rescaling, regressor_name, do_grid_search
->>>>>>> 4b720a27
+  for regressor_name in ['BayesianRidge', 'ElasticNet', 'Lasso', 'Lars',
+                         'LinearRegression', 'LinearSVR', 'Ridge', 'RidgeCV'
+                         'SVR', 'SGDRegressor']:
+    for do_grid_search in [True, False]:
+      yield check_rescaling, regressor_name, do_grid_search
 
 
 # the utility function to run the linear regession tests
@@ -154,70 +147,69 @@
                         use_feature_hashing=False,
                         use_rescaling=False):
 
-    # create a FeatureSet object with the data we want to use
-    if use_feature_hashing:
-        train_fs, test_fs, weightdict = make_regression_data(
-            num_examples=5000, num_features=10, use_feature_hashing=True,
-            feature_bins=5)
-    else:
-        train_fs, test_fs, weightdict = make_regression_data(num_examples=2000,
-                                                             num_features=3)
-
-    # create the learner
-    if use_rescaling:
-        name = 'Rescaled' + name
-    learner = Learner(name)
-
-    # train it with the training feature set we created
-    # make sure to set the grid objective to pearson
-    learner.train(train_fs, grid_objective='pearson')
-
-    # make sure that the weights are close to the weights
-    # that we got from make_regression_data. Take the
-    # ceiling before  comparing since just comparing
-    # the ceilings should be enough to make sure nothing
-    # catastrophic happened. Note though that we cannot
-    # test feature weights if we are using feature hashing
-    # since model_params is not defined with a featurehasher.
-    if not use_feature_hashing:
-
-        # get the weights for this trained model
-        learned_weights = learner.model_params[0]
-
-        for feature_name in learned_weights:
-            learned_w = math.ceil(learned_weights[feature_name])
-            given_w = math.ceil(weightdict[feature_name])
-            eq_(learned_w, given_w)
-
-    # now generate the predictions on the test FeatureSet
-    predictions = learner.predict(test_fs)
-
-    # now make sure that the predictions are close to
-    # the actual test FeatureSet labels that we generated
-    # using make_regression_data. To do this, we just
-    # make sure that they are correlated with pearson > 0.95
-    cor, _ = pearsonr(predictions, test_fs.labels)
-    #print('correlation: ' + str(cor))
-    print ('ssss')
-    expected_cor_range = [0.7, 0.8] if use_feature_hashing else [0.9, 1.0]
-    assert_greater(cor, expected_cor_range[0])
-    assert_less(cor, expected_cor_range[1])
+  # create a FeatureSet object with the data we want to use
+  if use_feature_hashing:
+    train_fs, test_fs, weightdict = make_regression_data(
+        num_examples=5000, num_features=10, use_feature_hashing=True,
+        feature_bins=5)
+  else:
+    train_fs, test_fs, weightdict = make_regression_data(num_examples=2000,
+                                                         num_features=3)
+
+  # create the learner
+  if use_rescaling:
+    name = 'Rescaled' + name
+  learner = Learner(name)
+
+  # train it with the training feature set we created
+  # make sure to set the grid objective to pearson
+  learner.train(train_fs, grid_objective='pearson')
+
+  # make sure that the weights are close to the weights
+  # that we got from make_regression_data. Take the
+  # ceiling before  comparing since just comparing
+  # the ceilings should be enough to make sure nothing
+  # catastrophic happened. Note though that we cannot
+  # test feature weights if we are using feature hashing
+  # since model_params is not defined with a featurehasher.
+  if not use_feature_hashing:
+
+    # get the weights for this trained model
+    learned_weights = learner.model_params[0]
+
+    for feature_name in learned_weights:
+      learned_w = math.ceil(learned_weights[feature_name])
+      given_w = math.ceil(weightdict[feature_name])
+      eq_(learned_w, given_w)
+
+  # now generate the predictions on the test FeatureSet
+  predictions = learner.predict(test_fs)
+
+  # now make sure that the predictions are close to
+  # the actual test FeatureSet labels that we generated
+  # using make_regression_data. To do this, we just
+  # make sure that they are correlated with pearson > 0.95
+  cor, _ = pearsonr(predictions, test_fs.labels)
+  #print('correlation: ' + str(cor))
+  print('ssss')
+  expected_cor_range = [0.7, 0.8] if use_feature_hashing else [0.9, 1.0]
+  assert_greater(cor, expected_cor_range[0])
+  assert_less(cor, expected_cor_range[1])
 
 
 # the runner function for linear regression models
 def test_linear_models():
 
-    for (regressor_name,
-         use_feature_hashing,
-         use_rescaling) in product(['ElasticNet', 'Lasso', 'LinearRegression',
-                                    'Ridge', 'LinearSVR', 'SGDRegressor',
-                                    'RidgeCV', 'BayesianRidge', 'Lars'],
-                                   [False, True],
-                                   [False, True]):
-
-
-        yield (check_linear_models, regressor_name, use_feature_hashing,
-               use_rescaling)
+  for (regressor_name,
+       use_feature_hashing,
+       use_rescaling) in product(['ElasticNet', 'Lasso', 'LinearRegression',
+                                  'Ridge', 'LinearSVR', 'SGDRegressor',
+                                  'RidgeCV', 'BayesianRidge', 'Lars'],
+                                 [False, True],
+                                 [False, True]):
+
+    yield (check_linear_models, regressor_name, use_feature_hashing,
+           use_rescaling)
 
 
 # the utility function to run the non-linear tests
@@ -225,55 +217,53 @@
                             use_feature_hashing=False,
                             use_rescaling=False):
 
-    # create a FeatureSet object with the data we want to use
-    if use_feature_hashing:
-        train_fs, test_fs, weightdict = make_regression_data(num_examples=5000,
-                                                             num_features=10,
-                                                             use_feature_hashing=True,
-                                                             feature_bins=5)
-    else:
-        train_fs, test_fs, weightdict = make_regression_data(num_examples=2000,
-                                                             num_features=3)
-
-    # create the learner
-    if use_rescaling:
-        name = 'Rescaled' + name
-    learner = Learner(name)
-
-    # train it with the training feature set we created
-    # make sure to set the grid objective to pearson
-    learner.train(train_fs, grid_objective='pearson')
-
-    # Note that we cannot check the feature weights here
-    # since `model_params()` is not defined for non-linear
-    # kernels.
-
-    # now generate the predictions on the test FeatureSet
-    predictions = learner.predict(test_fs)
-
-    # now make sure that the predictions are close to
-    # the actual test FeatureSet labels that we generated
-    # using make_regression_data. To do this, we just
-    # make sure that they are correlated with pearson > 0.95
-    cor, _ = pearsonr(predictions, test_fs.labels)
-    expected_cor_range = [0.7, 0.8] if use_feature_hashing else [0.9, 1.0]
-    assert_greater(cor, expected_cor_range[0])
-    assert_less(cor, expected_cor_range[1])
+  # create a FeatureSet object with the data we want to use
+  if use_feature_hashing:
+    train_fs, test_fs, weightdict = make_regression_data(
+        num_examples=5000, num_features=10, use_feature_hashing=True, feature_bins=5)
+  else:
+    train_fs, test_fs, weightdict = make_regression_data(num_examples=2000,
+                                                         num_features=3)
+
+  # create the learner
+  if use_rescaling:
+    name = 'Rescaled' + name
+  learner = Learner(name)
+
+  # train it with the training feature set we created
+  # make sure to set the grid objective to pearson
+  learner.train(train_fs, grid_objective='pearson')
+
+  # Note that we cannot check the feature weights here
+  # since `model_params()` is not defined for non-linear
+  # kernels.
+
+  # now generate the predictions on the test FeatureSet
+  predictions = learner.predict(test_fs)
+
+  # now make sure that the predictions are close to
+  # the actual test FeatureSet labels that we generated
+  # using make_regression_data. To do this, we just
+  # make sure that they are correlated with pearson > 0.95
+  cor, _ = pearsonr(predictions, test_fs.labels)
+  expected_cor_range = [0.7, 0.8] if use_feature_hashing else [0.9, 1.0]
+  assert_greater(cor, expected_cor_range[0])
+  assert_less(cor, expected_cor_range[1])
 
 
 # the runner function for linear regression models
 def test_non_linear_models():
 
-    for (regressor_name,
-         use_feature_hashing,
-         use_rescaling) in product(['SVR'],
-                                   [False, True],
-                                   [False, True]):
-
-        yield (check_non_linear_models,
-               regressor_name,
-               use_feature_hashing,
-               use_rescaling)
+  for (regressor_name,
+       use_feature_hashing,
+       use_rescaling) in product(['SVR'],
+                                 [False, True],
+                                 [False, True]):
+
+    yield (check_non_linear_models,
+           regressor_name,
+           use_feature_hashing,
+           use_rescaling)
 
 # the utility function to run the tree-based regression tests
 
@@ -282,75 +272,75 @@
                       use_feature_hashing=False,
                       use_rescaling=False):
 
-    # create a FeatureSet object with the data we want to use
-    if use_feature_hashing:
-        train_fs, test_fs, _ = make_regression_data(num_examples=5000,
-                                                    num_features=10,
-                                                    use_feature_hashing=True,
-                                                    feature_bins=5)
-    else:
-        train_fs, test_fs, _ = make_regression_data(num_examples=2000,
-                                                    num_features=3)
-
-    # create the learner
-    if use_rescaling:
-        name = 'Rescaled' + name
-    learner = Learner(name)
-
-    # train it with the training feature set we created
-    # make sure to set the grid objective to pearson
-    learner.train(train_fs, grid_objective='pearson')
-
-    # make sure that the feature importances are as expected.
-    if name.endswith('DecisionTreeRegressor'):
-        expected_feature_importances = ([0.37483895,
-                                         0.08816508,
-                                         0.25379838,
-                                         0.18337128,
-                                         0.09982631] if use_feature_hashing else
-                                        [0.08926899,
-                                         0.15585068,
-                                         0.75488033])
-        expected_cor_range = [0.5, 0.6] if use_feature_hashing else [0.9, 1.0]
-    else:
-        expected_feature_importances = ([0.40195798,
-                                         0.06702903,
-                                         0.25816559,
-                                         0.18185518,
-                                         0.09099222] if use_feature_hashing else
-                                        [0.07974267,
-                                         0.16121895,
-                                         0.75903838])
-        expected_cor_range = [0.7, 0.8] if use_feature_hashing else [0.9, 1.0]
-
-    feature_importances = learner.model.feature_importances_
-    assert_allclose(feature_importances, expected_feature_importances,
-                    atol=1e-2, rtol=0)
-
-    # now generate the predictions on the test FeatureSet
-    predictions = learner.predict(test_fs)
-
-    # now make sure that the predictions are close to
-    # the actual test FeatureSet labels that we generated
-    # using make_regression_data. To do this, we just
-    # make sure that they are correlated with pearson > 0.95
-    cor, _ = pearsonr(predictions, test_fs.labels)
-    assert_greater(cor, expected_cor_range[0])
-    assert_less(cor, expected_cor_range[1])
+  # create a FeatureSet object with the data we want to use
+  if use_feature_hashing:
+    train_fs, test_fs, _ = make_regression_data(num_examples=5000,
+                                                num_features=10,
+                                                use_feature_hashing=True,
+                                                feature_bins=5)
+  else:
+    train_fs, test_fs, _ = make_regression_data(num_examples=2000,
+                                                num_features=3)
+
+  # create the learner
+  if use_rescaling:
+    name = 'Rescaled' + name
+  learner = Learner(name)
+
+  # train it with the training feature set we created
+  # make sure to set the grid objective to pearson
+  learner.train(train_fs, grid_objective='pearson')
+
+  # make sure that the feature importances are as expected.
+  if name.endswith('DecisionTreeRegressor'):
+    expected_feature_importances = ([0.37483895,
+                                     0.08816508,
+                                     0.25379838,
+                                     0.18337128,
+                                     0.09982631] if use_feature_hashing else
+                                    [0.08926899,
+                                     0.15585068,
+                                     0.75488033])
+    expected_cor_range = [0.5, 0.6] if use_feature_hashing else [0.9, 1.0]
+  else:
+    expected_feature_importances = ([0.40195798,
+                                     0.06702903,
+                                     0.25816559,
+                                     0.18185518,
+                                     0.09099222] if use_feature_hashing else
+                                    [0.07974267,
+                                     0.16121895,
+                                     0.75903838])
+    expected_cor_range = [0.7, 0.8] if use_feature_hashing else [0.9, 1.0]
+
+  feature_importances = learner.model.feature_importances_
+  assert_allclose(feature_importances, expected_feature_importances,
+                  atol=1e-2, rtol=0)
+
+  # now generate the predictions on the test FeatureSet
+  predictions = learner.predict(test_fs)
+
+  # now make sure that the predictions are close to
+  # the actual test FeatureSet labels that we generated
+  # using make_regression_data. To do this, we just
+  # make sure that they are correlated with pearson > 0.95
+  cor, _ = pearsonr(predictions, test_fs.labels)
+  assert_greater(cor, expected_cor_range[0])
+  assert_less(cor, expected_cor_range[1])
 
 
 # the runner function for tree-based regression models
 def test_tree_models():
 
-    for (regressor_name,
-         use_feature_hashing,
-         use_rescaling) in product(['DecisionTreeRegressor',
-                                    'RandomForestRegressor'],
-                                   [False, True],
-                                   [False, True]):
-
-        yield (check_tree_models, regressor_name, use_feature_hashing,
-               use_rescaling)
+  for (regressor_name,
+       use_feature_hashing,
+       use_rescaling) in product(['DecisionTreeRegressor',
+                                  'RandomForestRegressor'],
+                                 [False, True],
+                                 [False, True]):
+
+    yield (check_tree_models, regressor_name, use_feature_hashing,
+           use_rescaling)
 
 
 # the utility function to run the ensemble-based regression tests
@@ -358,190 +348,190 @@
                           use_feature_hashing=False,
                           use_rescaling=False):
 
-    # create a FeatureSet object with the data we want to use
+  # create a FeatureSet object with the data we want to use
+  if use_feature_hashing:
+    train_fs, test_fs, _ = make_regression_data(num_examples=5000,
+                                                num_features=10,
+                                                use_feature_hashing=True,
+                                                feature_bins=5)
+  else:
+    train_fs, test_fs, _ = make_regression_data(num_examples=2000,
+                                                num_features=3)
+
+  # create the learner
+  if use_rescaling:
+    name = 'Rescaled' + name
+  learner = Learner(name)
+
+  # train it with the training feature set we created
+  # make sure to set the grid objective to pearson
+  learner.train(train_fs, grid_objective='pearson')
+
+  # make sure that the feature importances are as expected.
+  if name.endswith('AdaBoostRegressor'):
     if use_feature_hashing:
-        train_fs, test_fs, _ = make_regression_data(num_examples=5000,
-                                                    num_features=10,
-                                                    use_feature_hashing=True,
-                                                    feature_bins=5)
+      expected_feature_importances = [0.33718443,
+                                      0.07810721,
+                                      0.25621769,
+                                      0.19489766,
+                                      0.13359301]
     else:
-        train_fs, test_fs, _ = make_regression_data(num_examples=2000,
-                                                    num_features=3)
-
-    # create the learner
-    if use_rescaling:
-        name = 'Rescaled' + name
-    learner = Learner(name)
-
-    # train it with the training feature set we created
-    # make sure to set the grid objective to pearson
-    learner.train(train_fs, grid_objective='pearson')
-
-    # make sure that the feature importances are as expected.
-    if name.endswith('AdaBoostRegressor'):
-        if use_feature_hashing:
-            expected_feature_importances = [0.33718443,
-                                            0.07810721,
-                                            0.25621769,
-                                            0.19489766,
-                                            0.13359301]
-        else:
-            expected_feature_importances = [0.10266744, 0.18681777, 0.71051479]
-    else:
-        expected_feature_importances = ([0.204,
-                                         0.172,
-                                         0.178,
-                                         0.212,
-                                         0.234] if use_feature_hashing else
-                                        [0.262,
-                                         0.288,
-                                         0.45])
-
-    feature_importances = learner.model.feature_importances_
-    assert_allclose(feature_importances, expected_feature_importances,
-                    atol=1e-2, rtol=0)
-
-    # now generate the predictions on the test FeatureSet
-    predictions = learner.predict(test_fs)
-
-    # now make sure that the predictions are close to
-    # the actual test FeatureSet labels that we generated
-    # using make_regression_data. To do this, we just
-    # make sure that they are correlated with pearson > 0.95
-    cor, _ = pearsonr(predictions, test_fs.labels)
-    expected_cor_range = [0.7, 0.8] if use_feature_hashing else [0.9, 1.0]
-    assert_greater(cor, expected_cor_range[0])
-    assert_less(cor, expected_cor_range[1])
+      expected_feature_importances = [0.10266744, 0.18681777, 0.71051479]
+  else:
+    expected_feature_importances = ([0.204,
+                                     0.172,
+                                     0.178,
+                                     0.212,
+                                     0.234] if use_feature_hashing else
+                                    [0.262,
+                                     0.288,
+                                     0.45])
+
+  feature_importances = learner.model.feature_importances_
+  assert_allclose(feature_importances, expected_feature_importances,
+                  atol=1e-2, rtol=0)
+
+  # now generate the predictions on the test FeatureSet
+  predictions = learner.predict(test_fs)
+
+  # now make sure that the predictions are close to
+  # the actual test FeatureSet labels that we generated
+  # using make_regression_data. To do this, we just
+  # make sure that they are correlated with pearson > 0.95
+  cor, _ = pearsonr(predictions, test_fs.labels)
+  expected_cor_range = [0.7, 0.8] if use_feature_hashing else [0.9, 1.0]
+  assert_greater(cor, expected_cor_range[0])
+  assert_less(cor, expected_cor_range[1])
 
 
 # the runner function for ensemble regression models
 def test_ensemble_models():
 
-    for (regressor_name,
-         use_feature_hashing,
-         use_rescaling) in product(['AdaBoostRegressor',
-                                    'GradientBoostingRegressor'],
-                                   [False, True],
-                                   [False, True]):
-
-        yield (check_ensemble_models, regressor_name, use_feature_hashing,
-               use_rescaling)
+  for (regressor_name,
+       use_feature_hashing,
+       use_rescaling) in product(['AdaBoostRegressor',
+                                  'GradientBoostingRegressor'],
+                                 [False, True],
+                                 [False, True]):
+
+    yield (check_ensemble_models, regressor_name, use_feature_hashing,
+           use_rescaling)
 
 
 def test_int_labels():
-    """
-    Testing that SKLL can take integer input.
-    This is just to test that SKLL can take int labels in the input
-    (rather than floats or strings).  For v1.0.0, it could not because the
-    json package doesn't know how to serialize numpy.int64 objects.
-    """
-    config_template_path = join(_my_dir, 'configs',
-                                'test_int_labels_cv.template.cfg')
-    config_path = join(_my_dir, 'configs', 'test_int_labels_cv.cfg')
-    output_dir = join(_my_dir, 'output')
-
-    config = _setup_config_parser(config_template_path, validate=False)
-    config.set("Input", "train_file",
-               join(_my_dir, 'other', 'test_int_labels_cv.jsonlines'))
-    config.set("Output", "results", output_dir)
-    config.set("Output", "log", output_dir)
-    config.set("Output", "predictions", output_dir)
-
-    with open(config_path, 'w') as new_config_file:
-        config.write(new_config_file)
-
-    run_configuration(config_path, quiet=True)
+  """
+  Testing that SKLL can take integer input.
+  This is just to test that SKLL can take int labels in the input
+  (rather than floats or strings).  For v1.0.0, it could not because the
+  json package doesn't know how to serialize numpy.int64 objects.
+  """
+  config_template_path = join(_my_dir, 'configs',
+                              'test_int_labels_cv.template.cfg')
+  config_path = join(_my_dir, 'configs', 'test_int_labels_cv.cfg')
+  output_dir = join(_my_dir, 'output')
+
+  config = _setup_config_parser(config_template_path, validate=False)
+  config.set("Input", "train_file",
+             join(_my_dir, 'other', 'test_int_labels_cv.jsonlines'))
+  config.set("Output", "results", output_dir)
+  config.set("Output", "log", output_dir)
+  config.set("Output", "predictions", output_dir)
+
+  with open(config_path, 'w') as new_config_file:
+    config.write(new_config_file)
+
+  run_configuration(config_path, quiet=True)
 
 
 def test_fancy_output():
-    """
-    Test the descriptive statistics output in the results file for a regressor
-    """
-    train_fs, test_fs, _ = make_regression_data(num_examples=2000,
-                                                num_features=3)
-
-    # train a regression model using the train feature set
-    learner = Learner('LinearRegression')
-    learner.train(train_fs, grid_objective='pearson')
-
-    # evaluate the trained model using the test feature set
-    resultdict = learner.evaluate(test_fs)
-    actual_stats_from_api = dict(resultdict[2]['descriptive']['actual'])
-    pred_stats_from_api = dict(resultdict[2]['descriptive']['predicted'])
-
-    # write out the training and test feature set
-    train_dir = join(_my_dir, 'train')
-    test_dir = join(_my_dir, 'test')
-    output_dir = join(_my_dir, 'output')
-
-    train_writer = NDJWriter(join(train_dir, 'fancy_train.jsonlines'),
-                             train_fs)
-    train_writer.write()
-    test_writer = NDJWriter(join(test_dir, 'fancy_test.jsonlines'), test_fs)
-    test_writer.write()
-
-    # now get the config file template, fill it in and run it
-    # so that we can get a results file
-    config_template_path = join(_my_dir, 'configs',
-                                'test_regression_fancy_output.template.cfg')
-    config_path = fill_in_config_paths_for_fancy_output(config_template_path)
-
-    run_configuration(config_path, quiet=True)
-
-    # read in the results file and get the descriptive statistics
-    actual_stats_from_file = {}
-    pred_stats_from_file = {}
-    with open(join(output_dir, ('regression_fancy_output_train_fancy_train.'
-                                'jsonlines_test_fancy_test.jsonlines'
-                                '_LinearRegression.results')),
-              'r') as resultf:
-
-        result_output = resultf.read().strip().split('\n')
-        for desc_stat_line in result_output[27:31]:
-            desc_stat_line = desc_stat_line.strip()
-            if not desc_stat_line:
-                continue
-            else:
-                m = re.search(r'([A-Za-z]+)\s+=\s+(-?[0-9]+.?[0-9]*)\s+'
-                              r'\((actual)\),\s+(-?[0-9]+.?[0-9]*)\s+'
-                              r'\((predicted)\)', desc_stat_line)
-                stat_type, actual_value, _, pred_value, _ = m.groups()
-                actual_stats_from_file[stat_type.lower()] = float(actual_value)
-                pred_stats_from_file[stat_type.lower()] = float(pred_value)
-
-    for stat_type in actual_stats_from_api:
-
-        assert_almost_equal(actual_stats_from_file[stat_type],
-                            actual_stats_from_api[stat_type],
-                            places=4)
-
-        assert_almost_equal(pred_stats_from_file[stat_type],
-                            pred_stats_from_api[stat_type],
-                            places=4)
+  """
+  Test the descriptive statistics output in the results file for a regressor
+  """
+  train_fs, test_fs, _ = make_regression_data(num_examples=2000,
+                                              num_features=3)
+
+  # train a regression model using the train feature set
+  learner = Learner('LinearRegression')
+  learner.train(train_fs, grid_objective='pearson')
+
+  # evaluate the trained model using the test feature set
+  resultdict = learner.evaluate(test_fs)
+  actual_stats_from_api = dict(resultdict[2]['descriptive']['actual'])
+  pred_stats_from_api = dict(resultdict[2]['descriptive']['predicted'])
+
+  # write out the training and test feature set
+  train_dir = join(_my_dir, 'train')
+  test_dir = join(_my_dir, 'test')
+  output_dir = join(_my_dir, 'output')
+
+  train_writer = NDJWriter(join(train_dir, 'fancy_train.jsonlines'),
+                           train_fs)
+  train_writer.write()
+  test_writer = NDJWriter(join(test_dir, 'fancy_test.jsonlines'), test_fs)
+  test_writer.write()
+
+  # now get the config file template, fill it in and run it
+  # so that we can get a results file
+  config_template_path = join(_my_dir, 'configs',
+                              'test_regression_fancy_output.template.cfg')
+  config_path = fill_in_config_paths_for_fancy_output(config_template_path)
+
+  run_configuration(config_path, quiet=True)
+
+  # read in the results file and get the descriptive statistics
+  actual_stats_from_file = {}
+  pred_stats_from_file = {}
+  with open(join(output_dir, ('regression_fancy_output_train_fancy_train.'
+                              'jsonlines_test_fancy_test.jsonlines'
+                              '_LinearRegression.results')),
+            'r') as resultf:
+
+    result_output = resultf.read().strip().split('\n')
+    for desc_stat_line in result_output[27:31]:
+      desc_stat_line = desc_stat_line.strip()
+      if not desc_stat_line:
+        continue
+      else:
+        m = re.search(r'([A-Za-z]+)\s+=\s+(-?[0-9]+.?[0-9]*)\s+'
+                      r'\((actual)\),\s+(-?[0-9]+.?[0-9]*)\s+'
+                      r'\((predicted)\)', desc_stat_line)
+        stat_type, actual_value, _, pred_value, _ = m.groups()
+        actual_stats_from_file[stat_type.lower()] = float(actual_value)
+        pred_stats_from_file[stat_type.lower()] = float(pred_value)
+
+  for stat_type in actual_stats_from_api:
+
+    assert_almost_equal(actual_stats_from_file[stat_type],
+                        actual_stats_from_api[stat_type],
+                        places=4)
+
+    assert_almost_equal(pred_stats_from_file[stat_type],
+                        pred_stats_from_api[stat_type],
+                        places=4)
 
 
 def check_adaboost_regression(base_estimator):
-    train_fs, test_fs, _ = make_regression_data(num_examples=2000,
-                                                sd_noise=4,
-                                                num_features=3)
-
-    # train an AdaBoostClassifier on the training data and evalute on the
-    # testing data
-    learner = Learner('AdaBoostRegressor', model_kwargs={'base_estimator':
-                                                         base_estimator})
-    learner.train(train_fs, grid_search=False)
-
-    # now generate the predictions on the test set
-    predictions = learner.predict(test_fs)
-
-    # now make sure that the predictions are close to
-    # the actual test FeatureSet labels that we generated
-    # using make_regression_data. To do this, we just
-    # make sure that they are correlated
-    cor, _ = pearsonr(predictions, test_fs.labels)
-    assert_greater(cor, 0.95)
+  train_fs, test_fs, _ = make_regression_data(num_examples=2000,
+                                              sd_noise=4,
+                                              num_features=3)
+
+  # train an AdaBoostClassifier on the training data and evalute on the
+  # testing data
+  learner = Learner('AdaBoostRegressor', model_kwargs={'base_estimator':
+                                                       base_estimator})
+  learner.train(train_fs, grid_search=False)
+
+  # now generate the predictions on the test set
+  predictions = learner.predict(test_fs)
+
+  # now make sure that the predictions are close to
+  # the actual test FeatureSet labels that we generated
+  # using make_regression_data. To do this, we just
+  # make sure that they are correlated
+  cor, _ = pearsonr(predictions, test_fs.labels)
+  assert_greater(cor, 0.95)
 
 
 def test_adaboost_regression():
-    for base_estimator_name in ['DecisionTreeRegressor', 'SGDRegressor', 'SVR']:
-        yield check_adaboost_regression, base_estimator_name+  for base_estimator_name in ['DecisionTreeRegressor', 'SGDRegressor', 'SVR']:
+    yield check_adaboost_regression, base_estimator_name