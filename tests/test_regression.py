--- conflicted
+++ resolved
@@ -130,15 +130,10 @@
 
 
 def test_rescaling():
-<<<<<<< HEAD
-    for regressor_name in ['ElasticNet', 'Lasso', 'LinearRegression', 'Ridge',
-                           'LinearSVR', 'SVR', 'SGDRegressor', 'RidgeCV',
-=======
-
-    for regressor_name in ['ElasticNet', 'Lasso', 'Lars', 'LinearRegression', 'Ridge',
-                           'LinearSVR', 'SVR', 'SGDRegressor',
->>>>>>> 428ec53c
-                           'BayesianRidge']:
+
+    for regressor_name in ['ElasticNet', 'Lasso', 'Lars', 'LinearRegression',
+                           'Ridge', 'LinearSVR', 'SVR', 'SGDRegressor',
+                           'RidgeCV', 'BayesianRidge']:
         yield check_rescaling, regressor_name
 
 
@@ -202,14 +197,9 @@
 
     for (regressor_name,
          use_feature_hashing,
-<<<<<<< HEAD
          use_rescaling) in product(['ElasticNet', 'Lasso', 'LinearRegression',
-=======
-
-         use_rescaling) in product(['ElasticNet', 'Lasso', 'Lars', 'LinearRegression',
->>>>>>> 428ec53c
                                     'Ridge', 'LinearSVR', 'SGDRegressor',
-                                    'RidgeCV', 'BayesianRidge'],
+                                    'RidgeCV', 'BayesianRidge', 'Lars'],
                                    [False, True],
                                    [False, True]):
 
