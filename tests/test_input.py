--- conflicted
+++ resolved
@@ -1787,10 +1787,6 @@
     eq_(grid_objectives, [])
 
 
-<<<<<<< HEAD
-=======
-
->>>>>>> 90b60988
 def test_learning_curve_pipeline_option():
 
     train_dir = join(_my_dir, 'train')
@@ -1827,11 +1823,8 @@
     eq_(pipeline, True)
 
 
-<<<<<<< HEAD
-def test_learning_curve_default_objectives_and_no_metrics():
-=======
+
 def test_learning_curve_no_metrics():
->>>>>>> 90b60988
 
     train_dir = join(_my_dir, 'train')
     output_dir = join(_my_dir, 'output')
