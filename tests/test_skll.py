--- conflicted
+++ resolved
@@ -1171,13 +1171,8 @@
 @raises(ValueError)
 def check_invalid_regr_grid_obj_func(learner_name, grid_objective_function):
     '''
-<<<<<<< HEAD
-    Checks whether the grid objective function is
-    valid for this learner
-=======
     Checks whether the grid objective function is 
     valid for this regression learner
->>>>>>> 8ebd0325
     '''
     (train_fs, _, _) = make_regression_data()
     clf = Learner(learner_name)
