#!/usr/bin/env python
'''
Simple script for printing out model weights.
'''

from __future__ import print_function, unicode_literals

from __future__ import print_function

import argparse
import classifier
import sys



if __name__ == '__main__':
    parser = argparse.ArgumentParser(description="Prints out the weights of a \
                                                  given model.",
                                     conflict_handler='resolve',
                                     formatter_class=argparse.ArgumentDefaultsHelpFormatter)
    parser.add_argument('model_file', help='model file to load')
    parser.add_argument('--k', help='number of top features to print',
                        type=int, default=50)
    args = parser.parse_args()

    clf = classifier.Classifier()
    clf.load_model(args.model_file)
    weights = clf.get_model_params()
<<<<<<< HEAD
    
    print("number of nonzero features:", len(weights), file=sys.stderr)
=======

    print("number of nonzero features:", len(weights))
>>>>>>> 57d1550a

    for feat, val in sorted(weights.items(), key=lambda x: -abs(x[1]))[:args.k]:
        print("{:.12f}\t{}".format(val, feat))<|MERGE_RESOLUTION|>--- conflicted
+++ resolved
@@ -4,8 +4,6 @@
 '''
 
 from __future__ import print_function, unicode_literals
-
-from __future__ import print_function
 
 import argparse
 import classifier
@@ -26,13 +24,8 @@
     clf = classifier.Classifier()
     clf.load_model(args.model_file)
     weights = clf.get_model_params()
-<<<<<<< HEAD
-    
+   
     print("number of nonzero features:", len(weights), file=sys.stderr)
-=======
-
-    print("number of nonzero features:", len(weights))
->>>>>>> 57d1550a
 
     for feat, val in sorted(weights.items(), key=lambda x: -abs(x[1]))[:args.k]:
         print("{:.12f}\t{}".format(val, feat))