# License: BSD 3 clause
"""
Provides easy-to-use wrapper around scikit-learn.

:author: Michael Heilman (mheilman@ets.org)
:author: Nitin Madnani (nmadnani@ets.org)
:author: Dan Blanchard (dblanchard@ets.org)
:author: Aoife Cahill (acahill@ets.org)
:organization: ETS
"""
# pylint: disable=F0401,W0622,E1002,E1101

from __future__ import absolute_import, print_function, unicode_literals

import copy
import inspect
import logging
import os
import sys
from collections import Counter, defaultdict
from functools import wraps
from importlib import import_module
from multiprocessing import cpu_count

import joblib
import numpy as np
import scipy.sparse as sp
from six import iteritems, itervalues
from six import string_types
from six.moves import xrange as range
from six.moves import zip
from sklearn.cross_validation import KFold, LeaveOneLabelOut, StratifiedKFold
from sklearn.ensemble import (AdaBoostClassifier, AdaBoostRegressor,
                              GradientBoostingClassifier,
                              GradientBoostingRegressor,
                              RandomForestClassifier, RandomForestRegressor)
from sklearn.feature_extraction import FeatureHasher
from sklearn.feature_selection import SelectKBest
from sklearn.grid_search import GridSearchCV
# AdditiveChi2Sampler is used indirectly, so ignore linting message
from sklearn.kernel_approximation import (AdditiveChi2Sampler, Nystroem,
                                          RBFSampler, SkewedChi2Sampler)
from sklearn.linear_model import (ElasticNet, Lasso, LinearRegression,
                                  LogisticRegression, Ridge, SGDClassifier,
                                  SGDRegressor)
from sklearn.linear_model.base import LinearModel
from sklearn.metrics import (accuracy_score, confusion_matrix,
                             precision_recall_fscore_support, SCORERS)
from sklearn.naive_bayes import MultinomialNB
from sklearn.neighbors import KNeighborsClassifier, KNeighborsRegressor
from sklearn.preprocessing import StandardScaler
from sklearn.svm import LinearSVC, SVC, LinearSVR, SVR
from sklearn.tree import DecisionTreeClassifier, DecisionTreeRegressor
from sklearn.utils import shuffle as sk_shuffle

from skll.data import FeatureSet
from skll.metrics import _CORRELATION_METRICS, use_score_func
from skll.version import VERSION


# Constants #
_DEFAULT_PARAM_GRIDS = {AdaBoostClassifier:
                        [{'learning_rate': [0.01, 0.1, 1.0, 10.0, 100.0]}],
                        AdaBoostRegressor:
                        [{'learning_rate': [0.01, 0.1, 1.0, 10.0, 100.0]}],
                        DecisionTreeClassifier:
                        [{'max_features': ["auto", None]}],
                        DecisionTreeRegressor:
                        [{'max_features': ["auto", None]}],
                        ElasticNet:
                        [{'alpha': [0.01, 0.1, 1.0, 10.0, 100.0]}],
                        GradientBoostingClassifier:
                        [{'max_depth': [1, 3, 5]}],
                        GradientBoostingRegressor:
                        [{'max_depth': [1, 3, 5]}],
                        KNeighborsClassifier:
                        [{'n_neighbors': [1, 5, 10, 100],
                          'weights': ['uniform', 'distance']}],
                        KNeighborsRegressor:
                        [{'n_neighbors': [1, 5, 10, 100],
                          'weights': ['uniform', 'distance']}],
                        Lasso:
                        [{'alpha': [0.01, 0.1, 1.0, 10.0, 100.0]}],
                        LinearRegression:
                        [{}],
                        LinearSVC:
                        [{'C': [0.01, 0.1, 1.0, 10.0, 100.0]}],
                        LogisticRegression:
                        [{'C': [0.01, 0.1, 1.0, 10.0, 100.0]}],
                        SVC: [{'C': [0.01, 0.1, 1.0, 10.0, 100.0],
                               'gamma': [0.01, 0.1, 1.0, 10.0, 100.0]}],
                        MultinomialNB:
                        [{'alpha': [0.1, 0.25, 0.5, 0.75, 1.0]}],
                        RandomForestClassifier:
                        [{'max_depth': [1, 5, 10, None]}],
                        RandomForestRegressor:
                        [{'max_depth': [1, 5, 10, None]}],
                        Ridge:
                        [{'alpha': [0.01, 0.1, 1.0, 10.0, 100.0]}],
                        SGDClassifier:
                        [{'alpha': [0.000001, 0.00001, 0.0001, 0.001, 0.01],
                          'penalty': ['l1', 'l2', 'elasticnet']}],
                        SGDRegressor:
                        [{'alpha': [0.000001, 0.00001, 0.0001, 0.001, 0.01],
                          'penalty': ['l1', 'l2', 'elasticnet']}],
                        LinearSVR:
                        [{'C': [0.01, 0.1, 1.0, 10.0, 100.0]}],
                        SVR:
                        [{'C': [0.01, 0.1, 1.0, 10.0, 100.0],
                          'gamma': [0.01, 0.1, 1.0, 10.0, 100.0]}]}


# list of valid grid objective functions for regression and classification
# models depending on type of labels

_BINARY_CLASS_OBJ_FUNCS = frozenset(['unweighted_kappa',
                                     'linear_weighted_kappa',
                                     'quadratic_weighted_kappa',
                                     'uwk_off_by_one',
                                     'lwk_off_by_one',
                                     'qwk_off_by_one',
                                     'kendall_tau',
                                     'pearson',
                                     'spearman'])

_REGRESSION_ONLY_OBJ_FUNCS = frozenset(['r2',
                                        'mean_squared_error'])

_CLASSIFICATION_ONLY_OBJ_FUNCS = frozenset(['accuracy',
                                            'precision',
                                            'recall',
                                            'f1',
                                            'f1_score_micro',
                                            'f1_score_macro',
                                            'f1_score_weighted',
                                            'f1_score_least_frequent',
                                            'average_precision',
                                            'roc_auc'])

_INT_CLASS_OBJ_FUNCS = frozenset(['unweighted_kappa',
                                  'linear_weighted_kappa',
                                  'quadratic_weighted_kappa',
                                  'uwk_off_by_one',
                                  'lwk_off_by_one',
                                  'qwk_off_by_one'])

_REQUIRES_DENSE = (GradientBoostingClassifier, GradientBoostingRegressor)

MAX_CONCURRENT_PROCESSES = int(os.getenv('SKLL_MAX_CONCURRENT_PROCESSES', '5'))


# pylint: disable=W0223,R0903
class FilteredLeaveOneLabelOut(LeaveOneLabelOut):

    """
    Version of LeaveOneLabelOut cross-validation iterator that only outputs
    indices of instances with IDs in a prespecified set.
    """

    def __init__(self, labels, keep, examples):
        super(FilteredLeaveOneLabelOut, self).__init__(labels)
        self.keep = keep
        self.examples = examples
        self._warned = False
        self.logger = logging.getLogger(__name__)

    def __iter__(self):
        for train_index, test_index in super(FilteredLeaveOneLabelOut,
                                             self).__iter__():
            train_len = len(train_index)
            test_len = len(test_index)
            train_index = [i for i in train_index if self.examples.ids[i] in
                           self.keep]
            test_index = [i for i in test_index if self.examples.ids[i] in
                          self.keep]
            if not self._warned and (train_len != len(train_index) or
                                     test_len != len(test_index)):
                self.logger.warning('Feature set contains IDs that are not ' +
                                    'in folds dictionary. Skipping those IDs.')
                self._warned = True

            yield train_index, test_index


def _find_default_param_grid(cls):
    """
    Finds the default parameter grid for the specified classifier.
    """
    for key_cls, grid in _DEFAULT_PARAM_GRIDS.items():
        if issubclass(cls, key_cls):
            return grid
    return None


def _import_custom_learner(custom_learner_path, custom_learner_name):
    """
    Does the gruntwork of adding the custom model's module to globals.
    """
    if not custom_learner_path:
        raise ValueError('custom_learner_path was not set and learner {} '
                         'was not found.'.format(custom_learner_name))

    if not custom_learner_path.endswith('.py'):
        raise ValueError('custom_learner_path must end in .py ({})'
                         .format(custom_learner_path))

    custom_learner_module_name = os.path.basename(custom_learner_path)[:-3]
    sys.path.append(os.path.dirname(os.path.abspath(custom_learner_path)))
    import_module(custom_learner_module_name)
    globals()[custom_learner_name] = \
        getattr(sys.modules[custom_learner_module_name], custom_learner_name)


def _predict_binary(self, X):
    """
    Little helper function to allow us to use `GridSearchCV` with objective
    functions like Kendall's tau for binary classification problems (where the
    probability of the true class is used as the input to the objective
    function).

    This only works if we've also taken the step of storing the old predict
    function for `self` as `predict_normal`. It's kind of a hack, but it saves
    us from having to override GridSearchCV to change one little line.

    :param self: A scikit-learn classifier instance
    :param X: A set of examples to predict values for.
    :type X: array
    """

    if self.coef_.shape[0] == 1:
        res = self.predict_proba(X)[:, 1]
    else:
        res = self.predict_normal(X)
    return res


class SelectByMinCount(SelectKBest):

    """
    Select features ocurring in more (and/or fewer than) than a specified
    number of examples in the training data (or a CV training fold).
    """

    def __init__(self, min_count=1):
        self.min_count = min_count
        self.scores_ = None

    def fit(self, X, y=None):
        # initialize a list of counts of times each feature appears
        col_counts = [0 for _ in range(X.shape[1])]

        if sp.issparse(X):
            # find() is scipy.sparse's equivalent of nonzero()
            _, col_indices, _ = sp.find(X)
        else:
            # assume it's a numpy array (not a numpy matrix)
            col_indices = X.nonzero()[1].tolist()

        for i in col_indices:
            col_counts[i] += 1

        self.scores_ = np.array(col_counts)
        return self

    def _get_support_mask(self):
        """
        Returns an indication of which features to keep.
        Adapted from SelectKBest.
        """
        mask = np.zeros(self.scores_.shape, dtype=bool)
        mask[self.scores_ >= self.min_count] = True
        return mask


def rescaled(cls):
    """
    Decorator to create regressors that store a min and a max for the training
    data and make sure that predictions fall within that range.  It also stores
    the means and SDs of the gold standard and the predictions on the training
    set to rescale the predictions (e.g., as in e-rater).

    :param cls: A regressor to add rescaling to.
    :type cls: BaseEstimator

    :returns: Modified version of class with rescaled functions added.
    """
    # If this class has already been run through the decorator, return it
    if hasattr(cls, 'rescale'):
        return cls

    # Save original versions of functions to use later.
    orig_init = cls.__init__
    orig_fit = cls.fit
    orig_predict = cls.predict

    if cls._estimator_type == 'classifier':
        raise ValueError('Classifiers cannot be rescaled. ' +
                         'Only regressors can.')

    # Define all new versions of functions
    @wraps(cls.fit)
    def fit(self, X, y=None):
        """
        Fit a model, then store the mean, SD, max and min of the training set
        and the mean and SD of the predictions on the training set.
        """

        # fit a regular regression model
        orig_fit(self, X, y=y)

        if self.constrain:
            # also record the training data min and max
            self.y_min = min(y)
            self.y_max = max(y)

        if self.rescale:
            # also record the means and SDs for the training set
            y_hat = orig_predict(self, X)
            self.yhat_mean = np.mean(y_hat)
            self.yhat_sd = np.std(y_hat)
            self.y_mean = np.mean(y)
            self.y_sd = np.std(y)

    @wraps(cls.predict)
    def predict(self, X):
        """
        Make predictions with the super class, and then adjust them using the
        stored min, max, means, and standard deviations.
        """
        # get the unconstrained predictions
        res = orig_predict(self, X)

        if self.rescale:
            # convert the predictions to z-scores,
            # then rescale to match the training set distribution
            res = (((res - self.yhat_mean) / self.yhat_sd)
                   * self.y_sd) + self.y_mean

        if self.constrain:
            # apply min and max constraints
            res = np.array([max(self.y_min, min(self.y_max, pred))
                            for pred in res])

        return res

    @classmethod
    @wraps(cls._get_param_names)
    def _get_param_names(class_x):
        """
        This is adapted from scikit-learns's BaseEstimator class.
        It gets the kwargs for the superclass's init method and adds the
        kwargs for newly added __init__ method.
        """
        try:
            init = getattr(orig_init, 'deprecated_original', orig_init)

            args, varargs, _, _ = inspect.getargspec(init)
            if varargs is not None:
                raise RuntimeError('scikit-learn estimators should always '
                                   'specify their parameters in the signature'
                                   ' of their init (no varargs).')
            # Remove 'self'
            args.pop(0)
        except TypeError:
            args = []

        rescale_args = inspect.getargspec(class_x.__init__)[0]
        # Remove 'self'
        rescale_args.pop(0)

        args += rescale_args
        args.sort()

        return args

    @wraps(cls.__init__)
    def init(self, constrain=True, rescale=True, **kwargs):
        """
        This special init function is used by the decorator to make sure
        that things get initialized in the right order.
        """
        # pylint: disable=W0201
        self.constrain = constrain
        self.rescale = rescale
        self.y_min = None
        self.y_max = None
        self.yhat_mean = None
        self.yhat_sd = None
        self.y_mean = None
        self.y_sd = None
        orig_init(self, **kwargs)

    # Override original functions with new ones
    cls.__init__ = init
    cls.fit = fit
    cls.predict = predict
    cls._get_param_names = _get_param_names
    cls.rescale = True

    # Return modified class
    return cls


# Rescaled regressors
@rescaled
class RescaledAdaBoostRegressor(AdaBoostRegressor):
    pass


@rescaled
class RescaledDecisionTreeRegressor(DecisionTreeRegressor):
    pass


@rescaled
class RescaledElasticNet(ElasticNet):
    pass


@rescaled
class RescaledGradientBoostingRegressor(GradientBoostingRegressor):
    pass


@rescaled
class RescaledKNeighborsRegressor(KNeighborsRegressor):
    pass


@rescaled
class RescaledLasso(Lasso):
    pass


@rescaled
class RescaledLinearRegression(LinearRegression):
    pass


@rescaled
class RescaledRandomForestRegressor(RandomForestRegressor):
    pass


@rescaled
class RescaledRidge(Ridge):
    pass


@rescaled
class RescaledSVR(SVR):
    pass


@rescaled
class RescaledLinearSVR(LinearSVR):
    pass


@rescaled
class RescaledSGDRegressor(SGDRegressor):
    pass


class Learner(object):

    """
    A simpler learner interface around many scikit-learn classification
    and regression functions.

    :param model_type: Type of estimator to create (e.g., LogisticRegression).
                       See the skll package documentation for valid options.
    :type model_type: str
    :param probability: Should learner return probabilities of all
                        labels (instead of just label with highest
                        probability)?
    :type probability: bool
    :param feature_scaling: how to scale the features, if at all. Options are:
                    'with_std': scale features using the standard deviation,
                    'with_mean': center features using the mean,
                    'both': do both scaling as well as centering,
                    'none': do neither scaling nor centering
    :type feature_scaling: str
    :param model_kwargs: A dictionary of keyword arguments to pass to the
                         initializer for the specified model.
    :type model_kwargs: dict
    :param pos_label_str: The string for the positive label in the binary
                          classification setting.  Otherwise, an arbitrary
                          label is picked.
    :type pos_label_str: str
    :param min_feature_count: The minimum number of examples a feature
                              must have a nonzero value in to be included.
    :type min_feature_count: int
    :param sampler: The sampler to use for kernel approximation, if desired.
                    Valid values are: ``'AdditiveChi2Sampler'``, ``'Nystroem'``,
                    ``'RBFSampler'``, and ``'SkewedChi2Sampler'``.
    :type sampler: str
    :param sampler_kwargs: A dictionary of keyword arguments to pass to the
                          initializer for the specified sampler.
    :type sampler_kwargs: dict
    :param custom_learner_path: Path to module where a custom classifier is
                                defined.
    :type custom_learner_path: str
    """

    def __init__(self, model_type, probability=False, feature_scaling='none',
                 model_kwargs=None, pos_label_str=None, min_feature_count=1,
                 sampler=None, sampler_kwargs=None, custom_learner_path=None):
        """
        Initializes a learner object with the specified settings.
        """
        super(Learner, self).__init__()

        self.feat_vectorizer = None
        self.scaler = None
        self.label_dict = None
        self.label_list = None
        self.pos_label_str = pos_label_str
        self._model = None
        self._feature_scaling = feature_scaling
        self.feat_selector = None
        self._min_feature_count = min_feature_count
        self._model_kwargs = {}
        self._sampler_kwargs = {}

        if model_type not in globals():
            # here, we need to import the custom model and add it
            # to the appropriate lists of models.
            _import_custom_learner(custom_learner_path, model_type)
            model_class = globals()[model_type]

            default_param_grid = (model_class.default_param_grid()
                                  if hasattr(model_class, 'default_param_grid')
                                  else [{}])

            # ewww, globals :-(
            global _REQUIRES_DENSE

            _DEFAULT_PARAM_GRIDS.update({model_class: default_param_grid})
            if hasattr(model_class, 'requires_dense') and \
                    model_class.requires_dense():
                _REQUIRES_DENSE = _REQUIRES_DENSE + (model_class,)

        self._model_type = globals()[model_type]
        self._probability = None
        # Use setter to set self.probability
        self.probability = probability
        self._use_dense_features = \
            (issubclass(self._model_type, _REQUIRES_DENSE) or
             self._feature_scaling in {'with_mean', 'both'})

        # Set default keyword arguments for models that we have some for.
        if issubclass(self._model_type, SVC):
            self._model_kwargs['cache_size'] = 1000
            self._model_kwargs['probability'] = self.probability
            if self.probability:
                logger = logging.getLogger(__name__)
                logger.warning('Because LibSVM does an internal ' +
                               'cross-validation to produce probabilities, ' +
                               'results will not be exactly replicable when ' +
                               'using SVC and probability mode.')
        elif issubclass(self._model_type,
                        (RandomForestClassifier, RandomForestRegressor,
                         GradientBoostingClassifier, GradientBoostingRegressor,
                         AdaBoostClassifier, AdaBoostRegressor)):
            self._model_kwargs['n_estimators'] = 500
        elif issubclass(self._model_type, SVR):
            self._model_kwargs['cache_size'] = 1000
        elif issubclass(self._model_type, SGDClassifier):
            self._model_kwargs['loss'] = 'log'

        if issubclass(self._model_type,
                      (RandomForestClassifier, LinearSVC, LogisticRegression,
                       DecisionTreeClassifier, GradientBoostingClassifier,
                       GradientBoostingRegressor, DecisionTreeRegressor,
                       RandomForestRegressor, SGDClassifier, SGDRegressor,
                       AdaBoostRegressor, AdaBoostClassifier, LinearSVR,
                       Lasso, Ridge, ElasticNet, SVC)):
            self._model_kwargs['random_state'] = 123456789

        if sampler_kwargs:
            self._sampler_kwargs.update(sampler_kwargs)
        if sampler:
            sampler_type = globals()[sampler]
            if issubclass(sampler_type, (Nystroem, RBFSampler,
                                         SkewedChi2Sampler)):
                self._sampler_kwargs['random_state'] = 123456789
            self.sampler = sampler_type(**self._sampler_kwargs)
        else:
            self.sampler = None

        if model_kwargs:
            # if the model is an AdaBoost classifier or regressor, then we
            # need to convert any specified `base_estimator` (a string)
            # into an object before passing it in to the learner constructor.
            # we also need to make sure that if the base estimator is
            # anything other than MultinomialNB, we set the random state
            # to a fixed seed such that results are replicable
            if issubclass(self._model_type,
                          (AdaBoostRegressor, AdaBoostClassifier)) and ('base_estimator' in model_kwargs):
                base_estimator_name = model_kwargs['base_estimator']
                base_estimator_kwargs = {} if base_estimator_name in ['MultinomialNB', 'SVR'] else {'random_state': 123456789}
                base_estimator = globals()[base_estimator_name](**base_estimator_kwargs)
                model_kwargs['base_estimator'] = base_estimator
            self._model_kwargs.update(model_kwargs)

    @classmethod
    def from_file(cls, learner_path):
        """
        :returns: New instance of Learner from the pickle at the specified
                  path.
        """
        skll_version, learner = joblib.load(learner_path)

        # For backward compatibility, convert string model types to labels.
        if isinstance(learner._model_type, string_types):
            learner._model_type = globals()[learner._model_type]

        # Check that we've actually loaded a Learner (or sub-class)
        if not isinstance(learner, cls):
            raise ValueError(('The pickle stored at {} does not contain ' +
                              'a {} object.').format(learner_path, cls))
        # Check that versions are compatible. (Currently, this just checks
        # that major versions match)
        elif skll_version >= (0, 9, 17):
            if not hasattr(learner, 'sampler'):
                learner.sampler = None
            # From v0.17.0 onwards, scikit-learn requires all scalers to have
            # the `scale_` instead of the `std_` parameter. So, we need to
            # make all old models adapt to this.
            if hasattr(learner, 'scaler'):
                new_scaler = copy.copy(learner.scaler)
                # We need to use `__dict__` because the `std_` has been
                # overridden to  just return the `scale_` value, and we
                # need the original value of `std_`.
                if (not hasattr(new_scaler, 'scale_') and
                        'std_' in new_scaler.__dict__):
                    new_scaler.scale_ =  new_scaler.__dict__['std_']
                    learner.scaler = new_scaler
            return learner
        else:
            raise ValueError(("{} stored in pickle file {} was " +
                              "created with version {} of SKLL, which is " +
                              "incompatible with the current version " +
                              "{}").format(cls, learner_path,
                                           '.'.join(skll_version),
                                           '.'.join(VERSION)))

    @property
    def model_type(self):
        """ The model type (i.e., the class) """
        return self._model_type

    @property
    def model_kwargs(self):
        """
        A dictionary of the underlying scikit-learn model's keyword arguments
        """
        return self._model_kwargs

    @property
    def model(self):
        """ The underlying scikit-learn model """
        return self._model

    def load(self, learner_path):
        """
        Replace the current learner instance with a saved learner.

        :param learner_path: The path to the file to load.
        :type learner_path: str
        """
        del self.__dict__
        self.__dict__ = Learner.from_file(learner_path).__dict__

    @property
    def model_params(self):
        """
        Model parameters (i.e., weights) for ``LinearModel`` (e.g., ``Ridge``)
        regression and liblinear models.

        :returns: Labeled weights and (labeled if more than one) intercept
                  value(s)
        :rtype: tuple of (``weights``, ``intercepts``), where ``weights`` is a
                dict and ``intercepts`` is a dictionary
        """
        res = {}
        intercept = None
        if (isinstance(self._model, LinearModel) or
            (isinstance(self._model, SVR) and
                 self._model.kernel == 'linear') or
            isinstance(self._model, SGDRegressor)):
            # also includes RescaledRidge, RescaledSVR, RescaledSGDRegressor

            coef = self.model.coef_
            intercept = {'_intercept_': self.model.intercept_}

            # convert SVR coefficient format (1 x matrix) to array
            if isinstance(self._model, SVR):
                coef = coef.toarray()[0]

            # inverse transform to get indices for before feature selection
            coef = self.feat_selector.inverse_transform(coef)[0]
            for feat, idx in iteritems(self.feat_vectorizer.vocabulary_):
                if coef[idx]:
                    res[feat] = coef[idx]

        elif isinstance(self._model, LinearSVC) or isinstance(self._model, LogisticRegression):
            label_list = self.label_list

            # if there are only two labels, scikit-learn will only have one
            # set of parameters and they will be associated with label 1 (not
            # 0)
            if len(self.label_list) == 2:
                label_list = self.label_list[-1:]

            for i, label in enumerate(label_list):
                coef = self.model.coef_[i]
                coef = self.feat_selector.inverse_transform(coef)[0]
                for feat, idx in iteritems(self.feat_vectorizer.vocabulary_):
                    if coef[idx]:
                        res['{}\t{}'.format(label, feat)] = coef[idx]

<<<<<<< HEAD
            if self.model.intercept_:
=======
            if self.model.intercept_.any():
>>>>>>> ab49de19
                intercept = dict(zip(label_list, self.model.intercept_))

        else:
            # not supported
            raise ValueError(("{} is not supported by" +
                              " model_params with its current settings."
                              ).format(self._model_type))

        return res, intercept

    @property
    def probability(self):
        """
        Should learner return probabilities of all labels (instead of just
        label with highest probability)?
        """
        return self._probability

    @probability.setter
    def probability(self, value):
        # LinearSVC doesn't support predict_proba
        self._probability = value
        if not hasattr(self.model_type, "predict_proba") and value:
            logger = logging.getLogger(__name__)
            logger.warning(("probability was set to True, but {} does not have"
                            " a predict_proba() method.")
                           .format(self.model_type))
            self._probability = False

    def save(self, learner_path):
        """
        Save the learner to a file.

        :param learner_path: The path to where you want to save the learner.
        :type learner_path: str
        """
        # create the directory if it doesn't exist
        learner_dir = os.path.dirname(learner_path)
        if not os.path.exists(learner_dir):
            os.makedirs(learner_dir)
        # write out the files
        joblib.dump((VERSION, self), learner_path)

    def _create_estimator(self):
        """
        :returns: A tuple containing an instantiation of the requested
                  estimator, and a parameter grid to search.
        """
        estimator = None
        default_param_grid = _find_default_param_grid(self._model_type)
        if default_param_grid is None:
            raise ValueError("%s is not a valid learner type." %
                             (self._model_type,))

        estimator = self._model_type(**self._model_kwargs)

        return estimator, default_param_grid

    def _check_input_formatting(self, examples):
        """
        check that the examples are properly formatted.
        """
        # Make sure the labels for a regression task are not strings.
        if self.model_type._estimator_type == 'regressor':
            for label in examples.labels:
                if isinstance(label, string_types):
                    raise TypeError("You are doing regression with string "
                                    "labels.  Convert them to integers or "
                                    "floats.")

        # make sure that feature values are not strings
        for val in examples.features.data:
            if isinstance(val, string_types):
                raise TypeError("You have feature values that are strings.  "
                                "Convert them to floats.")

    @staticmethod
    def _check_max_feature_value(feat_array):
        """
        Check if the the maximum absolute value of any feature is too large
        """
        max_feat_abs = np.max(np.abs(feat_array.data))
        if max_feat_abs > 1000.0:
            logger = logging.getLogger(__name__)
            logger.warning(("You have a feature with a very large absolute " +
                            "value (%s).  That may cause the learning " +
                            "algorithm to crash or perform " +
                            "poorly."), max_feat_abs)

    def _create_label_dict(self, examples):
        """
        Creates a dictionary of labels for classification problems.

        :param examples: The examples to use for training.
        :type examples: FeatureSet
        """
        # We don't need to do this for regression models, so return.
        if self.model_type._estimator_type == 'regressor':
            return

        # extract list of unique labels if we are doing classification
        self.label_list = np.unique(examples.labels).tolist()

        # if one label is specified as the positive class, make sure it's
        # last
        if self.pos_label_str:
            self.label_list = sorted(self.label_list,
                                     key=lambda x: (x == self.pos_label_str,
                                                    x))

        # Given a list of all labels in the dataset and a list of the
        # unique labels in the set, convert the first list to an array of
        # numbers.
        self.label_dict = {label: i for i, label in enumerate(self.label_list)}

    def _train_setup(self, examples):
        """
        Set up the feature vectorizer and the scaler.

        :param examples: The examples to use for training.
        :type examples: FeatureSet
        """
        # Check feature values and labels
        self._check_input_formatting(examples)

        # Create feature name -> value mapping
        self.feat_vectorizer = examples.vectorizer

        # initialize feature selector
        self.feat_selector = SelectByMinCount(
            min_count=self._min_feature_count)

        # Create scaler if we weren't passed one and it's necessary
        if not issubclass(self._model_type, MultinomialNB):
            if self._feature_scaling != 'none':
                scale_with_mean = self._feature_scaling in {
                    'with_mean', 'both'}
                scale_with_std = self._feature_scaling in {'with_std', 'both'}
                self.scaler = StandardScaler(copy=True,
                                             with_mean=scale_with_mean,
                                             with_std=scale_with_std)
            else:
                # Doing this is to prevent any modification of feature values
                # using a dummy transformation
                self.scaler = StandardScaler(copy=False,
                                             with_mean=False,
                                             with_std=False)

    def train(self, examples, param_grid=None, grid_search_folds=3,
              grid_search=True, grid_objective='f1_score_micro',
              grid_jobs=None, shuffle=False, create_label_dict=True):
        """
        Train a classification model and return the model, score, feature
        vectorizer, scaler, label dictionary, and inverse label dictionary.

        :param examples: The examples to train the model on.
        :type examples: FeatureSet
        :param param_grid: The parameter grid to search through for grid
                           search. If unspecified, a default parameter grid
                           will be used.
        :type param_grid: list of dicts mapping from strs to
                          lists of parameter values
        :param grid_search_folds: The number of folds to use when doing the
                                  grid search, or a mapping from
                                  example IDs to folds.
        :type grid_search_folds: int or dict
        :param grid_search: Should we do grid search?
        :type grid_search: bool
        :param grid_objective: The objective function to use when doing the
                               grid search.
        :type grid_objective: function
        :param grid_jobs: The number of jobs to run in parallel when doing the
                          grid search. If unspecified or 0, the number of
                          grid search folds will be used.
        :type grid_jobs: int
        :param shuffle: Shuffle examples (e.g., for grid search CV.)
        :type shuffle: bool
        :param create_label_dict: Should we create the label dictionary?  This
                                  dictionary is used to map between string
                                  labels and their corresponding numerical
                                  values.  This should only be done once per
                                  experiment, so when ``cross_validate`` calls
                                  ``train``, ``create_label_dict`` gets set to
                                  ``False``.
        :type create_label_dict: bool

        :return: The best grid search objective function score, or 0 if we're
                 not doing grid search.
        :rtype: float
        """
        logger = logging.getLogger(__name__)

        # if we are asked to do grid search, check that the grid objective
        # function is valid for the selected learner
        if grid_search:
            if self.model_type._estimator_type == 'regressor':
                # types 2-4 are valid for all regression models
                if grid_objective in _CLASSIFICATION_ONLY_OBJ_FUNCS:
                    raise ValueError("{} is not a valid grid objective "
                                     "function for the {} learner"
                                     .format(grid_objective,
                                             self._model_type))
            elif grid_objective not in _CLASSIFICATION_ONLY_OBJ_FUNCS:
                # This is a classifier. Valid objective functions depend on
                # type of label (int, string, binary)

                if issubclass(examples.labels.dtype.type, int):
                    # If they're ints, class 1 and 2 are valid for classifiers,
                    if grid_objective not in _INT_CLASS_OBJ_FUNCS:
                        raise ValueError("{} is not a valid grid objective "
                                         "function for the {} learner with "
                                         "integer labels"
                                         .format(grid_objective,
                                                 self._model_type))

                elif issubclass(examples.labels.dtype.type, str):
                    # if all of the labels are strings, only class 1 objectives
                    # are valid (with a classifier).
                    raise ValueError("{} is not a valid grid objective "
                                     "function for the {} learner with string "
                                     "labels".format(grid_objective,
                                                     self._model_type))

                elif len(set(examples.labels)) == 2:
                    # If there are two labels, class 3 objectives are valid for
                    # classifiers regardless of the type of the label.
                    if grid_objective not in _BINARY_CLASS_OBJ_FUNCS:
                        raise ValueError("{} is not a valid grid objective "
                                         "function for the {} learner with "
                                         "binary labels"
                                         .format(grid_objective,
                                                 self._model_type))
                elif grid_objective in _REGRESSION_ONLY_OBJ_FUNCS:
                    # simple backoff check for mixed-type labels
                    raise ValueError("{} is not a valid grid objective "
                                     "function for the {} learner"
                                     .format(grid_objective,
                                             self._model_type))

        # Shuffle so that the folds are random for the inner grid search CV.
        # If grid search is True but shuffle isn't, shuffle anyway.
        # You can't shuffle a scipy sparse matrix in place, so unfortunately
        # we make a copy of everything (and then get rid of the old version)
        if grid_search or shuffle:
            if grid_search and not shuffle:
                logger.warning('Training data will be shuffled to randomize '
                               'grid search folds.  Shuffling may yield '
                               'different results compared to scikit-learn.')
            ids, labels, features = sk_shuffle(examples.ids, examples.labels,
                                               examples.features,
                                               random_state=123456789)
            examples = FeatureSet(examples.name, ids, labels=labels,
                                  features=features,
                                  vectorizer=examples.vectorizer)

        # call train setup to set up the vectorizer, the labeldict, and the
        # scaler
        if create_label_dict:
            self._create_label_dict(examples)
        self._train_setup(examples)

        # select features
        xtrain = self.feat_selector.fit_transform(examples.features)

        # Convert to dense if necessary
        if self._use_dense_features:
            try:
                xtrain = xtrain.todense()
            except MemoryError:
                if issubclass(self._model_type, _REQUIRES_DENSE):
                    reason = ('{} does not support sparse ' +
                              'matrices.').format(self._model_type)
                else:
                    reason = ('{} feature scaling requires a dense ' +
                              'matrix.').format(self._feature_scaling)
                raise MemoryError('Ran out of memory when converting training '
                                  'data to dense. This was required because ' +
                                  reason)

        if isinstance(self.feat_vectorizer, FeatureHasher) and \
                issubclass(self._model_type, MultinomialNB):
            raise ValueError('Cannot use FeatureHasher with MultinomialNB, '
                             'because MultinomialNB cannot handle negative '
                             'feature values.')

        # Scale features if necessary
        if not issubclass(self._model_type, MultinomialNB):
            xtrain = self.scaler.fit_transform(xtrain)

        # check whether any feature values are too large
        self._check_max_feature_value(xtrain)

        # Sampler
        if self.sampler:
            logger.warning('Sampler converts sparse matrix to dense')
            if isinstance(self.sampler, SkewedChi2Sampler):
                logger.warning('SkewedChi2Sampler uses a dense matrix')
                xtrain = self.sampler.fit_transform(xtrain.todense())
            else:
                xtrain = self.sampler.fit_transform(xtrain)

        # Instantiate an estimator and get the default parameter grid to search
        estimator, default_param_grid = self._create_estimator()

        # use label dict transformed version of examples.labels if doing
        # classification
        if self.model_type._estimator_type == 'classifier':
            labels = np.array([self.label_dict[label] for label in
                               examples.labels])
        else:
            labels = examples.labels

        # set up a grid searcher if we are asked to
        if grid_search:
            # set up grid search folds
            if isinstance(grid_search_folds, int):
                grid_search_folds = \
                    self._compute_num_folds_from_example_counts(
                        grid_search_folds, labels)

                if not grid_jobs:
                    grid_jobs = grid_search_folds
                else:
                    grid_jobs = min(grid_search_folds, grid_jobs)
                folds = grid_search_folds
            else:
                # use the number of unique fold IDs as the number of grid jobs
                if not grid_jobs:
                    grid_jobs = len(np.unique(grid_search_folds))
                else:
                    grid_jobs = min(len(np.unique(grid_search_folds)),
                                    grid_jobs)
                # Only retain IDs within folds if they're in grid_search_folds
                dummy_label = next(itervalues(grid_search_folds))
                fold_labels = [grid_search_folds.get(curr_id, dummy_label) for
                               curr_id in examples.ids]
                folds = FilteredLeaveOneLabelOut(fold_labels,
                                                 grid_search_folds,
                                                 examples)

            # Use default parameter grid if we weren't passed one
            if not param_grid:
                param_grid = default_param_grid

            # If we're using a correlation metric for doing binary
            # classification, override the estimator's predict function
            if (grid_objective in _CORRELATION_METRICS and
                    self.model_type._estimator_type == 'classifier'):
                estimator.predict_normal = estimator.predict
                estimator.predict = _predict_binary

            # limit the number of grid_jobs to be no higher than five or the
            # number of cores for the machine, whichever is lower
            grid_jobs = min(grid_jobs, cpu_count(), MAX_CONCURRENT_PROCESSES)

            grid_searcher = GridSearchCV(estimator, param_grid,
                                         scoring=grid_objective, cv=folds,
                                         n_jobs=grid_jobs,
                                         pre_dispatch=grid_jobs)

            # run the grid search for hyperparameters
            grid_searcher.fit(xtrain, labels)
            self._model = grid_searcher.best_estimator_
            grid_score = grid_searcher.best_score_
        else:
            self._model = estimator.fit(xtrain, labels)
            grid_score = 0.0

        return grid_score

    def evaluate(self, examples, prediction_prefix=None, append=False,
                 grid_objective=None):
        """
        Evaluates a given model on a given dev or test example set.

        :param examples: The examples to evaluate the performance of the model
                         on.
        :type examples: FeatureSet
        :param prediction_prefix: If saving the predictions, this is the
                                  prefix that will be used for the filename.
                                  It will be followed by ".predictions"
        :type prediction_prefix: str
        :param append: Should we append the current predictions to the file if
                       it exists?
        :type append: bool
        :param grid_objective: The objective function that was used when doing
                               the grid search.
        :type grid_objective: function

        :return: The confusion matrix, the overall accuracy, the per-label
                 PRFs, the model parameters, and the grid search objective
                 function score.
        :rtype: 5-tuple
        """
        # initialize grid score
        grid_score = None

        # make the prediction on the test data
        yhat = self.predict(examples, prediction_prefix=prediction_prefix,
                            append=append)

        # extract actual labels (transformed for classification tasks)
        if self.model_type._estimator_type == 'classifier':
            ytest = np.array([self.label_dict[label] for label in
                              examples.labels])
        else:
            ytest = examples.labels

        # if run in probability mode, convert yhat to list of labels predicted
        if self.probability:
            # if we're using a correlation grid objective, calculate it here
            if grid_objective and grid_objective in _CORRELATION_METRICS:
                try:
                    grid_score = use_score_func(grid_objective, ytest,
                                                yhat[:, 1])
                except ValueError:
                    grid_score = float('NaN')

            yhat = np.array([max(range(len(row)),
                                 key=lambda i: row[i])
                             for row in yhat])

        # calculate grid search objective function score, if specified
        if (grid_objective and (grid_objective not in _CORRELATION_METRICS or
                                not self.probability)):
            try:
                grid_score = use_score_func(grid_objective, ytest, yhat)
            except ValueError:
                grid_score = float('NaN')

        if self.model_type._estimator_type == 'regressor':
            result_dict = {'descriptive': defaultdict(dict)}
            for table_label, y in zip(['actual', 'predicted'], [ytest, yhat]):
                result_dict['descriptive'][table_label]['min'] = min(y)
                result_dict['descriptive'][table_label]['max'] = max(y)
                result_dict['descriptive'][table_label]['avg'] = np.mean(y)
                result_dict['descriptive'][table_label]['std'] = np.std(y)
            result_dict['pearson'] = use_score_func('pearson', ytest, yhat)
            res = (None, None, result_dict, self._model.get_params(),
                   grid_score)
        else:
            # compute the confusion matrix
            num_labels = len(self.label_list)
            conf_mat = confusion_matrix(ytest, yhat,
                                        labels=list(range(num_labels)))
            # Calculate metrics
            overall_accuracy = accuracy_score(ytest, yhat)
            result_matrix = precision_recall_fscore_support(
                ytest, yhat, labels=list(range(num_labels)), average=None)

            # Store results
            result_dict = defaultdict(dict)
            for actual_label in sorted(self.label_list):
                col = self.label_dict[actual_label]
                result_dict[actual_label]["Precision"] = result_matrix[0][col]
                result_dict[actual_label]["Recall"] = result_matrix[1][col]
                result_dict[actual_label]["F-measure"] = result_matrix[2][col]

            res = (conf_mat.tolist(), overall_accuracy, result_dict,
                   self._model.get_params(), grid_score)
        return res

    def predict(self, examples, prediction_prefix=None, append=False,
                class_labels=False):
        """
        Uses a given model to generate predictions on a given data set

        :param examples: The examples to predict the labels for.
        :type examples: FeatureSet
        :param prediction_prefix: If saving the predictions, this is the
                                  prefix that will be used for the
                                  filename. It will be followed by
                                  ".predictions"
        :type prediction_prefix: str
        :param append: Should we append the current predictions to the file if
                       it exists?
        :type append: bool
        :param class_labels: For classifier, should we convert class
                             indices to their (str) labels?
        :type class_labels: bool

        :return: The predictions returned by the learner.
        :rtype: array
        """
        logger = logging.getLogger(__name__)
        example_ids = examples.ids

        # Need to do some transformations so the features are in the right
        # columns for the test set. Obviously a bit hacky, but storing things
        # in sparse matrices saves memory over our old list of dicts approach.
        if isinstance(self.feat_vectorizer, FeatureHasher):
            if (self.feat_vectorizer.n_features !=
                    examples.vectorizer.n_features):
                logger.warning("There is mismatch between the training model "
                               "features and the data passed to predict.")

            self_feat_vec_tuple = (self.feat_vectorizer.dtype,
                                   self.feat_vectorizer.input_type,
                                   self.feat_vectorizer.n_features,
                                   self.feat_vectorizer.non_negative)
            example_feat_vec_tuple = (examples.vectorizer.dtype,
                                      examples.vectorizer.input_type,
                                      examples.vectorizer.n_features,
                                      examples.vectorizer.non_negative)

            if self_feat_vec_tuple == example_feat_vec_tuple:
                xtest = examples.features
            else:
                xtest = self.feat_vectorizer.transform(
                    examples.vectorizer.inverse_transform(
                        examples.features))
        else:
            if (set(self.feat_vectorizer.feature_names_) !=
                    set(examples.vectorizer.feature_names_)):
                logger.warning("There is mismatch between the training model "
                               "features and the data passed to predict.")
            if self.feat_vectorizer == examples.vectorizer:
                xtest = examples.features
            else:

                xtest = self.feat_vectorizer.transform(
                    examples.vectorizer.inverse_transform(
                        examples.features))

        # filter features based on those selected from training set
        xtest = self.feat_selector.transform(xtest)

        # Sampler
        if self.sampler:
            logger.warning('Sampler converts sparse matrix to dense')
            if isinstance(self.sampler, SkewedChi2Sampler):
                logger.warning('SkewedChi2Sampler uses a dense matrix')
                xtest = self.sampler.fit_transform(xtest.todense())
            else:
                xtest = self.sampler.fit_transform(xtest)

        # Convert to dense if necessary
        if self._use_dense_features and not isinstance(xtest, np.ndarray):
            try:
                xtest = xtest.todense()
            except MemoryError:
                if issubclass(self._model_type, _REQUIRES_DENSE):
                    reason = ('{} does not support sparse ' +
                              'matrices.').format(self._model_type)
                else:
                    reason = ('{} feature scaling requires a dense ' +
                              'matrix.').format(self._feature_scaling)
                raise MemoryError('Ran out of memory when converting test ' +
                                  'data to dense. This was required because ' +
                                  reason)

        # Scale xtest if necessary
        if not issubclass(self._model_type, MultinomialNB):
            xtest = self.scaler.transform(xtest)

        # make the prediction on the test data
        try:
            yhat = (self._model.predict_proba(xtest)
                    if (self.probability and
                        not class_labels)
                    else self._model.predict(xtest))
        except NotImplementedError as e:
            logger.error("Model type: %s\nModel: %s\nProbability: %s\n",
                         self._model_type, self._model, self.probability)
            raise e

        # write out the predictions if we are asked to
        if prediction_prefix is not None:
            prediction_file = '{}.predictions'.format(prediction_prefix)
            with open(prediction_file,
                      "w" if not append else "a") as predictionfh:
                # header
                if not append:
                    # Output probabilities if we're asked (and able)
                    if self.probability:
                        print('\t'.join(["id"] +
                                        [str(x) for x in self.label_list]),
                              file=predictionfh)
                    else:
                        print('id\tprediction', file=predictionfh)

                if self.probability:
                    for example_id, class_probs in zip(example_ids, yhat):
                        print('\t'.join([str(example_id)] +
                                        [str(x) for x in class_probs]),
                              file=predictionfh)
                else:
                    if self.model_type._estimator_type == 'regressor':
                        for example_id, pred in zip(example_ids, yhat):
                            print('{0}\t{1}'.format(example_id, pred),
                                  file=predictionfh)
                    else:
                        for example_id, pred in zip(example_ids, yhat):
                            print('%s\t%s' % (example_id,
                                              self.label_list[int(pred)]),
                                  file=predictionfh)

        if (class_labels and
                self.model_type._estimator_type == 'classifier'):
            yhat = np.array([self.label_list[int(pred)] for pred in yhat])

        return yhat

    def _compute_num_folds_from_example_counts(self, cv_folds, labels):
        """
        Calculate the number of folds we should use for cross validation, based
        on the number of examples we have for each label.
        """
        assert isinstance(cv_folds, int)

        # For regression models, we can just return the current cv_folds
        if self.model_type._estimator_type == 'regressor':
            return cv_folds

        min_examples_per_label = min(Counter(labels).values())
        if min_examples_per_label <= 1:
            raise ValueError(('The training set has only {} example for a' +
                              ' label.').format(min_examples_per_label))
        if min_examples_per_label < cv_folds:
            logger = logging.getLogger(__name__)
            logger.warning('The minimum number of examples per label was %s.  '
                           'Setting the number of cross-validation folds to '
                           'that value.', min_examples_per_label)
            cv_folds = min_examples_per_label
        return cv_folds

    def cross_validate(self, examples, stratified=True, cv_folds=10,
                       grid_search=False, grid_search_folds=3, grid_jobs=None,
                       grid_objective='f1_score_micro', prediction_prefix=None,
                       param_grid=None, shuffle=False, save_cv_folds=False):
        """
        Cross-validates a given model on the training examples.

        :param examples: The data to cross-validate learner performance on.
        :type examples: FeatureSet
        :param stratified: Should we stratify the folds to ensure an even
                           distribution of labels for each fold?
        :type stratified: bool
        :param cv_folds: The number of folds to use for cross-validation, or
                         a mapping from example IDs to folds.
        :type cv_folds: int or dict
        :param grid_search: Should we do grid search when training each fold?
                            Note: This will make this take *much* longer.
        :type grid_search: bool
        :param grid_search_folds: The number of folds to use when doing the
                                  grid search (ignored if cv_folds is set to
                                  a dictionary mapping examples to folds).
        :type grid_search_folds: int
        :param grid_jobs: The number of jobs to run in parallel when doing the
                          grid search. If unspecified or 0, the number of
                          grid search folds will be used.
        :type grid_jobs: int
        :param grid_objective: The objective function to use when doing the
                               grid search.
        :type grid_objective: function
        :param param_grid: The parameter grid to search through for grid
                           search. If unspecified, a default parameter
                           grid will be used.
        :type param_grid: list of dicts mapping from strs to
                          lists of parameter values
        :param prediction_prefix: If saving the predictions, this is the
                                  prefix that will be used for the filename.
                                  It will be followed by ".predictions"
        :type prediction_prefix: str
        :param shuffle: Shuffle examples before splitting into folds for CV.
        :type shuffle: bool
        :param save_cv_folds: Whether to save the cv fold ids or not
        :type save_cv_folds: bool

        :return: The confusion matrix, overall accuracy, per-label PRFs, and
                 model parameters for each fold in one list, and another list
                 with the grid search scores for each fold. Also return a
                 dictionary containing the test-fold number for each id
                 if save_cv_folds is True, otherwise None.
        :rtype: (list of 4-tuples, list of float, dict)
        """
        
        # Seed the random number generator so that randomized algorithms are
        # replicable.
        random_state = np.random.RandomState(123456789)
        # Set up logger.
        logger = logging.getLogger(__name__)

        # Shuffle so that the folds are random for the inner grid search CV.
        # If grid search is True but shuffle isn't, shuffle anyway.
        # You can't shuffle a scipy sparse matrix in place, so unfortunately
        # we make a copy of everything (and then get rid of the old version)
        if grid_search or shuffle:
            if grid_search and not shuffle:
                logger.warning('Training data will be shuffled to randomize '
                               'grid search folds. Shuffling may yield '
                               'different results compared to scikit-learn.')
            ids, labels, features = sk_shuffle(examples.ids, examples.labels,
                                               examples.features,
                                               random_state=random_state)
            examples = FeatureSet(examples.name, ids, labels=labels,
                                  features=features,
                                  vectorizer=examples.vectorizer)

        # call train setup
        self._create_label_dict(examples)
        self._train_setup(examples)

        # Set up the cross-validation iterator.
        if isinstance(cv_folds, int):
            cv_folds = self._compute_num_folds_from_example_counts(
                cv_folds, examples.labels)

            stratified = (stratified and
                          self.model_type._estimator_type == 'classifier')
            if stratified:
                kfold = StratifiedKFold(examples.labels, n_folds=cv_folds)   
            else:
                kfold = KFold(len(examples.labels),
                              n_folds=cv_folds,
                              random_state=random_state)
        # Otherwise cv_volds is a dict
        else:
            # if we have a mapping from IDs to folds, use it for the overall
            # cross-validation as well as the grid search within each
            # training fold.  Note that this means that the grid search
            # will use K-1 folds because the Kth will be the test fold for
            # the outer cross-validation.
            # Only retain IDs within folds if they're in grid_search_folds
            dummy_label = next(itervalues(cv_folds))
            fold_labels = [cv_folds.get(curr_id, dummy_label) for curr_id in
                           examples.ids]
            # Only retain IDs within folds if they're in cv_folds
            kfold = FilteredLeaveOneLabelOut(fold_labels, cv_folds, examples)
            grid_search_folds = cv_folds

        # Save the cross-validation fold information, if required
        # The format is that the test-fold that each id appears in is stored
        skll_fold_ids = None
        if save_cv_folds:
            skll_fold_ids = {}
            for fold_num, (_, test_indices) in enumerate(kfold):
                for index in test_indices:
                    skll_fold_ids[examples.ids[index]] = str(fold_num)

        # handle each fold separately and accumulate the predictions and the
        # numbers
        results = []
        grid_search_scores = []
        append_predictions = False
        for train_index, test_index in kfold:
            # Train model
            self._model = None  # prevent feature vectorizer from being reset.
            train_set = FeatureSet(examples.name,
                                   examples.ids[train_index],
                                   labels=examples.labels[train_index],
                                   features=examples.features[train_index],
                                   vectorizer=examples.vectorizer)
            # Set run_create_label_dict to False since we already created the
            # label dictionary for the whole dataset above.
            grid_search_score = self.train(train_set,
                                           grid_search_folds=grid_search_folds,
                                           grid_search=grid_search,
                                           grid_objective=grid_objective,
                                           param_grid=param_grid,
                                           grid_jobs=grid_jobs,
                                           shuffle=grid_search,
                                           create_label_dict=False)
            grid_search_scores.append(grid_search_score)
            # note: there is no need to shuffle again within each fold,
            # regardless of what the shuffle keyword argument is set to.

            # Evaluate model
            test_tuple = FeatureSet(examples.name,
                                    examples.ids[test_index],
                                    labels=examples.labels[test_index],
                                    features=examples.features[test_index],
                                    vectorizer=examples.vectorizer)
            results.append(self.evaluate(test_tuple,
                                         prediction_prefix=prediction_prefix,
                                         append=append_predictions,
                                         grid_objective=grid_objective))
            append_predictions = True

        # return list of results for all folds
        return results, grid_search_scores, skll_fold_ids<|MERGE_RESOLUTION|>--- conflicted
+++ resolved
@@ -721,11 +721,7 @@
                     if coef[idx]:
                         res['{}\t{}'.format(label, feat)] = coef[idx]
 
-<<<<<<< HEAD
-            if self.model.intercept_:
-=======
             if self.model.intercept_.any():
->>>>>>> ab49de19
                 intercept = dict(zip(label_list, self.model.intercept_))
 
         else:
