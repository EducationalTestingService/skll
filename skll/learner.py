# License: BSD 3 clause
"""
Provides easy-to-use wrapper around scikit-learn.

:author: Michael Heilman (mheilman@ets.org)
:author: Nitin Madnani (nmadnani@ets.org)
:author: Dan Blanchard (dblanchard@ets.org)
:author: Aoife Cahill (acahill@ets.org)
:organization: ETS
"""
# pylint: disable=F0401,W0622,E1002,E1101

from __future__ import absolute_import, print_function, unicode_literals

import copy
import inspect
import logging
import os
import sys
from collections import Counter, defaultdict
from functools import wraps
from importlib import import_module
from multiprocessing import cpu_count

import joblib
import numpy as np
import scipy.sparse as sp
from six import iteritems, itervalues
from six import string_types
from six.moves import xrange as range
from six.moves import zip
from sklearn.cross_validation import KFold, LeaveOneLabelOut, StratifiedKFold
from sklearn.ensemble import (AdaBoostClassifier, AdaBoostRegressor,
                              GradientBoostingClassifier,
                              GradientBoostingRegressor,
                              RandomForestClassifier, RandomForestRegressor)
from sklearn.feature_extraction import FeatureHasher
from sklearn.feature_selection import SelectKBest
from sklearn.grid_search import GridSearchCV
# AdditiveChi2Sampler is used indirectly, so ignore linting message
from sklearn.kernel_approximation import (AdditiveChi2Sampler, Nystroem,
                                          RBFSampler, SkewedChi2Sampler)
from sklearn.linear_model import (ElasticNet, Lasso, LinearRegression,
                                  LogisticRegression, Ridge, SGDClassifier,
                                  SGDRegressor)
from sklearn.linear_model.base import LinearModel
from sklearn.metrics import (accuracy_score, confusion_matrix,
                             precision_recall_fscore_support, SCORERS)
from sklearn.naive_bayes import MultinomialNB
from sklearn.neighbors import KNeighborsClassifier, KNeighborsRegressor
from sklearn.preprocessing import StandardScaler
from sklearn.svm import LinearSVC, SVC, LinearSVR, SVR
from sklearn.tree import DecisionTreeClassifier, DecisionTreeRegressor
from sklearn.utils import shuffle as sk_shuffle

from skll.data import FeatureSet
from skll.metrics import _CORRELATION_METRICS, use_score_func
from skll.version import VERSION


# Constants #
_DEFAULT_PARAM_GRIDS = {AdaBoostClassifier:
                        [{'learning_rate': [0.01, 0.1, 1.0, 10.0, 100.0]}],
                        AdaBoostRegressor:
                        [{'learning_rate': [0.01, 0.1, 1.0, 10.0, 100.0]}],
                        DecisionTreeClassifier:
                        [{'max_features': ["auto", None]}],
                        DecisionTreeRegressor:
                        [{'max_features': ["auto", None]}],
                        ElasticNet:
                        [{'alpha': [0.01, 0.1, 1.0, 10.0, 100.0]}],
                        GradientBoostingClassifier:
                        [{'max_depth': [1, 3, 5]}],
                        GradientBoostingRegressor:
                        [{'max_depth': [1, 3, 5]}],
                        KNeighborsClassifier:
                        [{'n_neighbors': [1, 5, 10, 100],
                          'weights': ['uniform', 'distance']}],
                        KNeighborsRegressor:
                        [{'n_neighbors': [1, 5, 10, 100],
                          'weights': ['uniform', 'distance']}],
                        Lasso:
                        [{'alpha': [0.01, 0.1, 1.0, 10.0, 100.0]}],
                        LinearRegression:
                        [{}],
                        LinearSVC:
                        [{'C': [0.01, 0.1, 1.0, 10.0, 100.0]}],
                        LogisticRegression:
                        [{'C': [0.01, 0.1, 1.0, 10.0, 100.0]}],
                        SVC: [{'C': [0.01, 0.1, 1.0, 10.0, 100.0],
                               'gamma': [0.01, 0.1, 1.0, 10.0, 100.0]}],
                        MultinomialNB:
                        [{'alpha': [0.1, 0.25, 0.5, 0.75, 1.0]}],
                        RandomForestClassifier:
                        [{'max_depth': [1, 5, 10, None]}],
                        RandomForestRegressor:
                        [{'max_depth': [1, 5, 10, None]}],
                        Ridge:
                        [{'alpha': [0.01, 0.1, 1.0, 10.0, 100.0]}],
                        SGDClassifier:
                        [{'alpha': [0.000001, 0.00001, 0.0001, 0.001, 0.01],
                          'penalty': ['l1', 'l2', 'elasticnet']}],
                        SGDRegressor:
                        [{'alpha': [0.000001, 0.00001, 0.0001, 0.001, 0.01],
                          'penalty': ['l1', 'l2', 'elasticnet']}],
                        LinearSVR:
                        [{'C': [0.01, 0.1, 1.0, 10.0, 100.0]}],
                        SVR:
                        [{'C': [0.01, 0.1, 1.0, 10.0, 100.0],
                          'gamma': [0.01, 0.1, 1.0, 10.0, 100.0]}]}


# list of valid grid objective functions for regression and classification
# models depending on type of labels

_BINARY_CLASS_OBJ_FUNCS = frozenset(['unweighted_kappa',
                                     'linear_weighted_kappa',
                                     'quadratic_weighted_kappa',
                                     'uwk_off_by_one',
                                     'lwk_off_by_one',
                                     'qwk_off_by_one',
                                     'kendall_tau',
                                     'pearson',
                                     'spearman'])

_REGRESSION_ONLY_OBJ_FUNCS = frozenset(['r2',
                                        'mean_squared_error'])

_CLASSIFICATION_ONLY_OBJ_FUNCS = frozenset(['accuracy',
                                            'precision',
                                            'recall',
                                            'f1',
                                            'f1_score_micro',
                                            'f1_score_macro',
                                            'f1_score_weighted',
                                            'f1_score_least_frequent',
                                            'average_precision',
                                            'roc_auc'])

_INT_CLASS_OBJ_FUNCS = frozenset(['unweighted_kappa',
                                  'linear_weighted_kappa',
                                  'quadratic_weighted_kappa',
                                  'uwk_off_by_one',
                                  'lwk_off_by_one',
                                  'qwk_off_by_one'])

_REQUIRES_DENSE = (GradientBoostingClassifier, GradientBoostingRegressor)

MAX_CONCURRENT_PROCESSES = int(os.getenv('SKLL_MAX_CONCURRENT_PROCESSES', '5'))


# pylint: disable=W0223,R0903
class FilteredLeaveOneLabelOut(LeaveOneLabelOut):

    """
    Version of LeaveOneLabelOut cross-validation iterator that only outputs
    indices of instances with IDs in a prespecified set.
    """

    def __init__(self, labels, keep, examples):
        super(FilteredLeaveOneLabelOut, self).__init__(labels)
        self.keep = keep
        self.examples = examples
        self._warned = False
        self.logger = logging.getLogger(__name__)

    def __iter__(self):
        for train_index, test_index in super(FilteredLeaveOneLabelOut,
                                             self).__iter__():
            train_len = len(train_index)
            test_len = len(test_index)
            train_index = [i for i in train_index if self.examples.ids[i] in
                           self.keep]
            test_index = [i for i in test_index if self.examples.ids[i] in
                          self.keep]
            if not self._warned and (train_len != len(train_index) or
                                     test_len != len(test_index)):
                self.logger.warning('Feature set contains IDs that are not ' +
                                    'in folds dictionary. Skipping those IDs.')
                self._warned = True

            yield train_index, test_index


def _find_default_param_grid(cls):
    """
    Finds the default parameter grid for the specified classifier.
    """
    for key_cls, grid in _DEFAULT_PARAM_GRIDS.items():
        if issubclass(cls, key_cls):
            return grid
    return None


def _import_custom_learner(custom_learner_path, custom_learner_name):
    """
    Does the gruntwork of adding the custom model's module to globals.
    """
    if not custom_learner_path:
        raise ValueError('custom_learner_path was not set and learner {} '
                         'was not found.'.format(custom_learner_name))

    if not custom_learner_path.endswith('.py'):
        raise ValueError('custom_learner_path must end in .py ({})'
                         .format(custom_learner_path))

    custom_learner_module_name = os.path.basename(custom_learner_path)[:-3]
    sys.path.append(os.path.dirname(os.path.abspath(custom_learner_path)))
    import_module(custom_learner_module_name)
    globals()[custom_learner_name] = \
        getattr(sys.modules[custom_learner_module_name], custom_learner_name)


def _predict_binary(self, X):
    """
    Little helper function to allow us to use `GridSearchCV` with objective
    functions like Kendall's tau for binary classification problems (where the
    probability of the true class is used as the input to the objective
    function).

    This only works if we've also taken the step of storing the old predict
    function for `self` as `predict_normal`. It's kind of a hack, but it saves
    us from having to override GridSearchCV to change one little line.

    :param self: A scikit-learn classifier instance
    :param X: A set of examples to predict values for.
    :type X: array
    """

    if self.coef_.shape[0] == 1:
        res = self.predict_proba(X)[:, 1]
    else:
        res = self.predict_normal(X)
    return res


class SelectByMinCount(SelectKBest):

    """
    Select features ocurring in more (and/or fewer than) than a specified
    number of examples in the training data (or a CV training fold).
    """

    def __init__(self, min_count=1):
        self.min_count = min_count
        self.scores_ = None

    def fit(self, X, y=None):
        # initialize a list of counts of times each feature appears
        col_counts = [0 for _ in range(X.shape[1])]

        if sp.issparse(X):
            # find() is scipy.sparse's equivalent of nonzero()
            _, col_indices, _ = sp.find(X)
        else:
            # assume it's a numpy array (not a numpy matrix)
            col_indices = X.nonzero()[1].tolist()

        for i in col_indices:
            col_counts[i] += 1

        self.scores_ = np.array(col_counts)
        return self

    def _get_support_mask(self):
        """
        Returns an indication of which features to keep.
        Adapted from SelectKBest.
        """
        mask = np.zeros(self.scores_.shape, dtype=bool)
        mask[self.scores_ >= self.min_count] = True
        return mask


def rescaled(cls):
    """
    Decorator to create regressors that store a min and a max for the training
    data and make sure that predictions fall within that range.  It also stores
    the means and SDs of the gold standard and the predictions on the training
    set to rescale the predictions (e.g., as in e-rater).

    :param cls: A regressor to add rescaling to.
    :type cls: BaseEstimator

    :returns: Modified version of class with rescaled functions added.
    """
    # If this class has already been run through the decorator, return it
    if hasattr(cls, 'rescale'):
        return cls

    # Save original versions of functions to use later.
    orig_init = cls.__init__
    orig_fit = cls.fit
    orig_predict = cls.predict

    if cls._estimator_type == 'classifier':
        raise ValueError('Classifiers cannot be rescaled. ' +
                         'Only regressors can.')

    # Define all new versions of functions
    @wraps(cls.fit)
    def fit(self, X, y=None):
        """
        Fit a model, then store the mean, SD, max and min of the training set
        and the mean and SD of the predictions on the training set.
        """

        # fit a regular regression model
        orig_fit(self, X, y=y)

        if self.constrain:
            # also record the training data min and max
            self.y_min = min(y)
            self.y_max = max(y)

        if self.rescale:
            # also record the means and SDs for the training set
            y_hat = orig_predict(self, X)
            self.yhat_mean = np.mean(y_hat)
            self.yhat_sd = np.std(y_hat)
            self.y_mean = np.mean(y)
            self.y_sd = np.std(y)

        return self

    @wraps(cls.predict)
    def predict(self, X):
        """
        Make predictions with the super class, and then adjust them using the
        stored min, max, means, and standard deviations.
        """
        # get the unconstrained predictions
        res = orig_predict(self, X)

        if self.rescale:
            # convert the predictions to z-scores,
            # then rescale to match the training set distribution
            res = (((res - self.yhat_mean) / self.yhat_sd)
                   * self.y_sd) + self.y_mean

        if self.constrain:
            # apply min and max constraints
            res = np.array([max(self.y_min, min(self.y_max, pred))
                            for pred in res])

        return res

    @classmethod
    @wraps(cls._get_param_names)
    def _get_param_names(class_x):
        """
        This is adapted from scikit-learns's BaseEstimator class.
        It gets the kwargs for the superclass's init method and adds the
        kwargs for newly added __init__ method.
        """
        try:
            init = getattr(orig_init, 'deprecated_original', orig_init)

            args, varargs, _, _ = inspect.getargspec(init)
            if varargs is not None:
                raise RuntimeError('scikit-learn estimators should always '
                                   'specify their parameters in the signature'
                                   ' of their init (no varargs).')
            # Remove 'self'
            args.pop(0)
        except TypeError:
            args = []

        rescale_args = inspect.getargspec(class_x.__init__)[0]
        # Remove 'self'
        rescale_args.pop(0)

        args += rescale_args
        args.sort()

        return args

    @wraps(cls.__init__)
    def init(self, constrain=True, rescale=True, **kwargs):
        """
        This special init function is used by the decorator to make sure
        that things get initialized in the right order.
        """
        # pylint: disable=W0201
        self.constrain = constrain
        self.rescale = rescale
        self.y_min = None
        self.y_max = None
        self.yhat_mean = None
        self.yhat_sd = None
        self.y_mean = None
        self.y_sd = None
        orig_init(self, **kwargs)

    # Override original functions with new ones
    cls.__init__ = init
    cls.fit = fit
    cls.predict = predict
    cls._get_param_names = _get_param_names
    cls.rescale = True

    # Return modified class
    return cls


# Rescaled regressors
@rescaled
class RescaledAdaBoostRegressor(AdaBoostRegressor):
    pass


@rescaled
class RescaledDecisionTreeRegressor(DecisionTreeRegressor):
    pass


@rescaled
class RescaledElasticNet(ElasticNet):
    pass


@rescaled
class RescaledGradientBoostingRegressor(GradientBoostingRegressor):
    pass


@rescaled
class RescaledKNeighborsRegressor(KNeighborsRegressor):
    pass


@rescaled
class RescaledLasso(Lasso):
    pass


@rescaled
class RescaledLinearRegression(LinearRegression):
    pass


@rescaled
class RescaledRandomForestRegressor(RandomForestRegressor):
    pass


@rescaled
class RescaledRidge(Ridge):
    pass


@rescaled
class RescaledSVR(SVR):
    pass


@rescaled
class RescaledLinearSVR(LinearSVR):
    pass


@rescaled
class RescaledSGDRegressor(SGDRegressor):
    pass


class Learner(object):

    """
    A simpler learner interface around many scikit-learn classification
    and regression functions.

    :param model_type: Type of estimator to create (e.g., LogisticRegression).
                       See the skll package documentation for valid options.
    :type model_type: str
    :param probability: Should learner return probabilities of all
                        labels (instead of just label with highest
                        probability)?
    :type probability: bool
    :param feature_scaling: how to scale the features, if at all. Options are:
                    'with_std': scale features using the standard deviation,
                    'with_mean': center features using the mean,
                    'both': do both scaling as well as centering,
                    'none': do neither scaling nor centering
    :type feature_scaling: str
    :param model_kwargs: A dictionary of keyword arguments to pass to the
                         initializer for the specified model.
    :type model_kwargs: dict
    :param pos_label_str: The string for the positive label in the binary
                          classification setting.  Otherwise, an arbitrary
                          label is picked.
    :type pos_label_str: str
    :param min_feature_count: The minimum number of examples a feature
                              must have a nonzero value in to be included.
    :type min_feature_count: int
    :param sampler: The sampler to use for kernel approximation, if desired.
                    Valid values are: ``'AdditiveChi2Sampler'``, ``'Nystroem'``,
                    ``'RBFSampler'``, and ``'SkewedChi2Sampler'``.
    :type sampler: str
    :param sampler_kwargs: A dictionary of keyword arguments to pass to the
                          initializer for the specified sampler.
    :type sampler_kwargs: dict
    :param custom_learner_path: Path to module where a custom classifier is
                                defined.
    :type custom_learner_path: str
    """

    def __init__(self, model_type, probability=False, feature_scaling='none',
                 model_kwargs=None, pos_label_str=None, min_feature_count=1,
                 sampler=None, sampler_kwargs=None, custom_learner_path=None):
        """
        Initializes a learner object with the specified settings.
        """
        super(Learner, self).__init__()

        self.feat_vectorizer = None
        self.scaler = None
        self.label_dict = None
        self.label_list = None
        self.pos_label_str = pos_label_str
        self._model = None
        self._feature_scaling = feature_scaling
        self.feat_selector = None
        self._min_feature_count = min_feature_count
        self._model_kwargs = {}
        self._sampler_kwargs = {}

        if model_type not in globals():
            # here, we need to import the custom model and add it
            # to the appropriate lists of models.
            _import_custom_learner(custom_learner_path, model_type)
            model_class = globals()[model_type]

            default_param_grid = (model_class.default_param_grid()
                                  if hasattr(model_class, 'default_param_grid')
                                  else [{}])

            # ewww, globals :-(
            global _REQUIRES_DENSE

            _DEFAULT_PARAM_GRIDS.update({model_class: default_param_grid})
            if hasattr(model_class, 'requires_dense') and \
                    model_class.requires_dense():
                _REQUIRES_DENSE = _REQUIRES_DENSE + (model_class,)

        self._model_type = globals()[model_type]
        self._probability = None
        # Use setter to set self.probability
        self.probability = probability
        self._use_dense_features = \
            (issubclass(self._model_type, _REQUIRES_DENSE) or
             self._feature_scaling in {'with_mean', 'both'})

        # Set default keyword arguments for models that we have some for.
        if issubclass(self._model_type, SVC):
            self._model_kwargs['cache_size'] = 1000
            self._model_kwargs['probability'] = self.probability
            if self.probability:
                logger = logging.getLogger(__name__)
                logger.warning('Because LibSVM does an internal ' +
                               'cross-validation to produce probabilities, ' +
                               'results will not be exactly replicable when ' +
                               'using SVC and probability mode.')
        elif issubclass(self._model_type,
                        (RandomForestClassifier, RandomForestRegressor,
                         GradientBoostingClassifier, GradientBoostingRegressor,
                         AdaBoostClassifier, AdaBoostRegressor)):
            self._model_kwargs['n_estimators'] = 500
        elif issubclass(self._model_type, SVR):
            self._model_kwargs['cache_size'] = 1000
        elif issubclass(self._model_type, SGDClassifier):
            self._model_kwargs['loss'] = 'log'

        if issubclass(self._model_type,
                      (RandomForestClassifier, LinearSVC, LogisticRegression,
                       DecisionTreeClassifier, GradientBoostingClassifier,
                       GradientBoostingRegressor, DecisionTreeRegressor,
                       RandomForestRegressor, SGDClassifier, SGDRegressor,
                       AdaBoostRegressor, AdaBoostClassifier, LinearSVR,
                       Lasso, Ridge, ElasticNet, SVC)):
            self._model_kwargs['random_state'] = 123456789

        if sampler_kwargs:
            self._sampler_kwargs.update(sampler_kwargs)
        if sampler:
            sampler_type = globals()[sampler]
            if issubclass(sampler_type, (Nystroem, RBFSampler,
                                         SkewedChi2Sampler)):
                self._sampler_kwargs['random_state'] = 123456789
            self.sampler = sampler_type(**self._sampler_kwargs)
        else:
            self.sampler = None

        if model_kwargs:
            # if the model is an AdaBoost classifier or regressor, then we
            # need to convert any specified `base_estimator` (a string)
            # into an object before passing it in to the learner constructor.
            # we also need to make sure that if the base estimator is
            # anything other than MultinomialNB, we set the random state
            # to a fixed seed such that results are replicable
            if issubclass(self._model_type,
                          (AdaBoostRegressor, AdaBoostClassifier)) and ('base_estimator' in model_kwargs):
                base_estimator_name = model_kwargs['base_estimator']
                base_estimator_kwargs = {} if base_estimator_name in ['MultinomialNB', 'SVR'] else {'random_state': 123456789}
                base_estimator = globals()[base_estimator_name](**base_estimator_kwargs)
                model_kwargs['base_estimator'] = base_estimator
            self._model_kwargs.update(model_kwargs)

    @classmethod
    def from_file(cls, learner_path):
        """
        :returns: New instance of Learner from the pickle at the specified
                  path.
        """
        skll_version, learner = joblib.load(learner_path)

        # For backward compatibility, convert string model types to labels.
        if isinstance(learner._model_type, string_types):
            learner._model_type = globals()[learner._model_type]

        # Check that we've actually loaded a Learner (or sub-class)
        if not isinstance(learner, cls):
            raise ValueError(('The pickle stored at {} does not contain ' +
                              'a {} object.').format(learner_path, cls))
        # Check that versions are compatible. (Currently, this just checks
        # that major versions match)
        elif skll_version >= (0, 9, 17):
            if not hasattr(learner, 'sampler'):
                learner.sampler = None
            # From v0.17.0 onwards, scikit-learn requires all scalers to have
            # the `scale_` instead of the `std_` parameter. So, we need to
            # make all old models adapt to this.
            if hasattr(learner, 'scaler'):
                new_scaler = copy.copy(learner.scaler)
                # We need to use `__dict__` because the `std_` has been
                # overridden to  just return the `scale_` value, and we
                # need the original value of `std_`.
                if (not hasattr(new_scaler, 'scale_') and
                        'std_' in new_scaler.__dict__):
                    new_scaler.scale_ =  new_scaler.__dict__['std_']
                    learner.scaler = new_scaler
            return learner
        else:
            raise ValueError(("{} stored in pickle file {} was " +
                              "created with version {} of SKLL, which is " +
                              "incompatible with the current version " +
                              "{}").format(cls, learner_path,
                                           '.'.join(skll_version),
                                           '.'.join(VERSION)))

    @property
    def model_type(self):
        """ The model type (i.e., the class) """
        return self._model_type

    @property
    def model_kwargs(self):
        """
        A dictionary of the underlying scikit-learn model's keyword arguments
        """
        return self._model_kwargs

    @property
    def model(self):
        """ The underlying scikit-learn model """
        return self._model

    def load(self, learner_path):
        """
        Replace the current learner instance with a saved learner.

        :param learner_path: The path to the file to load.
        :type learner_path: str
        """
        del self.__dict__
        self.__dict__ = Learner.from_file(learner_path).__dict__

    @property
    def model_params(self):
        """
        Model parameters (i.e., weights) for ``LinearModel`` (e.g., ``Ridge``)
        regression and liblinear models.

        :returns: Labeled weights and (labeled if more than one) intercept
                  value(s)
        :rtype: tuple of (``weights``, ``intercepts``), where ``weights`` is a
                dict and ``intercepts`` is a dictionary
        """
        res = {}
        intercept = None
        if (isinstance(self._model, LinearModel) or
            (isinstance(self._model, SVR) and
                 self._model.kernel == 'linear') or
            isinstance(self._model, SGDRegressor)):
            # also includes RescaledRidge, RescaledSVR, RescaledSGDRegressor

            coef = self.model.coef_
            intercept = {'_intercept_': self.model.intercept_}

            # convert SVR coefficient format (1 x matrix) to array
            if isinstance(self._model, SVR):
                coef = coef.toarray()[0]

            # inverse transform to get indices for before feature selection
            coef = self.feat_selector.inverse_transform(coef)[0]
            for feat, idx in iteritems(self.feat_vectorizer.vocabulary_):
                if coef[idx]:
                    res[feat] = coef[idx]

        elif isinstance(self._model, LinearSVC) or isinstance(self._model, LogisticRegression):
            label_list = self.label_list

            # if there are only two labels, scikit-learn will only have one
            # set of parameters and they will be associated with label 1 (not
            # 0)
            if len(self.label_list) == 2:
                label_list = self.label_list[-1:]

            for i, label in enumerate(label_list):
                coef = self.model.coef_[i]
                coef = self.feat_selector.inverse_transform(coef)[0]
                for feat, idx in iteritems(self.feat_vectorizer.vocabulary_):
                    if coef[idx]:
                        res['{}\t{}'.format(label, feat)] = coef[idx]

<<<<<<< HEAD
            if self.model.intercept_:
=======
            if self.model.intercept_.any():
>>>>>>> da21df07
                intercept = dict(zip(label_list, self.model.intercept_))

        else:
            # not supported
            raise ValueError(("{} is not supported by" +
                              " model_params with its current settings."
                              ).format(self._model_type))

        return res, intercept

    @property
    def probability(self):
        """
        Should learner return probabilities of all labels (instead of just
        label with highest probability)?
        """
        return self._probability

    @probability.setter
    def probability(self, value):
        # LinearSVC doesn't support predict_proba
        self._probability = value
        if not hasattr(self.model_type, "predict_proba") and value:
            logger = logging.getLogger(__name__)
            logger.warning(("probability was set to True, but {} does not have"
                            " a predict_proba() method.")
                           .format(self.model_type))
            self._probability = False

    def save(self, learner_path):
        """
        Save the learner to a file.

        :param learner_path: The path to where you want to save the learner.
        :type learner_path: str
        """
        # create the directory if it doesn't exist
        learner_dir = os.path.dirname(learner_path)
        if not os.path.exists(learner_dir):
            os.makedirs(learner_dir)
        # write out the files
        joblib.dump((VERSION, self), learner_path)

    def _create_estimator(self):
        """
        :returns: A tuple containing an instantiation of the requested
                  estimator, and a parameter grid to search.
        """
        estimator = None
        default_param_grid = _find_default_param_grid(self._model_type)
        if default_param_grid is None:
            raise ValueError("%s is not a valid learner type." %
                             (self._model_type,))

        estimator = self._model_type(**self._model_kwargs)

        return estimator, default_param_grid

    def _check_input_formatting(self, examples):
        """
        check that the examples are properly formatted.
        """
        # Make sure the labels for a regression task are not strings.
        if self.model_type._estimator_type == 'regressor':
            for label in examples.labels:
                if isinstance(label, string_types):
                    raise TypeError("You are doing regression with string "
                                    "labels.  Convert them to integers or "
                                    "floats.")

        # make sure that feature values are not strings
        for val in examples.features.data:
            if isinstance(val, string_types):
                raise TypeError("You have feature values that are strings.  "
                                "Convert them to floats.")

    @staticmethod
    def _check_max_feature_value(feat_array):
        """
        Check if the the maximum absolute value of any feature is too large
        """
        max_feat_abs = np.max(np.abs(feat_array.data))
        if max_feat_abs > 1000.0:
            logger = logging.getLogger(__name__)
            logger.warning(("You have a feature with a very large absolute " +
                            "value (%s).  That may cause the learning " +
                            "algorithm to crash or perform " +
                            "poorly."), max_feat_abs)

    def _create_label_dict(self, examples):
        """
        Creates a dictionary of labels for classification problems.

        :param examples: The examples to use for training.
        :type examples: FeatureSet
        """
        # We don't need to do this for regression models, so return.
        if self.model_type._estimator_type == 'regressor':
            return

        # extract list of unique labels if we are doing classification
        self.label_list = np.unique(examples.labels).tolist()

        # if one label is specified as the positive class, make sure it's
        # last
        if self.pos_label_str:
            self.label_list = sorted(self.label_list,
                                     key=lambda x: (x == self.pos_label_str,
                                                    x))

        # Given a list of all labels in the dataset and a list of the
        # unique labels in the set, convert the first list to an array of
        # numbers.
        self.label_dict = {label: i for i, label in enumerate(self.label_list)}

    def _train_setup(self, examples):
        """
        Set up the feature vectorizer and the scaler.

        :param examples: The examples to use for training.
        :type examples: FeatureSet
        """
        # Check feature values and labels
        self._check_input_formatting(examples)

        # Create feature name -> value mapping
        self.feat_vectorizer = examples.vectorizer

        # initialize feature selector
        self.feat_selector = SelectByMinCount(
            min_count=self._min_feature_count)

        # Create scaler if we weren't passed one and it's necessary
        if not issubclass(self._model_type, MultinomialNB):
            if self._feature_scaling != 'none':
                scale_with_mean = self._feature_scaling in {
                    'with_mean', 'both'}
                scale_with_std = self._feature_scaling in {'with_std', 'both'}
                self.scaler = StandardScaler(copy=True,
                                             with_mean=scale_with_mean,
                                             with_std=scale_with_std)
            else:
                # Doing this is to prevent any modification of feature values
                # using a dummy transformation
                self.scaler = StandardScaler(copy=False,
                                             with_mean=False,
                                             with_std=False)

    def train(self, examples, param_grid=None, grid_search_folds=3,
              grid_search=True, grid_objective='f1_score_micro',
              grid_jobs=None, shuffle=False, create_label_dict=True):
        """
        Train a classification model and return the model, score, feature
        vectorizer, scaler, label dictionary, and inverse label dictionary.

        :param examples: The examples to train the model on.
        :type examples: FeatureSet
        :param param_grid: The parameter grid to search through for grid
                           search. If unspecified, a default parameter grid
                           will be used.
        :type param_grid: list of dicts mapping from strs to
                          lists of parameter values
        :param grid_search_folds: The number of folds to use when doing the
                                  grid search, or a mapping from
                                  example IDs to folds.
        :type grid_search_folds: int or dict
        :param grid_search: Should we do grid search?
        :type grid_search: bool
        :param grid_objective: The objective function to use when doing the
                               grid search.
        :type grid_objective: function
        :param grid_jobs: The number of jobs to run in parallel when doing the
                          grid search. If unspecified or 0, the number of
                          grid search folds will be used.
        :type grid_jobs: int
        :param shuffle: Shuffle examples (e.g., for grid search CV.)
        :type shuffle: bool
        :param create_label_dict: Should we create the label dictionary?  This
                                  dictionary is used to map between string
                                  labels and their corresponding numerical
                                  values.  This should only be done once per
                                  experiment, so when ``cross_validate`` calls
                                  ``train``, ``create_label_dict`` gets set to
                                  ``False``.
        :type create_label_dict: bool

        :return: The best grid search objective function score, or 0 if we're
                 not doing grid search.
        :rtype: float
        """
        logger = logging.getLogger(__name__)

        # if we are asked to do grid search, check that the grid objective
        # function is valid for the selected learner
        if grid_search:
            if self.model_type._estimator_type == 'regressor':
                # types 2-4 are valid for all regression models
                if grid_objective in _CLASSIFICATION_ONLY_OBJ_FUNCS:
                    raise ValueError("{} is not a valid grid objective "
                                     "function for the {} learner"
                                     .format(grid_objective,
                                             self._model_type))
            elif grid_objective not in _CLASSIFICATION_ONLY_OBJ_FUNCS:
                # This is a classifier. Valid objective functions depend on
                # type of label (int, string, binary)

                if issubclass(examples.labels.dtype.type, int):
                    # If they're ints, class 1 and 2 are valid for classifiers,
                    if grid_objective not in _INT_CLASS_OBJ_FUNCS:
                        raise ValueError("{} is not a valid grid objective "
                                         "function for the {} learner with "
                                         "integer labels"
                                         .format(grid_objective,
                                                 self._model_type))

                elif issubclass(examples.labels.dtype.type, str):
                    # if all of the labels are strings, only class 1 objectives
                    # are valid (with a classifier).
                    raise ValueError("{} is not a valid grid objective "
                                     "function for the {} learner with string "
                                     "labels".format(grid_objective,
                                                     self._model_type))

                elif len(set(examples.labels)) == 2:
                    # If there are two labels, class 3 objectives are valid for
                    # classifiers regardless of the type of the label.
                    if grid_objective not in _BINARY_CLASS_OBJ_FUNCS:
                        raise ValueError("{} is not a valid grid objective "
                                         "function for the {} learner with "
                                         "binary labels"
                                         .format(grid_objective,
                                                 self._model_type))
                elif grid_objective in _REGRESSION_ONLY_OBJ_FUNCS:
                    # simple backoff check for mixed-type labels
                    raise ValueError("{} is not a valid grid objective "
                                     "function for the {} learner"
                                     .format(grid_objective,
                                             self._model_type))

        # Shuffle so that the folds are random for the inner grid search CV.
        # If grid search is True but shuffle isn't, shuffle anyway.
        # You can't shuffle a scipy sparse matrix in place, so unfortunately
        # we make a copy of everything (and then get rid of the old version)
        if grid_search or shuffle:
            if grid_search and not shuffle:
                logger.warning('Training data will be shuffled to randomize '
                               'grid search folds.  Shuffling may yield '
                               'different results compared to scikit-learn.')
            ids, labels, features = sk_shuffle(examples.ids, examples.labels,
                                               examples.features,
                                               random_state=123456789)
            examples = FeatureSet(examples.name, ids, labels=labels,
                                  features=features,
                                  vectorizer=examples.vectorizer)

        # call train setup to set up the vectorizer, the labeldict, and the
        # scaler
        if create_label_dict:
            self._create_label_dict(examples)
        self._train_setup(examples)

        # select features
        xtrain = self.feat_selector.fit_transform(examples.features)

        # Convert to dense if necessary
        if self._use_dense_features:
            try:
                xtrain = xtrain.todense()
            except MemoryError:
                if issubclass(self._model_type, _REQUIRES_DENSE):
                    reason = ('{} does not support sparse ' +
                              'matrices.').format(self._model_type)
                else:
                    reason = ('{} feature scaling requires a dense ' +
                              'matrix.').format(self._feature_scaling)
                raise MemoryError('Ran out of memory when converting training '
                                  'data to dense. This was required because ' +
                                  reason)

        if isinstance(self.feat_vectorizer, FeatureHasher) and \
                issubclass(self._model_type, MultinomialNB):
            raise ValueError('Cannot use FeatureHasher with MultinomialNB, '
                             'because MultinomialNB cannot handle negative '
                             'feature values.')

        # Scale features if necessary
        if not issubclass(self._model_type, MultinomialNB):
            xtrain = self.scaler.fit_transform(xtrain)

        # check whether any feature values are too large
        self._check_max_feature_value(xtrain)

        # Sampler
        if self.sampler:
            logger.warning('Sampler converts sparse matrix to dense')
            if isinstance(self.sampler, SkewedChi2Sampler):
                logger.warning('SkewedChi2Sampler uses a dense matrix')
                xtrain = self.sampler.fit_transform(xtrain.todense())
            else:
                xtrain = self.sampler.fit_transform(xtrain)

        # Instantiate an estimator and get the default parameter grid to search
        estimator, default_param_grid = self._create_estimator()

        # use label dict transformed version of examples.labels if doing
        # classification
        if self.model_type._estimator_type == 'classifier':
            labels = np.array([self.label_dict[label] for label in
                               examples.labels])
        else:
            labels = examples.labels

        # set up a grid searcher if we are asked to
        if grid_search:
            # set up grid search folds
            if isinstance(grid_search_folds, int):
                grid_search_folds = \
                    self._compute_num_folds_from_example_counts(
                        grid_search_folds, labels)

                if not grid_jobs:
                    grid_jobs = grid_search_folds
                else:
                    grid_jobs = min(grid_search_folds, grid_jobs)
                folds = grid_search_folds
            else:
                # use the number of unique fold IDs as the number of grid jobs
                if not grid_jobs:
                    grid_jobs = len(np.unique(grid_search_folds))
                else:
                    grid_jobs = min(len(np.unique(grid_search_folds)),
                                    grid_jobs)
                # Only retain IDs within folds if they're in grid_search_folds
                dummy_label = next(itervalues(grid_search_folds))
                fold_labels = [grid_search_folds.get(curr_id, dummy_label) for
                               curr_id in examples.ids]
                folds = FilteredLeaveOneLabelOut(fold_labels,
                                                 grid_search_folds,
                                                 examples)

            # Use default parameter grid if we weren't passed one
            if not param_grid:
                param_grid = default_param_grid

            # If we're using a correlation metric for doing binary
            # classification, override the estimator's predict function
            if (grid_objective in _CORRELATION_METRICS and
                    self.model_type._estimator_type == 'classifier'):
                estimator.predict_normal = estimator.predict
                estimator.predict = _predict_binary

            # limit the number of grid_jobs to be no higher than five or the
            # number of cores for the machine, whichever is lower
            grid_jobs = min(grid_jobs, cpu_count(), MAX_CONCURRENT_PROCESSES)

            grid_searcher = GridSearchCV(estimator, param_grid,
                                         scoring=grid_objective, cv=folds,
                                         n_jobs=grid_jobs,
                                         pre_dispatch=grid_jobs)

            # run the grid search for hyperparameters
            grid_searcher.fit(xtrain, labels)
            self._model = grid_searcher.best_estimator_
            grid_score = grid_searcher.best_score_
        else:
            self._model = estimator.fit(xtrain, labels)
            grid_score = 0.0

        return grid_score

    def evaluate(self, examples, prediction_prefix=None, append=False,
                 grid_objective=None):
        """
        Evaluates a given model on a given dev or test example set.

        :param examples: The examples to evaluate the performance of the model
                         on.
        :type examples: FeatureSet
        :param prediction_prefix: If saving the predictions, this is the
                                  prefix that will be used for the filename.
                                  It will be followed by ".predictions"
        :type prediction_prefix: str
        :param append: Should we append the current predictions to the file if
                       it exists?
        :type append: bool
        :param grid_objective: The objective function that was used when doing
                               the grid search.
        :type grid_objective: function

        :return: The confusion matrix, the overall accuracy, the per-label
                 PRFs, the model parameters, and the grid search objective
                 function score.
        :rtype: 5-tuple
        """
        # initialize grid score
        grid_score = None

        # make the prediction on the test data
        yhat = self.predict(examples, prediction_prefix=prediction_prefix,
                            append=append)

        # extract actual labels (transformed for classification tasks)
        if self.model_type._estimator_type == 'classifier':
            test_label_list = np.unique(examples.labels).tolist()

            # identify unseen test labels if any and add a new dictionary for these
            # labels
            unseen_test_label_list = [label for label in test_label_list
                                      if not label in self.label_list]
            unseen_label_dict = {label: i for i, label in enumerate(unseen_test_label_list,
                                                                    start=len(self.label_list))}
            # combine the two dictionaries
            train_and_test_label_dict = self.label_dict.copy()
            train_and_test_label_dict.update(unseen_label_dict)
            ytest = np.array([train_and_test_label_dict[label]
                              for label in examples.labels])
        else:
            ytest = examples.labels

        # if run in probability mode, convert yhat to list of labels predicted
        if self.probability:
            # if we're using a correlation grid objective, calculate it here
            if grid_objective and grid_objective in _CORRELATION_METRICS:
                try:
                    grid_score = use_score_func(grid_objective, ytest,
                                                yhat[:, 1])
                except ValueError:
                    grid_score = float('NaN')

            yhat = np.array([max(range(len(row)),
                                 key=lambda i: row[i])
                             for row in yhat])

        # calculate grid search objective function score, if specified
        if (grid_objective and (grid_objective not in _CORRELATION_METRICS or
                                not self.probability)):
            try:
                grid_score = use_score_func(grid_objective, ytest, yhat)
            except ValueError:
                grid_score = float('NaN')

        if self.model_type._estimator_type == 'regressor':
            result_dict = {'descriptive': defaultdict(dict)}
            for table_label, y in zip(['actual', 'predicted'], [ytest, yhat]):
                result_dict['descriptive'][table_label]['min'] = min(y)
                result_dict['descriptive'][table_label]['max'] = max(y)
                result_dict['descriptive'][table_label]['avg'] = np.mean(y)
                result_dict['descriptive'][table_label]['std'] = np.std(y)
            result_dict['pearson'] = use_score_func('pearson', ytest, yhat)
            res = (None, None, result_dict, self._model.get_params(),
                   grid_score)
        else:
            # compute the confusion matrix
            num_labels = len(train_and_test_label_dict)
            conf_mat = confusion_matrix(ytest, yhat,
                                        labels=list(range(num_labels)))
            # Calculate metrics
            overall_accuracy = accuracy_score(ytest, yhat)
            result_matrix = precision_recall_fscore_support(
                ytest, yhat, labels=list(range(num_labels)), average=None)

            # Store results
            result_dict = defaultdict(dict)
            for actual_label in sorted(train_and_test_label_dict):
                col = train_and_test_label_dict[actual_label]
                result_dict[actual_label]["Precision"] = result_matrix[0][col]
                result_dict[actual_label]["Recall"] = result_matrix[1][col]
                result_dict[actual_label]["F-measure"] = result_matrix[2][col]

            res = (conf_mat.tolist(), overall_accuracy, result_dict,
                   self._model.get_params(), grid_score)
        return res

    def predict(self, examples, prediction_prefix=None, append=False,
                class_labels=False):
        """
        Uses a given model to generate predictions on a given data set

        :param examples: The examples to predict the labels for.
        :type examples: FeatureSet
        :param prediction_prefix: If saving the predictions, this is the
                                  prefix that will be used for the
                                  filename. It will be followed by
                                  ".predictions"
        :type prediction_prefix: str
        :param append: Should we append the current predictions to the file if
                       it exists?
        :type append: bool
        :param class_labels: For classifier, should we convert class
                             indices to their (str) labels?
        :type class_labels: bool

        :return: The predictions returned by the learner.
        :rtype: array
        """
        logger = logging.getLogger(__name__)
        example_ids = examples.ids

        # Need to do some transformations so the features are in the right
        # columns for the test set. Obviously a bit hacky, but storing things
        # in sparse matrices saves memory over our old list of dicts approach.
        if isinstance(self.feat_vectorizer, FeatureHasher):
            if (self.feat_vectorizer.n_features !=
                    examples.vectorizer.n_features):
                logger.warning("There is mismatch between the training model "
                               "features and the data passed to predict.")

            self_feat_vec_tuple = (self.feat_vectorizer.dtype,
                                   self.feat_vectorizer.input_type,
                                   self.feat_vectorizer.n_features,
                                   self.feat_vectorizer.non_negative)
            example_feat_vec_tuple = (examples.vectorizer.dtype,
                                      examples.vectorizer.input_type,
                                      examples.vectorizer.n_features,
                                      examples.vectorizer.non_negative)

            if self_feat_vec_tuple == example_feat_vec_tuple:
                xtest = examples.features
            else:
                xtest = self.feat_vectorizer.transform(
                    examples.vectorizer.inverse_transform(
                        examples.features))
        else:
            if (set(self.feat_vectorizer.feature_names_) !=
                    set(examples.vectorizer.feature_names_)):
                logger.warning("There is mismatch between the training model "
                               "features and the data passed to predict.")
            if self.feat_vectorizer == examples.vectorizer:
                xtest = examples.features
            else:

                xtest = self.feat_vectorizer.transform(
                    examples.vectorizer.inverse_transform(
                        examples.features))

        # filter features based on those selected from training set
        xtest = self.feat_selector.transform(xtest)

        # Sampler
        if self.sampler:
            logger.warning('Sampler converts sparse matrix to dense')
            if isinstance(self.sampler, SkewedChi2Sampler):
                logger.warning('SkewedChi2Sampler uses a dense matrix')
                xtest = self.sampler.fit_transform(xtest.todense())
            else:
                xtest = self.sampler.fit_transform(xtest)

        # Convert to dense if necessary
        if self._use_dense_features and not isinstance(xtest, np.ndarray):
            try:
                xtest = xtest.todense()
            except MemoryError:
                if issubclass(self._model_type, _REQUIRES_DENSE):
                    reason = ('{} does not support sparse ' +
                              'matrices.').format(self._model_type)
                else:
                    reason = ('{} feature scaling requires a dense ' +
                              'matrix.').format(self._feature_scaling)
                raise MemoryError('Ran out of memory when converting test ' +
                                  'data to dense. This was required because ' +
                                  reason)

        # Scale xtest if necessary
        if not issubclass(self._model_type, MultinomialNB):
            xtest = self.scaler.transform(xtest)

        # make the prediction on the test data
        try:
            yhat = (self._model.predict_proba(xtest)
                    if (self.probability and
                        not class_labels)
                    else self._model.predict(xtest))
        except NotImplementedError as e:
            logger.error("Model type: %s\nModel: %s\nProbability: %s\n",
                         self._model_type, self._model, self.probability)
            raise e

        # write out the predictions if we are asked to
        if prediction_prefix is not None:
            prediction_file = '{}.predictions'.format(prediction_prefix)
            with open(prediction_file,
                      "w" if not append else "a") as predictionfh:
                # header
                if not append:
                    # Output probabilities if we're asked (and able)
                    if self.probability:
                        print('\t'.join(["id"] +
                                        [str(x) for x in self.label_list]),
                              file=predictionfh)
                    else:
                        print('id\tprediction', file=predictionfh)

                if self.probability:
                    for example_id, class_probs in zip(example_ids, yhat):
                        print('\t'.join([str(example_id)] +
                                        [str(x) for x in class_probs]),
                              file=predictionfh)
                else:
                    if self.model_type._estimator_type == 'regressor':
                        for example_id, pred in zip(example_ids, yhat):
                            print('{0}\t{1}'.format(example_id, pred),
                                  file=predictionfh)
                    else:
                        for example_id, pred in zip(example_ids, yhat):
                            print('%s\t%s' % (example_id,
                                              self.label_list[int(pred)]),
                                  file=predictionfh)

        if (class_labels and
                self.model_type._estimator_type == 'classifier'):
            yhat = np.array([self.label_list[int(pred)] for pred in yhat])

        return yhat

    def _compute_num_folds_from_example_counts(self, cv_folds, labels):
        """
        Calculate the number of folds we should use for cross validation, based
        on the number of examples we have for each label.
        """
        assert isinstance(cv_folds, int)

        # For regression models, we can just return the current cv_folds
        if self.model_type._estimator_type == 'regressor':
            return cv_folds

        min_examples_per_label = min(Counter(labels).values())
        if min_examples_per_label <= 1:
            raise ValueError(('The training set has only {} example for a' +
                              ' label.').format(min_examples_per_label))
        if min_examples_per_label < cv_folds:
            logger = logging.getLogger(__name__)
            logger.warning('The minimum number of examples per label was %s.  '
                           'Setting the number of cross-validation folds to '
                           'that value.', min_examples_per_label)
            cv_folds = min_examples_per_label
        return cv_folds

    def cross_validate(self, examples, stratified=True, cv_folds=10,
                       grid_search=False, grid_search_folds=3, grid_jobs=None,
                       grid_objective='f1_score_micro', prediction_prefix=None,
                       param_grid=None, shuffle=False, save_cv_folds=False):
        """
        Cross-validates a given model on the training examples.

        :param examples: The data to cross-validate learner performance on.
        :type examples: FeatureSet
        :param stratified: Should we stratify the folds to ensure an even
                           distribution of labels for each fold?
        :type stratified: bool
        :param cv_folds: The number of folds to use for cross-validation, or
                         a mapping from example IDs to folds.
        :type cv_folds: int or dict
        :param grid_search: Should we do grid search when training each fold?
                            Note: This will make this take *much* longer.
        :type grid_search: bool
        :param grid_search_folds: The number of folds to use when doing the
                                  grid search (ignored if cv_folds is set to
                                  a dictionary mapping examples to folds).
        :type grid_search_folds: int
        :param grid_jobs: The number of jobs to run in parallel when doing the
                          grid search. If unspecified or 0, the number of
                          grid search folds will be used.
        :type grid_jobs: int
        :param grid_objective: The objective function to use when doing the
                               grid search.
        :type grid_objective: function
        :param param_grid: The parameter grid to search through for grid
                           search. If unspecified, a default parameter
                           grid will be used.
        :type param_grid: list of dicts mapping from strs to
                          lists of parameter values
        :param prediction_prefix: If saving the predictions, this is the
                                  prefix that will be used for the filename.
                                  It will be followed by ".predictions"
        :type prediction_prefix: str
        :param shuffle: Shuffle examples before splitting into folds for CV.
        :type shuffle: bool
        :param save_cv_folds: Whether to save the cv fold ids or not
        :type save_cv_folds: bool

        :return: The confusion matrix, overall accuracy, per-label PRFs, and
                 model parameters for each fold in one list, and another list
                 with the grid search scores for each fold. Also return a
                 dictionary containing the test-fold number for each id
                 if save_cv_folds is True, otherwise None.
        :rtype: (list of 4-tuples, list of float, dict)
        """

        # Seed the random number generator so that randomized algorithms are
        # replicable.
        random_state = np.random.RandomState(123456789)
        # Set up logger.
        logger = logging.getLogger(__name__)

        # Shuffle so that the folds are random for the inner grid search CV.
        # If grid search is True but shuffle isn't, shuffle anyway.
        # You can't shuffle a scipy sparse matrix in place, so unfortunately
        # we make a copy of everything (and then get rid of the old version)
        if grid_search or shuffle:
            if grid_search and not shuffle:
                logger.warning('Training data will be shuffled to randomize '
                               'grid search folds. Shuffling may yield '
                               'different results compared to scikit-learn.')
            ids, labels, features = sk_shuffle(examples.ids, examples.labels,
                                               examples.features,
                                               random_state=random_state)
            examples = FeatureSet(examples.name, ids, labels=labels,
                                  features=features,
                                  vectorizer=examples.vectorizer)

        # call train setup
        self._create_label_dict(examples)
        self._train_setup(examples)

        # Set up the cross-validation iterator.
        if isinstance(cv_folds, int):
            cv_folds = self._compute_num_folds_from_example_counts(
                cv_folds, examples.labels)

            stratified = (stratified and
                          self.model_type._estimator_type == 'classifier')
            if stratified:
                kfold = StratifiedKFold(examples.labels, n_folds=cv_folds)
            else:
                kfold = KFold(len(examples.labels),
                              n_folds=cv_folds,
                              random_state=random_state)
        # Otherwise cv_volds is a dict
        else:
            # if we have a mapping from IDs to folds, use it for the overall
            # cross-validation as well as the grid search within each
            # training fold.  Note that this means that the grid search
            # will use K-1 folds because the Kth will be the test fold for
            # the outer cross-validation.
            # Only retain IDs within folds if they're in grid_search_folds
            dummy_label = next(itervalues(cv_folds))
            fold_labels = [cv_folds.get(curr_id, dummy_label) for curr_id in
                           examples.ids]
            # Only retain IDs within folds if they're in cv_folds
            kfold = FilteredLeaveOneLabelOut(fold_labels, cv_folds, examples)
            grid_search_folds = cv_folds

        # Save the cross-validation fold information, if required
        # The format is that the test-fold that each id appears in is stored
        skll_fold_ids = None
        if save_cv_folds:
            skll_fold_ids = {}
            for fold_num, (_, test_indices) in enumerate(kfold):
                for index in test_indices:
                    skll_fold_ids[examples.ids[index]] = str(fold_num)

        # handle each fold separately and accumulate the predictions and the
        # numbers
        results = []
        grid_search_scores = []
        append_predictions = False
        for train_index, test_index in kfold:
            # Train model
            self._model = None  # prevent feature vectorizer from being reset.
            train_set = FeatureSet(examples.name,
                                   examples.ids[train_index],
                                   labels=examples.labels[train_index],
                                   features=examples.features[train_index],
                                   vectorizer=examples.vectorizer)
            # Set run_create_label_dict to False since we already created the
            # label dictionary for the whole dataset above.
            grid_search_score = self.train(train_set,
                                           grid_search_folds=grid_search_folds,
                                           grid_search=grid_search,
                                           grid_objective=grid_objective,
                                           param_grid=param_grid,
                                           grid_jobs=grid_jobs,
                                           shuffle=grid_search,
                                           create_label_dict=False)
            grid_search_scores.append(grid_search_score)
            # note: there is no need to shuffle again within each fold,
            # regardless of what the shuffle keyword argument is set to.

            # Evaluate model
            test_tuple = FeatureSet(examples.name,
                                    examples.ids[test_index],
                                    labels=examples.labels[test_index],
                                    features=examples.features[test_index],
                                    vectorizer=examples.vectorizer)
            results.append(self.evaluate(test_tuple,
                                         prediction_prefix=prediction_prefix,
                                         append=append_predictions,
                                         grid_objective=grid_objective))
            append_predictions = True

        # return list of results for all folds
        return results, grid_search_scores, skll_fold_ids<|MERGE_RESOLUTION|>--- conflicted
+++ resolved
@@ -723,11 +723,7 @@
                     if coef[idx]:
                         res['{}\t{}'.format(label, feat)] = coef[idx]
 
-<<<<<<< HEAD
-            if self.model.intercept_:
-=======
             if self.model.intercept_.any():
->>>>>>> da21df07
                 intercept = dict(zip(label_list, self.model.intercept_))
 
         else:
