# License: BSD 3 clause
"""
Provides easy-to-use wrapper around scikit-learn.

:author: Michael Heilman (mheilman@ets.org)
:author: Nitin Madnani (nmadnani@ets.org)
:author: Dan Blanchard (dblanchard@ets.org)
:author: Aoife Cahill (acahill@ets.org)
:organization: ETS
"""
# pylint: disable=F0401,W0622,E1002,E1101

import copy
import inspect
import logging
import os
import sys

from collections import Counter, defaultdict
from functools import wraps
from math import floor, log10
from importlib import import_module
from itertools import combinations
from multiprocessing import cpu_count

import joblib
import numpy as np
import scipy.sparse as sp
from sklearn.base import BaseEstimator, TransformerMixin
from sklearn.model_selection import (GridSearchCV,
                                     KFold,
                                     LeaveOneGroupOut,
                                     ShuffleSplit,
                                     StratifiedKFold)
from sklearn.dummy import DummyClassifier, DummyRegressor
from sklearn.ensemble import (AdaBoostClassifier,
                              AdaBoostRegressor,
                              GradientBoostingClassifier,
                              GradientBoostingRegressor,
                              RandomForestClassifier,
                              RandomForestRegressor)
from sklearn.feature_extraction import FeatureHasher
from sklearn.feature_extraction import DictVectorizer as OldDictVectorizer
from sklearn.feature_selection import SelectKBest
from sklearn.metrics import make_scorer
from sklearn.pipeline import Pipeline
from sklearn.utils.multiclass import type_of_target
# AdditiveChi2Sampler is used indirectly, so ignore linting message
from sklearn.kernel_approximation import (Nystroem,
                                          RBFSampler,
                                          SkewedChi2Sampler)
from sklearn.linear_model import (BayesianRidge,
                                  ElasticNet,
                                  HuberRegressor,
                                  Lars,
                                  Lasso,
                                  LinearRegression,
                                  LogisticRegression,
                                  RANSACRegressor,
                                  Ridge,
                                  RidgeClassifier,
                                  SGDClassifier,
                                  SGDRegressor,
                                  TheilSenRegressor)
from sklearn.linear_model.base import LinearModel
from sklearn.metrics import (accuracy_score,
                             confusion_matrix,
                             precision_recall_fscore_support)
from sklearn.naive_bayes import MultinomialNB
from sklearn.neighbors import KNeighborsClassifier, KNeighborsRegressor
from sklearn.neural_network import MLPClassifier, MLPRegressor
from sklearn.preprocessing import StandardScaler
from sklearn.svm import LinearSVC, SVC, LinearSVR, SVR
from sklearn.tree import DecisionTreeClassifier, DecisionTreeRegressor
from sklearn.utils import shuffle as sk_shuffle

from skll.data import FeatureSet
from skll.data.dict_vectorizer import DictVectorizer
from skll.data.readers import safe_float
from skll.metrics import (_CLASSIFICATION_ONLY_METRICS,
                          _CORRELATION_METRICS,
                          _REGRESSION_ONLY_METRICS,
                          _UNWEIGHTED_KAPPA_METRICS,
                          _WEIGHTED_KAPPA_METRICS,
                          SCORERS,
                          use_score_func)
from skll.version import VERSION

# Constants #
_DEFAULT_PARAM_GRIDS = {AdaBoostClassifier:
                        [{'learning_rate': [0.01, 0.1, 1.0, 10.0, 100.0]}],
                        AdaBoostRegressor:
                        [{'learning_rate': [0.01, 0.1, 1.0, 10.0, 100.0]}],
                        BayesianRidge:
                        [{'alpha_1': [1e-6, 1e-4, 1e-2, 1, 10],
                          'alpha_2': [1e-6, 1e-4, 1e-2, 1, 10],
                          'lambda_1': [1e-6, 1e-4, 1e-2, 1, 10],
                          'lambda_2': [1e-6, 1e-4, 1e-2, 1, 10]}],
                        DecisionTreeClassifier:
                        [{'max_features': ["auto", None]}],
                        DecisionTreeRegressor:
                        [{'max_features': ["auto", None]}],
                        DummyClassifier:
                        [{}],
                        DummyRegressor:
                        [{}],
                        ElasticNet:
                        [{'alpha': [0.01, 0.1, 1.0, 10.0, 100.0]}],
                        GradientBoostingClassifier:
                        [{'max_depth': [1, 3, 5]}],
                        GradientBoostingRegressor:
                        [{'max_depth': [1, 3, 5]}],
                        HuberRegressor:
                        [{'epsilon': [1.05, 1.35, 1.5, 2.0, 2.5, 5.0],
                          'alpha': [1e-4, 1e-3, 1e-2, 1e-1, 1, 10, 100, 1000]}],
                        KNeighborsClassifier:
                        [{'n_neighbors': [1, 5, 10, 100],
                          'weights': ['uniform', 'distance']}],
                        KNeighborsRegressor:
                        [{'n_neighbors': [1, 5, 10, 100],
                          'weights': ['uniform', 'distance']}],
                        MLPClassifier:
                        [{'activation': ['logistic', 'tanh', 'relu'],
                          'alpha': [1e-4, 1e-3, 1e-2, 1e-1, 1],
                          'learning_rate_init': [0.001, 0.01, 0.1]}],
                        MLPRegressor:
                        [{'activation': ['logistic', 'tanh', 'relu'],
                          'alpha': [1e-4, 1e-3, 1e-2, 1e-1, 1],
                          'learning_rate_init': [0.001, 0.01, 0.1]}],
                        MultinomialNB:
                        [{'alpha': [0.1, 0.25, 0.5, 0.75, 1.0]}],
                        Lars:
                        [{}],
                        Lasso:
                        [{'alpha': [0.01, 0.1, 1.0, 10.0, 100.0]}],
                        LinearRegression:
                        [{}],
                        LinearSVC:
                        [{'C': [0.01, 0.1, 1.0, 10.0, 100.0]}],
                        LogisticRegression:
                        [{'C': [0.01, 0.1, 1.0, 10.0, 100.0]}],
                        SVC:
                        [{'C': [0.01, 0.1, 1.0, 10.0, 100.0],
                          'gamma': ['auto', 'scale', 0.01, 0.1, 1.0, 10.0, 100.0]}],
                        RandomForestClassifier:
                        [{'max_depth': [1, 5, 10, None]}],
                        RandomForestRegressor:
                        [{'max_depth': [1, 5, 10, None]}],
                        RANSACRegressor:
                        [{}],
                        Ridge:
                        [{'alpha': [0.01, 0.1, 1.0, 10.0, 100.0]}],
                        RidgeClassifier:
                        [{'alpha': [0.01, 0.1, 1.0, 10.0, 100.0]}],
                        SGDClassifier:
                        [{'alpha': [0.000001, 0.00001, 0.0001, 0.001, 0.01],
                          'penalty': ['l1', 'l2', 'elasticnet']}],
                        SGDRegressor:
                        [{'alpha': [0.000001, 0.00001, 0.0001, 0.001, 0.01],
                          'penalty': ['l1', 'l2', 'elasticnet']}],
                        LinearSVR:
                        [{'C': [0.01, 0.1, 1.0, 10.0, 100.0]}],
                        SVR:
                        [{'C': [0.01, 0.1, 1.0, 10.0, 100.0],
                          'gamma': ['auto', 'scale', 0.01, 0.1, 1.0, 10.0, 100.0]}],
                        TheilSenRegressor:
                        [{}]}

_REQUIRES_DENSE = (BayesianRidge, Lars, TheilSenRegressor)

MAX_CONCURRENT_PROCESSES = int(os.getenv('SKLL_MAX_CONCURRENT_PROCESSES', '3'))


# pylint: disable=W0223,R0903
class Densifier(BaseEstimator, TransformerMixin):
    """
    A custom pipeline stage that will be inserted into the
    learner pipeline attribute to accommodate the situation
    when SKLL needs to manually convert feature arrays from
    sparse to dense. For example, when features are being hashed
    but we are also doing centering using the feature means.
    """

    def fit(self, X, y=None):
        return self

    def fit_transform(self, X, y=None):
        return self

    def transform(self, X):
        return X.todense()


class FilteredLeaveOneGroupOut(LeaveOneGroupOut):

    """
    Version of ``LeaveOneGroupOut`` cross-validation iterator that only outputs
    indices of instances with IDs in a prespecified set.

    Parameters
    ----------
    keep : set of str
        A set of IDs to keep.
    example_ids : list of str, of length n_samples
        A list of example IDs.
    """

    def __init__(self, keep, example_ids, logger=None):
        super(FilteredLeaveOneGroupOut, self).__init__()
        self.keep = keep
        self.example_ids = example_ids
        self._warned = False
        self.logger = logger if logger else logging.getLogger(__name__)

    def split(self, X, y, groups):
        """
        Generate indices to split data into training and test set.

        Parameters
        ----------
        X : array-like, with shape (n_samples, n_features)
            Training data, where n_samples is the number of samples
            and n_features is the number of features.
        y : array-like, of length n_samples
            The target variable for supervised learning problems.
        groups : array-like, with shape (n_samples,)
            Group labels for the samples used while splitting the dataset into
            train/test set.

        Yields
        -------
        train_index : np.array
            The training set indices for that split.
        test_index : np.array
            The testing set indices for that split.
        """
        for train_index, test_index in super(FilteredLeaveOneGroupOut,
                                             self).split(X, y, groups):
            train_len = len(train_index)
            test_len = len(test_index)
            train_index = [i for i in train_index if self.example_ids[i] in
                           self.keep]
            test_index = [i for i in test_index if self.example_ids[i] in
                          self.keep]
            if not self._warned and (train_len != len(train_index) or
                                     test_len != len(test_index)):
                self.logger.warning('Feature set contains IDs that are not ' +
                                    'in folds dictionary. Skipping those IDs.')
                self._warned = True

            yield train_index, test_index


def _contiguous_ints_or_floats(numbers):
    """
    Check whether the given list of numbers contains
    contiguous integers or contiguous integer-like
    floats. For example, [1, 2, 3] or [4.0, 5.0, 6.0]
    are both contiguous but [1.1, 1.2, 1.3] is not.

    Parameters
    ----------
    numbers : array-like of ints or floats
        The numbers we want to check.

    Returns
    -------
    answer : bool
        True if the numbers are contiguous integers
        or contiguous integer-like floats (1.0, 2.0, etc.)

    Raises
    ------
    TypeError
        If ``numbers`` does not contain integers or floating
        point values.
    ValueError
        If ``numbers`` is empty.
    """

    try:

        # make sure that number is not empty
        assert len(numbers) > 0

        # first check that the numbers are all integers
        # or integer-like floats (e.g., 1.0, 2.0 etc.)
        ints_or_int_like_floats = np.all(np.mod(numbers, 1) == 0)

        # next check that the successive differences between
        # the numbers are all 1, i.e., they are nuermicontiguous
        contiguous = np.all(np.diff(numbers) == 1)

    except AssertionError:
        raise ValueError('Input cannot be empty.')

    except TypeError:
        raise TypeError('Input should only contain numbers.')

    # we need both conditions to be true
    return ints_or_int_like_floats and contiguous


def _find_default_param_grid(cls):
    """
    Finds the default parameter grid for the specified classifier.

    Parameters
    ----------
    cls
        A parent classifier class to check, and find the
        default param grid.

    Returns
    -------
    grid : list of dicts or None
        The parameters grid for a given classifier.
    """
    for key_cls, grid in _DEFAULT_PARAM_GRIDS.items():
        if issubclass(cls, key_cls):
            return grid
    return None


def _import_custom_learner(custom_learner_path, custom_learner_name):
    """
    Does the gruntwork of adding the custom model's module to globals.

    Parameters
    ----------
    custom_learner_path : str
        The path to a custom learner.
    custom_learner_name : str
        The name of a custom learner.

    Raises
    ------
    ValueError
        If the custom learner path is None.
    ValueError
        If the custom learner path does not end in '.py'.
    """
    if not custom_learner_path:
        raise ValueError('custom_learner_path was not set and learner {} '
                         'was not found.'.format(custom_learner_name))

    if not custom_learner_path.endswith('.py'):
        raise ValueError('custom_learner_path must end in .py ({})'
                         .format(custom_learner_path))

    custom_learner_module_name = os.path.basename(custom_learner_path)[:-3]
    sys.path.append(os.path.dirname(os.path.abspath(custom_learner_path)))
    import_module(custom_learner_module_name)
    globals()[custom_learner_name] = \
        getattr(sys.modules[custom_learner_module_name], custom_learner_name)


def _train_and_score(learner,
                     train_examples,
                     test_examples,
                     metric):
    """
    A utility method to train a given learner instance on the given training examples,
    generate predictions on the training set itself and also the given
    test set, and score those predictions using the given metric.
    The method returns the train and test scores.

    Note that this method needs to be a top-level function since it is
    called from within ``joblib.Parallel()`` and, therefore, needs to be
    picklable which it would not be as an instancemethod of the ``Learner``
    class.

    Parameters
    ----------
    learner : skll.Learner
        A SKLL ``Learner`` instance.
    train_examples : array-like, with shape (n_samples, n_features)
        The training examples.
    test_examples : array-like, of length n_samples
        The test examples.
    metric : str
        The scoring function passed to ``use_score_func()``.

    Returns
    -------
    train_score : float
        Output of the score function applied to predictions of
        ``learner`` on ``train_examples``.
    test_score : float
        Output of the score function applied to predictions of
        ``learner`` on ``test_examples``.
    """

    _ = learner.train(train_examples, grid_search=False, shuffle=False)
    train_predictions = learner.predict(train_examples)
    test_predictions = learner.predict(test_examples)
    if learner.model_type._estimator_type == 'classifier':
        test_label_list = np.unique(test_examples.labels).tolist()
        unseen_test_label_list = [label for label in test_label_list
                                  if label not in learner.label_list]
        unseen_label_dict = {label: i for i, label in enumerate(unseen_test_label_list,
                                                                start=len(learner.label_list))}
        # combine the two dictionaries
        train_and_test_label_dict = learner.label_dict.copy()
        train_and_test_label_dict.update(unseen_label_dict)
        train_labels = np.array([train_and_test_label_dict[label]
                                 for label in train_examples.labels])
        test_labels = np.array([train_and_test_label_dict[label]
                                for label in test_examples.labels])
    else:
        train_labels = train_examples.labels
        test_labels = test_examples.labels

    train_score = use_score_func(metric, train_labels, train_predictions)
    test_score = use_score_func(metric, test_labels, test_predictions)
    return train_score, test_score


def _get_acceptable_regression_metrics():
    """
    Return the set of metrics that are acceptable for regression.
    """

    # it's fairly straightforward for regression since
    # we do not have to check the labels
    acceptable_metrics = (_REGRESSION_ONLY_METRICS |
                          _UNWEIGHTED_KAPPA_METRICS |
                          _WEIGHTED_KAPPA_METRICS |
                          _CORRELATION_METRICS)
    return acceptable_metrics


def _get_acceptable_classification_metrics(label_array):
    """
    Return the set of metrics that are acceptable given the
    the unique set of labels that we are classifying.

    Parameters
    ----------
    label_array : numpy.ndarray
        A sorted numpy array containing the unique labels
        that we are trying to predict. Optional for regressors
        but required for classifiers.

    Returns
    -------
    acceptable_metrics : set
        A set of metric names that are acceptable
        for the given classification scenario.
    """

    # this is a classifier so the acceptable objective
    # functions definitely include those metrics that
    # are specifically for classification and also
    # the unweighted kappa metrics
    acceptable_metrics = _CLASSIFICATION_ONLY_METRICS | _UNWEIGHTED_KAPPA_METRICS

    # now let us consider which other metrics may also
    # be acceptable depending on whether the labels
    # are strings or (contiguous) integers/floats
    label_type = label_array.dtype.type

    # CASE 1: labels are strings, then no other metrics
    # are acceptable
    if issubclass(label_type, (np.object_, str)):
        pass

    # CASE 2: labels are integers or floats; the way
    # it works in SKLL, it's guaranteed that
    # class indices will be sorted in the same order
    # as the class labels therefore, ranking metrics
    # such as various correlations should work fine.
    elif issubclass(label_type, (int,
                                 np.int32,
                                 np.int64,
                                 float,
                                 np.float32,
                                 np.float64)):
        acceptable_metrics.update(_CORRELATION_METRICS)

        # CASE 3: labels are numerically contiguous integers
        # this is a special sub-case of CASE 2 which
        # represents ordinal classification. Only in this
        # case, weighted kappas -- where the distance
        # between the class labels has a special
        # meaning -- can be allowed. This is because
        # class indices are always contiguous and all
        # metrics in SKLL are computed in the index
        # space, not the label space. Note that floating
        # point numbers that are equivalent to integers
        # (e.g., [1.0, 2.0, 3.0]) are also acceptable.
        if _contiguous_ints_or_floats(label_array):
            acceptable_metrics.update(_WEIGHTED_KAPPA_METRICS)

    return acceptable_metrics


class SelectByMinCount(SelectKBest):

    """
    Select features occurring in more (and/or fewer than) than a specified
    number of examples in the training data (or a CV training fold).

    Parameters
    ----------
    min_count : int, optional
        The minimum feature count to select.
        Defaults to 1.
    """

    def __init__(self, min_count=1):
        self.min_count = min_count
        self.scores_ = None

    def fit(self, X, y=None):
        """
        Fit the SelectByMinCount model.

        Parameters
        ----------
        X : array-like, with shape (n_samples, n_features)
            The training data to fit.
        y : Ignored

        Returns
        -------
        self
        """

        # initialize a list of counts of times each feature appears
        col_counts = [0 for _ in range(X.shape[1])]

        if sp.issparse(X):
            # find() is scipy.sparse's equivalent of nonzero()
            _, col_indices, _ = sp.find(X)
        else:
            # assume it's a numpy array (not a numpy matrix)
            col_indices = X.nonzero()[1].tolist()

        for i in col_indices:
            col_counts[i] += 1

        self.scores_ = np.array(col_counts)
        return self

    def _get_support_mask(self):
        """
        Returns an indication of which features to keep.
        Adapted from ``SelectKBest``.

        Returns
        -------
        mask : np.array
            The mask with features to keep set to True.
        """
        mask = np.zeros(self.scores_.shape, dtype=bool)
        mask[self.scores_ >= self.min_count] = True
        return mask


def rescaled(cls):
    """
    Decorator to create regressors that store a min and a max for the training
    data and make sure that predictions fall within that range.  It also stores
    the means and SDs of the gold standard and the predictions on the training
    set to rescale the predictions (e.g., as in e-rater).

    Parameters
    ----------
    cls : BaseEstimator
        An estimator class to add rescaling to.

    Returns
    -------
    cls : BaseEstimator
        Modified version of estimator class with rescaled functions added.

    Raises
    ------
    ValueError
        If classifier cannot be rescaled (i.e. is not a regressor).
    """
    # If this class has already been run through the decorator, return it
    if hasattr(cls, 'rescale'):
        return cls

    # Save original versions of functions to use later.
    orig_init = cls.__init__
    orig_fit = cls.fit
    orig_predict = cls.predict

    if cls._estimator_type == 'classifier':
        raise ValueError('Classifiers cannot be rescaled. ' +
                         'Only regressors can.')

    # Define all new versions of functions
    @wraps(cls.fit)
    def fit(self, X, y=None):
        """
        Fit a model, then store the mean, SD, max and min of the training set
        and the mean and SD of the predictions on the training set.

        Parameters
        ----------
        X : array-like, with shape (n_samples, n_features)
            The data to fit.
        y : Ignored

        Returns
        -------
        self
        """

        # fit a regular regression model
        orig_fit(self, X, y=y)

        if self.constrain:
            # also record the training data min and max
            self.y_min = min(y)
            self.y_max = max(y)

        if self.rescale:
            # also record the means and SDs for the training set
            y_hat = orig_predict(self, X)
            self.yhat_mean = np.mean(y_hat)
            self.yhat_sd = np.std(y_hat)
            self.y_mean = np.mean(y)
            self.y_sd = np.std(y)

        return self

    @wraps(cls.predict)
    def predict(self, X):
        """
        Make predictions with the super class, and then adjust them using the
        stored min, max, means, and standard deviations.

        Parameters
        ----------
        X : array-like, with shape (n_samples,)
            The data to predict.

        Returns
        -------
        res : array-like
            The prediction results.
        """
        # get the unconstrained predictions
        res = orig_predict(self, X)

        if self.rescale:
            # convert the predictions to z-scores,
            # then rescale to match the training set distribution
            res = (((res - self.yhat_mean) / self.yhat_sd) * self.y_sd) + self.y_mean

        if self.constrain:
            # apply min and max constraints
            res = np.array([max(self.y_min, min(self.y_max, pred))
                            for pred in res])

        return res

    @classmethod
    @wraps(cls._get_param_names)
    def _get_param_names(class_x):
        """
        This is adapted from scikit-learns's ``BaseEstimator`` class.
        It gets the kwargs for the superclass's init method and adds the
        kwargs for newly added ``__init__()`` method.

        Parameters
        ----------
        class_x
            The the superclass from which to retrieve param names.

        Returns
        -------
        args : list
            A list of parameter names for the class's init method.

        Raises
        ------
        RunTimeError
            If `varargs` exist in the scikit-learn estimator.
        """
        try:
            init = getattr(orig_init, 'deprecated_original', orig_init)

            args, varargs, _, _ = inspect.getargspec(init)
            if varargs is not None:
                raise RuntimeError('scikit-learn estimators should always '
                                   'specify their parameters in the signature'
                                   ' of their init (no varargs).')
            # Remove 'self'
            args.pop(0)
        except TypeError:
            args = []

        rescale_args = inspect.getargspec(class_x.__init__)[0]
        # Remove 'self'
        rescale_args.pop(0)

        args += rescale_args
        args.sort()

        return args

    @wraps(cls.__init__)
    def init(self, constrain=True, rescale=True, **kwargs):
        """
        This special init function is used by the decorator to make sure
        that things get initialized in the right order.

        Parameters
        ----------
        constrain : bool, optional
            Whether to constrain predictions within min and max values.
            Defaults to True.
        rescale : bool, optional
            Whether to rescale prediction values using z-scores.
            Defaults to True.
        kwargs : dict, optional
            Arguments for base class.
        """
        # pylint: disable=W0201
        self.constrain = constrain
        self.rescale = rescale
        self.y_min = None
        self.y_max = None
        self.yhat_mean = None
        self.yhat_sd = None
        self.y_mean = None
        self.y_sd = None
        orig_init(self, **kwargs)

    # Override original functions with new ones
    cls.__init__ = init
    cls.fit = fit
    cls.predict = predict
    cls._get_param_names = _get_param_names
    cls.rescale = True

    # Return modified class
    return cls


# Rescaled regressors
@rescaled
class RescaledBayesianRidge(BayesianRidge):
    pass


@rescaled
class RescaledAdaBoostRegressor(AdaBoostRegressor):
    pass


@rescaled
class RescaledDecisionTreeRegressor(DecisionTreeRegressor):
    pass


@rescaled
class RescaledElasticNet(ElasticNet):
    pass


@rescaled
class RescaledGradientBoostingRegressor(GradientBoostingRegressor):
    pass


@rescaled
class RescaledHuberRegressor(HuberRegressor):
    pass


@rescaled
class RescaledKNeighborsRegressor(KNeighborsRegressor):
    pass


@rescaled
class RescaledLars(Lars):
    pass


@rescaled
class RescaledLasso(Lasso):
    pass


@rescaled
class RescaledLinearRegression(LinearRegression):
    pass


@rescaled
class RescaledLinearSVR(LinearSVR):
    pass


@rescaled
class RescaledMLPRegressor(MLPRegressor):
    pass


@rescaled
class RescaledRandomForestRegressor(RandomForestRegressor):
    pass


@rescaled
class RescaledRANSACRegressor(RANSACRegressor):
    pass


@rescaled
class RescaledRidge(Ridge):
    pass


@rescaled
class RescaledSGDRegressor(SGDRegressor):
    pass


@rescaled
class RescaledSVR(SVR):
    pass


@rescaled
class RescaledTheilSenRegressor(TheilSenRegressor):
    pass


class Learner(object):
    """
    A simpler learner interface around many scikit-learn classification
    and regression functions.

    Parameters
    ----------
    model_type : str
        Name of estimator to create (e.g., ``'LogisticRegression'``).
        See the skll package documentation for valid options.
    probability : bool, optional
        Should learner return probabilities of all
        labels (instead of just label with highest probability)?
        Defaults to ``False``.
    pipeline : bool, optional
        Should learner contain a pipeline attribute that
        contains a scikit-learn Pipeline object composed
        of all steps including the vectorizer, the feature
        selector, the sampler, the feature scaler, and the
        actual estimator. Note that this will increase the
        size of the learner object in memory and also when
        it is saved to disk.
        Defaults to ``False``.
    feature_scaling : str, optional
        How to scale the features, if at all. Options are
        -  'with_std': scale features using the standard deviation
        -  'with_mean': center features using the mean
        -  'both': do both scaling as well as centering
        -  'none': do neither scaling nor centering
        Defaults to 'none'.
    model_kwargs : dict, optional
        A dictionary of keyword arguments to pass to the
        initializer for the specified model.
        Defaults to ``None``.
    pos_label_str : str, optional
        A string denoting the label of the class to be
        treated as the positive class in a binary classification
        setting. If ``None``, the class represented by the label
        that appears second when sorted is chosen as the positive
        class. For example, if the two labels in data are "A"
        and "B" and ``pos_label_str`` is not specified, "B" will
        be chosen as the positive class.
        Defaults to ``None``.
    min_feature_count : int, optional
        The minimum number of examples a feature
        must have a nonzero value in to be included.
        Defaults to 1.
    sampler : str, optional
        The sampler to use for kernel approximation, if desired.
        Valid values are
        -  'AdditiveChi2Sampler'
        -  'Nystroem'
        -  'RBFSampler'
        -  'SkewedChi2Sampler'
        Defaults to ``None``.
    sampler_kwargs : dict, optional
        A dictionary of keyword arguments to pass to the
        initializer for the specified sampler.
        Defaults to ``None``.
    custom_learner_path : str, optional
        Path to module where a custom classifier is defined.
        Defaults to ``None``.
    logger : logging object, optional
        A logging object. If ``None`` is passed, get logger from ``__name__``.
        Defaults to ``None``.
    """

    def __init__(self, model_type, probability=False, pipeline=False,
                 feature_scaling='none', model_kwargs=None, pos_label_str=None,
                 min_feature_count=1, sampler=None, sampler_kwargs=None,
                 custom_learner_path=None, logger=None):
        """
        Initializes a learner object with the specified settings.
        """
        super(Learner, self).__init__()

        self.feat_vectorizer = None
        self.scaler = None
        self.label_dict = None
        self.label_list = None
        self.pos_label_str = safe_float(pos_label_str) if pos_label_str is not None else pos_label_str
        self._model = None
        self._store_pipeline = pipeline
        self._feature_scaling = feature_scaling
        self.feat_selector = None
        self._min_feature_count = min_feature_count
        self._model_kwargs = {}
        self._sampler_kwargs = {}
        self.logger = logger if logger else logging.getLogger(__name__)

        if model_type not in globals():
            # here, we need to import the custom model and add it
            # to the appropriate lists of models.
            _import_custom_learner(custom_learner_path, model_type)
            model_class = globals()[model_type]

            default_param_grid = (model_class.default_param_grid()
                                  if hasattr(model_class, 'default_param_grid')
                                  else [{}])

            # ewww, globals :-(
            global _REQUIRES_DENSE

            _DEFAULT_PARAM_GRIDS.update({model_class: default_param_grid})
            if hasattr(model_class, 'requires_dense') and \
                    model_class.requires_dense():
                _REQUIRES_DENSE = _REQUIRES_DENSE + (model_class,)

        self._model_type = globals()[model_type]
        self._probability = None
        # Use setter to set self.probability
        self.probability = probability
        self._use_dense_features = \
            (issubclass(self._model_type, _REQUIRES_DENSE) or
             self._feature_scaling in {'with_mean', 'both'})

        # Set default keyword arguments for models that we have some for.
        if issubclass(self._model_type, SVC):
            self._model_kwargs['cache_size'] = 1000
            self._model_kwargs['probability'] = self.probability
            self._model_kwargs['gamma'] = 'scale'
            if self.probability:
                self.logger.warning('Because LibSVM does an internal '
                                    'cross-validation to produce probabilities, '
                                    'results will not be exactly replicable when '
                                    'using SVC and probability mode.')
        elif issubclass(self._model_type,
                        (RandomForestClassifier, RandomForestRegressor,
                         GradientBoostingClassifier, GradientBoostingRegressor,
                         AdaBoostClassifier, AdaBoostRegressor)):
            self._model_kwargs['n_estimators'] = 500
        elif issubclass(self._model_type, SVR):
            self._model_kwargs['cache_size'] = 1000
            self._model_kwargs['gamma'] = 'scale'
        elif issubclass(self._model_type, SGDClassifier):
            self._model_kwargs['loss'] = 'log'
            self._model_kwargs['max_iter'] = 1000
            self._model_kwargs['tol'] = 1e-3
        elif issubclass(self._model_type, SGDRegressor):
            self._model_kwargs['max_iter'] = 1000
            self._model_kwargs['tol'] = 1e-3
        elif issubclass(self._model_type, RANSACRegressor):
            self._model_kwargs['loss'] = 'squared_loss'
        elif issubclass(self._model_type, (MLPClassifier, MLPRegressor)):
            self._model_kwargs['learning_rate'] = 'invscaling'
            self._model_kwargs['max_iter'] = 500
        elif issubclass(self._model_type, LogisticRegression):
            self._model_kwargs['max_iter'] = 1000
            self._model_kwargs['solver'] = 'liblinear'
            self._model_kwargs['multi_class'] = 'auto'

        if issubclass(self._model_type,
                      (AdaBoostClassifier, AdaBoostRegressor,
                       DecisionTreeClassifier, DecisionTreeRegressor,
                       DummyClassifier, ElasticNet,
                       GradientBoostingClassifier,
                       GradientBoostingRegressor, Lasso, LinearSVC,
                       LinearSVR, LogisticRegression, MLPClassifier,
                       MLPRegressor, RandomForestClassifier,
                       RandomForestRegressor, RANSACRegressor, Ridge,
                       RidgeClassifier, SGDClassifier, SGDRegressor,
                       SVC, TheilSenRegressor)):
            self._model_kwargs['random_state'] = 123456789

        if sampler_kwargs:
            self._sampler_kwargs.update(sampler_kwargs)
        if sampler:
            sampler_type = globals()[sampler]
            if issubclass(sampler_type, (Nystroem, RBFSampler,
                                         SkewedChi2Sampler)):
                self._sampler_kwargs['random_state'] = 123456789
            self.sampler = sampler_type(**self._sampler_kwargs)
        else:
            self.sampler = None

        if model_kwargs:
            # if the model is an AdaBoost classifier or regressor or
            # a RANSAC regressor, then we need to convert any specified
            # `base_estimator` (a string) into an object before passing
            # it in to the learner constructor. We also need to make sure
            # where appropriate, we set the random state to a fixed seed
            # such that results are replicable
            if issubclass(self._model_type,
                          (AdaBoostRegressor,
                           AdaBoostClassifier,
                           RANSACRegressor)) and ('base_estimator' in model_kwargs):
                base_estimator_name = model_kwargs['base_estimator']
                if base_estimator_name in ['LinearRegression', 'MultinomialNB']:
                    base_estimator_kwargs = {}
                elif base_estimator_name in ['SGDClassifier', 'SGDRegressor']:
                    base_estimator_kwargs = {'max_iter': 1000,
                                             'tol': 0.001,
                                             'random_state': 123456789}
                elif base_estimator_name == 'SVR':
                    base_estimator_kwargs = {'gamma': 'scale'}
                elif base_estimator_name == 'SVC':
                    base_estimator_kwargs = {'gamma': 'scale', 'random_state': 123456789}
                else:
                    base_estimator_kwargs = {'random_state': 123456789}
                base_estimator = globals()[base_estimator_name](**base_estimator_kwargs)
                model_kwargs['base_estimator'] = base_estimator
            self._model_kwargs.update(model_kwargs)

    @classmethod
    def from_file(cls, learner_path, logger=None):
        """
        Load a saved ``Learner`` instance from a file path.

        Parameters
        ----------
        learner_path : str
            The path to a saved ``Learner`` instance file.
        logger : logging object, optional
            A logging object. If ``None`` is passed, get logger from ``__name__``.
            Defaults to ``None``.

        Returns
        -------
        learner : skll.Learner
            The ``Learner`` instance loaded from the file.

        Raises
        ------
        ValueError
            If the pickled object is not a ``Learner`` instance.
        ValueError
            If the pickled version of the ``Learner`` instance is out of date.
        """
        skll_version, learner = joblib.load(learner_path)

        # create the learner logger attribute to the logger that's passed in
        # or if nothing was passed in, then a new logger should be linked
        learner.logger = logger if logger else logging.getLogger(__name__)

        # For backward compatibility, convert string model types to labels.
        if isinstance(learner._model_type, str):
            learner._model_type = globals()[learner._model_type]

        # Check that we've actually loaded a Learner (or sub-class)
        if not isinstance(learner, cls):
            raise ValueError(('The pickle stored at {} does not contain ' +
                              'a {} object.').format(learner_path, cls))
        # Check that versions are compatible. (Currently, this just checks
        # that major versions match)
        elif skll_version >= (0, 9, 17):
            if not hasattr(learner, 'sampler'):
                learner.sampler = None
            # From v0.17.0 onwards, scikit-learn requires all scalers to have
            # the `scale_` instead of the `std_` parameter. So, we need to
            # make all old models adapt to this.
            if hasattr(learner, 'scaler'):
                new_scaler = copy.copy(learner.scaler)
                # We need to use `__dict__` because the `std_` has been
                # overridden to  just return the `scale_` value, and we
                # need the original value of `std_`.
                if (not hasattr(new_scaler, 'scale_') and
                        'std_' in new_scaler.__dict__):
                    new_scaler.scale_ = new_scaler.__dict__['std_']
                    learner.scaler = new_scaler
            return learner
        else:
            raise ValueError(("{} stored in pickle file {} was " +
                              "created with version {} of SKLL, which is " +
                              "incompatible with the current version " +
                              "{}").format(cls, learner_path,
                                           '.'.join(skll_version),
                                           '.'.join(VERSION)))

    @property
    def model_type(self):
        """
        The model type (i.e., the class)
        """
        return self._model_type

    @property
    def model_kwargs(self):
        """
        A dictionary of the underlying scikit-learn model's keyword arguments
        """
        return self._model_kwargs

    @property
    def model(self):
        """
        The underlying scikit-learn model
        """
        return self._model

    def load(self, learner_path):
        """
        Replace the current learner instance with a saved learner.

        Parameters
        ----------
        learner_path : str
            The path to a saved learner object file to load.
        """
        del self.__dict__
        self.__dict__ = Learner.from_file(learner_path).__dict__

    def _convert_coef_array_to_feature_names(self,
                                             coef,
                                             feature_name_prefix=''):
        """
        A helper method used by `model_params` to convert the model
        coefficients array into a dictionary with feature names as
        keys and the coefficients as values.

        Parameters
        ----------
        coef : np.array
            A numpy array with the model coefficients
        feature_name_prefix : str, optional
            An optional string that should be prefixed to the feature
            name, e.g. the name of the class for LogisticRegression
            or the class pair for SVCs with linear kernels.

        Returns
        -------
        res : dict
            A dictionary of labeled weights
        """
        res = {}

        # if we are doing feature hashing, then we need to make up
        # the feature names
        if isinstance(self.feat_vectorizer, FeatureHasher):
            num_features = len(coef)
            index_width_in_feature_name = int(floor(log10(num_features))) + 1
            feature_names = []
            for idx in range(num_features):
                index_str = str(idx + 1).zfill(index_width_in_feature_name)
                feature_names.append('hashed_feature_{}'.format(index_str))
            feature_indices = range(num_features)
            vocabulary = dict(zip(feature_names, feature_indices))

        # otherwise we can just use the DictVectorizer vocabulary
        # to get the feature names
        else:
            vocabulary = self.feat_vectorizer.vocabulary_

        # create the final result dictionary with the prefixed
        # feature names and the corresponding coefficient
        for feat, idx in vocabulary.items():
            if coef[idx]:
                res['{}{}'.format(feature_name_prefix, feat)] = coef[idx]

        return res

    @property
    def model_params(self):
        """
        Model parameters (i.e., weights) for a ``LinearModel`` (e.g., ``Ridge``)
        regression and liblinear models. If the model was trained using feature
        hashing, then names of the form `hashed_feature_XX` are used instead.

        Returns
        -------
        res : dict
            A dictionary of labeled weights.
        intercept : dict
            A dictionary of intercept(s).

        Raises
        ------
        ValueError
            If the instance does not support model parameters.
        """
        res = {}
        intercept = None
        if (isinstance(self._model, LinearModel) or
           (isinstance(self._model, SVR) and
                self._model.kernel == 'linear') or
           isinstance(self._model, SGDRegressor)):
            # also includes RescaledRidge, RescaledSVR, RescaledSGDRegressor

            coef = self.model.coef_
            intercept = {'_intercept_': self.model.intercept_}

            # convert SVR coefficient from a matrix to a 1D array
            # and convert from sparse to dense also if necessary.
            # However, this last bit may not be necessary
            # if we did feature scaling and coef is already dense.
            if isinstance(self._model, SVR):
                if sp.issparse(coef):
                    coef = coef.toarray()
                coef = coef[0]

            # inverse transform to get indices for before feature selection
            coef = coef.reshape(1, -1)
            coef = self.feat_selector.inverse_transform(coef)[0]
            res = self._convert_coef_array_to_feature_names(coef)

        elif isinstance(self._model, LinearSVC) or isinstance(self._model, LogisticRegression):
            label_list = self.label_list

            # if there are only two labels, scikit-learn will only have one
            # set of parameters and they will be associated with label 1 (not
            # 0)
            if len(self.label_list) == 2:
                label_list = self.label_list[-1:]

            if isinstance(self.feat_vectorizer, FeatureHasher):
                self.logger.warning("No feature names are available since this model was trained on hashed features.")

            for i, label in enumerate(label_list):
                coef = self.model.coef_[i]
                coef = coef.reshape(1, -1)
                coef = self.feat_selector.inverse_transform(coef)[0]
                label_res = self._convert_coef_array_to_feature_names(coef, feature_name_prefix='{}\t'.format(label))
                res.update(label_res)

            if isinstance(self.model.intercept_, float):
                intercept = {'_intercept_': self.model.intercept_}
            elif self.model.intercept_.any():
                intercept = dict(zip(label_list, self.model.intercept_))

        # for SVCs with linear kernels, we want to print out the primal
        # weights - that is, the weights for each feature for each one-vs-one
        # binary classifier. These are the weights contained in the `coef_`
        # attribute of the underlying scikit-learn model. This is a matrix that
        # has the shape [(n_classes)*(n_classes -1)/2, n_features] since there
        # are C(n_classes, 2) = n_classes*(n_classes-1)/2 one-vs-one classifiers
        # and each one has weights for each of the features. According to the
        # scikit-learn user guide and the code for the function `_one_vs_one_coef()`
        # in `svm/base.py`, the order of the rows is as follows is "0 vs 1",
        # "0 vs 2", ... "0 vs n", "1 vs 2", "1 vs 3", "1 vs n", ... "n-1 vs n".
        elif isinstance(self._model, SVC) and self._model.kernel == 'linear':
            intercept = {}
            if isinstance(self.feat_vectorizer, FeatureHasher):
                self.logger.warning("No feature names are available since this model was trained on hashed features.")
            for i, class_pair in enumerate(combinations(range(len(self.label_list)), 2)):
                coef = self.model.coef_[i]
                coef = coef.toarray()
                coef = self.feat_selector.inverse_transform(coef)[0]
                class1 = self.label_list[class_pair[0]]
                class2 = self.label_list[class_pair[1]]
                class_pair_res = self._convert_coef_array_to_feature_names(coef, feature_name_prefix='{}-vs-{}\t'.format(class1, class2))
                res.update(class_pair_res)
                intercept['{}-vs-{}'.format(class1, class2)] = self.model.intercept_[i]
        else:
            # not supported
            raise ValueError(("{} is not supported by" +
                              " model_params with its current settings."
                              ).format(self._model_type.__name__))

        return res, intercept

    @property
    def probability(self):
        """
        Should learner return probabilities of all labels (instead of just
        label with highest probability)?
        """
        return self._probability

    @probability.setter
    def probability(self, value):
        """
        Set the probabilities flag (i.e. whether learner
        should return probabilities of all labels).

        Parameters
        ----------
        value : bool
            Whether learner should return probabilities of all labels.
        """
        # LinearSVC doesn't support predict_proba
        self._probability = value
        if not hasattr(self.model_type, "predict_proba") and value:
            self.logger.warning("Probability was set to True, but {} does not have "
                                "a predict_proba() method.".format(self.model_type.__name__))
            self._probability = False

    def __getstate__(self):
        """
        Return the attributes that should be pickled. We need this
        because we cannot pickle loggers.
        """
        attribute_dict = dict(self.__dict__)
        if 'logger' in attribute_dict:
            del attribute_dict['logger']
        return attribute_dict

    def save(self, learner_path):
        """
        Save the ``Learner`` instance to a file.

        Parameters
        ----------
        learner_path : str
            The path to save the ``Learner`` instance to.
        """
        # create the directory if it doesn't exist
        learner_dir = os.path.dirname(learner_path)
        if not os.path.exists(learner_dir):
            os.makedirs(learner_dir)
        # write out the learner to disk
        joblib.dump((VERSION, self), learner_path)

    def _create_estimator(self):
        """
        Create an estimator.

        Returns
        -------
        estimator
            The estimator that was created.
        default_param_grid : list of dicts
            The parameter grid for the estimator.

        Raises
        ------
        ValueError
            If there is no default parameter grid for estimator.
        """
        estimator = None
        default_param_grid = _find_default_param_grid(self._model_type)
        if default_param_grid is None:
            raise ValueError("%s is not a valid learner type." %
                             (self._model_type.__name__,))

        estimator = self._model_type(**self._model_kwargs)

        return estimator, default_param_grid

    def _check_input_formatting(self, examples):
        """
        check that the examples are properly formatted.

        Parameters
        ----------
        examples : skll.FeatureSet
            The ``FeatureSet`` instance to use for training.

        Raises
        ------
        TypeError
            If labels are strings.
        TypeError
            If any features are strings.
        """
        # Make sure the labels for a regression task are not strings.
        if self.model_type._estimator_type == 'regressor':
            for label in examples.labels:
                if isinstance(label, str):
                    raise TypeError("You are doing regression with string "
                                    "labels.  Convert them to integers or "
                                    "floats.")

        # make sure that feature values are not strings
        for val in examples.features.data:
            if isinstance(val, str):
                raise TypeError("You have feature values that are strings.  "
                                "Convert them to floats.")

    def _check_max_feature_value(self, feat_array):
        """
        Check if the the maximum absolute value of any feature is too large

        Parameters
        ----------
        feat_array : np.array
            A numpy array with features.
        """
        max_feat_abs = np.max(np.abs(feat_array.data))
        if max_feat_abs > 1000.0:
            self.logger.warning("You have a feature with a very large absolute "
                                "value ({}).  That may cause the learning "
                                "algorithm to crash or perform "
                                "poorly.".format(max_feat_abs))

    def _create_label_dict(self, examples):
        """
        Creates a dictionary of labels for classification problems.

        Parameters
        ----------
        examples : skll.FeatureSet
            The examples to use for training.
        """
        # We don't need to do this for regression models, so return.
        if self.model_type._estimator_type == 'regressor':
            return

        # extract list of unique labels if we are doing classification;
        # note that the output of np.unique() is sorted
        self.label_list = np.unique(examples.labels).tolist()

        # for binary classification, if one label is specified as
        # the positive class, re-sort the label list to make sure
        # that it is last in the list; for multi-class classification
        # raise a warning and set it back to None, since it does not
        # make any sense anyway
        if self.pos_label_str is not None:
            if len(self.label_list) != 2:
                self.logger.warning('Ignoring value of `pos_label_str` for '
                                    'multi-class classification.')
                self.pos_label_str = None
            else:
                self.label_list = sorted(self.label_list,
                                         key=lambda x: (x == self.pos_label_str,
                                                        x))

        # Given a list of all labels in the dataset and a list of the
        # unique labels in the set, convert the first list to an array of
        # numbers.
        self.label_dict = {label: i for i, label in enumerate(self.label_list)}

    def _train_setup(self, examples):
        """
        Set up the feature vectorizer and the scaler.

        Parameters
        ----------
        examples : skll.FeatureSet
            The ``FeatureSet`` instance to use for training.
        """
        # Check feature values and labels
        self._check_input_formatting(examples)

        # Create feature name -> value mapping
        self.feat_vectorizer = examples.vectorizer

        # initialize feature selector
        self.feat_selector = SelectByMinCount(
            min_count=self._min_feature_count)

        # Create a scaler if we weren't passed one and we are asked
        # to do feature scaling; note that we do not support feature
        # scaling for `MultinomialNB` learners
        if (not issubclass(self._model_type, MultinomialNB) and
                self._feature_scaling != 'none'):
            scale_with_mean = self._feature_scaling in {'with_mean', 'both'}
            scale_with_std = self._feature_scaling in {'with_std', 'both'}
            self.scaler = StandardScaler(copy=True,
                                         with_mean=scale_with_mean,
                                         with_std=scale_with_std)
        else:
            # Doing this is to prevent any modification of feature values
            # using a dummy transformation
            self.scaler = StandardScaler(copy=False,
                                         with_mean=False,
                                         with_std=False)

    def train(self, examples, param_grid=None, grid_search_folds=3,
              grid_search=True, grid_objective=None,
              grid_jobs=None, shuffle=False):
        """
        Train a classification model and return the model, score, feature
        vectorizer, scaler, label dictionary, and inverse label dictionary.

        Parameters
        ----------
        examples : skll.FeatureSet
            The ``FeatureSet`` instance to use for training.
        param_grid : list of dicts, optional
            The parameter grid to search through for grid
            search. If ``None``, a default parameter grid
            will be used.
            Defaults to ``None``.
        grid_search_folds : int or dict, optional
            The number of folds to use when doing the
            grid search, or a mapping from
            example IDs to folds.
            Defaults to 3.
        grid_search : bool, optional
            Should we do grid search?
            Defaults to ``True``.
        grid_objective : str, optional
            The name of the objective function to use when
            doing the grid search. Must be specified if
            ``grid_search`` is ``True``.
            Defaults to ``None``.
        grid_jobs : int, optional
            The number of jobs to run in parallel when doing the
            grid search. If ``None`` or 0, the number of
            grid search folds will be used.
            Defaults to ``None``.
        shuffle : bool, optional
            Shuffle examples (e.g., for grid search CV.)
            Defaults to ``False``.
<<<<<<< HEAD
=======
        create_label_dict : bool, optional
            Should we create the label dictionary?  This
            dictionary is used to map between string
            labels and their corresponding numerical
            values.  This should only be done once per
            experiment, so when ``cross_validate`` calls
            ``train``, ``create_label_dict`` gets set to
            ``False``. This option is only for internal
            use.
            Defaults to ``True``.
>>>>>>> 64721397

        Returns
        -------
        tuple : (float, dict)
            1) The best grid search objective function score, or 0 if
            we're not doing grid search, and 2) a dictionary of grid
            search CV results with keys such as "params",
            "mean_test_score", etc, that are mapped to lists of values
            associated with each hyperparameter set combination, or
            None if not doing grid search.

        Raises
        ------
        ValueError
            If grid_objective is not a valid grid objective or if
            one is not specified when necessary.
        MemoryError
            If process runs out of memory converting training data to dense.
        ValueError
            If FeatureHasher is used with MultinomialNB.
        """

        # get the estimator type since we need it in multiple places below
        estimator_type = self.model_type._estimator_type

        # if we are asked to do grid search, check that the grid objective
        # is specified and that the specified function is valid for the
        # selected learner
        if grid_search:

            if not grid_objective:
                raise ValueError("Grid search is on by default. You must either "
                                 "specify a grid objective or turn off grid search.")

            # get the list of objectives that are acceptable in the current
            # prediction scenario and raise an exception if the current
            # objective is not in this allowed list
            label_type = examples.labels.dtype.type
            if estimator_type == 'classifier':
                sorted_unique_labels = np.unique(examples.labels)
                allowed_objectives = _get_acceptable_classification_metrics(sorted_unique_labels)
            else:
                allowed_objectives = _get_acceptable_regression_metrics()

            if grid_objective not in allowed_objectives:
                raise ValueError("'{}' is not a valid objective "
                                 "function for {} with "
                                 "labels of type {}.".format(grid_objective,
                                                             self._model_type.__name__,
                                                             label_type.__name__))

            # If we're using a correlation metric for doing binary
            # classification and probability is set to true, we assume
            # that the user actually wants the `_with_probabilities`
            # version of the metric
            if (grid_objective in _CORRELATION_METRICS and
                    estimator_type == 'classifier' and
                    self.probability):
                self.logger.info('You specified "{}" as the objective with '
                                 '"probability" set to "true". If this is '
                                 'a binary classification task with integer '
                                 'labels, the probabilities for the positive '
                                 'class will be used to compute the '
                                 'correlation.'.format(grid_objective))
                old_grid_objective = grid_objective
                new_grid_objective = '{}_probs'.format(grid_objective)
                metrics_module = import_module('skll.metrics')
                metric_func = getattr(metrics_module, 'correlation')
                SCORERS[new_grid_objective] = make_scorer(metric_func,
                                                          corr_type=grid_objective,
                                                          needs_proba=True)
                grid_objective = new_grid_objective

        # Shuffle so that the folds are random for the inner grid search CV.
        # If grid search is True but shuffle isn't, shuffle anyway.
        # You can't shuffle a scipy sparse matrix in place, so unfortunately
        # we make a copy of everything (and then get rid of the old version)
        if grid_search or shuffle:
            if grid_search and not shuffle:
                self.logger.warning('Training data will be shuffled to randomize '
                                    'grid search folds.  Shuffling may yield '
                                    'different results compared to scikit-learn.')
            ids, labels, features = sk_shuffle(examples.ids, examples.labels,
                                               examples.features,
                                               random_state=123456789)
            examples = FeatureSet(examples.name, ids, labels=labels,
                                  features=features,
                                  vectorizer=examples.vectorizer)

        # call train setup to set up the vectorizer, the labeldict, and the
        # scaler
        if self.label_dict is None:
            self._create_label_dict(examples)
        self._train_setup(examples)

        # select features
        xtrain = self.feat_selector.fit_transform(examples.features)

        # Convert to dense if necessary
        if self._use_dense_features:
            try:
                xtrain = xtrain.todense()
            except MemoryError:
                if issubclass(self._model_type, _REQUIRES_DENSE):
                    reason = ('{} does not support sparse ' +
                              'matrices.').format(self._model_type.__name__)
                else:
                    reason = ('{} feature scaling requires a dense ' +
                              'matrix.').format(self._feature_scaling)
                raise MemoryError('Ran out of memory when converting training '
                                  'data to dense. This was required because ' +
                                  reason)

        if isinstance(self.feat_vectorizer, FeatureHasher) and \
                issubclass(self._model_type, MultinomialNB):
            raise ValueError('Cannot use FeatureHasher with MultinomialNB '
                             'because MultinomialNB cannot handle negative '
                             'feature values.')

        # Scale features if necessary
        xtrain = self.scaler.fit_transform(xtrain)

        # check whether any feature values are too large
        self._check_max_feature_value(xtrain)

        # Sampler
        if self.sampler is not None and \
                issubclass(self._model_type, MultinomialNB):
            raise ValueError('Cannot use a sampler with MultinomialNB '
                             'because MultinomialNB cannot handle negative '
                             'feature values.')

        if self.sampler:
            self.logger.warning('Sampler converts sparse matrix to dense')
            if isinstance(self.sampler, SkewedChi2Sampler):
                self.logger.warning('SkewedChi2Sampler uses a dense matrix')
                if sp.issparse(xtrain):
                    xtrain = xtrain.todense()
            xtrain = self.sampler.fit_transform(xtrain)

        # use label dict transformed version of examples.labels if doing
        # classification
        if estimator_type == 'classifier':
            labels = np.array([self.label_dict[label] for label in
                               examples.labels])
        else:
            labels = examples.labels

        # Instantiate an estimator and get the default parameter grid to search
        estimator, default_param_grid = self._create_estimator()

        # Use default parameter grid if we weren't passed one
        # In case the default parameter grid is also empty
        # then there's no point doing the grid search at all
        if grid_search and not param_grid:
            if default_param_grid == [{}]:
                self.logger.warning("SKLL has no default parameter grid "
                                    "available for the {} learner and no "
                                    "parameter grids were supplied. Using "
                                    "default values instead of grid "
                                    "search.".format(self._model_type.__name__))
                grid_search = False
            else:
                param_grid = default_param_grid

        # set up a grid searcher if we are asked to
        if grid_search:
            # set up grid search folds
            if isinstance(grid_search_folds, int):
                grid_search_folds = \
                    self._compute_num_folds_from_example_counts(grid_search_folds, labels)

                if not grid_jobs:
                    grid_jobs = grid_search_folds
                else:
                    grid_jobs = min(grid_search_folds, grid_jobs)
                folds = grid_search_folds
            else:
                # use the number of unique fold IDs as the number of grid jobs
                num_specified_folds = len(set(grid_search_folds.values()))
                if not grid_jobs:
                    grid_jobs = num_specified_folds
                else:
                    grid_jobs = min(num_specified_folds, grid_jobs)
                # Only retain IDs within folds if they're in grid_search_folds
                dummy_label = next(iter(grid_search_folds.values()))
                fold_groups = [grid_search_folds.get(curr_id, dummy_label) for
                               curr_id in examples.ids]
                kfold = FilteredLeaveOneGroupOut(grid_search_folds,
                                                 examples.ids,
                                                 logger=self.logger)
                folds = kfold.split(examples.features, examples.labels, fold_groups)

            # limit the number of grid_jobs to be no higher than five or the
            # number of cores for the machine, whichever is lower
            grid_jobs = min(grid_jobs, cpu_count(), MAX_CONCURRENT_PROCESSES)
            grid_searcher = GridSearchCV(estimator,
                                         param_grid,
                                         scoring=grid_objective,
                                         iid=False,
                                         cv=folds,
                                         n_jobs=grid_jobs,
                                         pre_dispatch=grid_jobs)

            # run the grid search for hyperparameters
            grid_searcher.fit(xtrain, labels)
            self._model = grid_searcher.best_estimator_
            grid_score = grid_searcher.best_score_
            grid_cv_results = grid_searcher.cv_results_
        else:
            self._model = estimator.fit(xtrain, labels)
            grid_score = 0.0
            grid_cv_results = None

        # restore the original of the grid objective if we
        # had futzed with it to handle correlation
        # objectives and probability outputs
        if 'old_grid_objective' in locals():
            grid_objective = old_grid_objective
            del SCORERS[new_grid_objective]

        # store a scikit-learn Pipeline in the `pipeline` attribute
        # composed of a copy of the vectorizer, the selector,
        # the sampler, the scaler, and the estimator. This pipeline
        # attribute can then be used by someone who wants to take a SKLL
        # model and then do further analysis using scikit-learn
        # We are using copies since the user might want to play
        # around with the pipeline and we want to let her do that
        # but keep the SKLL model the same
        if self._store_pipeline:

            # initialize the list that will hold the pipeline steps
            pipeline_steps = []

            # start with the vectorizer

            # note that sometimes we may have to end up using dense
            # features or if we were using a SkewedChi2Sampler which
            # requires dense inputs. If this turns out to be the case
            # then let's turn off `sparse` for the vectorizer copy
            # to be stored in the pipeline as well so that it works
            # on the scikit-learn in the same way. However, note that
            # this solution will only work for DictVectorizers. For
            # feature hashers, we manually convert things to dense
            # when we need in SKLL. Therefore, to handle this case,
            # we basically need to create a custom intermediate
            # pipeline stage that will convert the features to dense
            # once the hashing is done since this is what happens
            # in SKLL.
            vectorizer_copy = copy.deepcopy(self.feat_vectorizer)
            if (self._use_dense_features or
                    isinstance(self.sampler, SkewedChi2Sampler)):
                if isinstance(self.feat_vectorizer, DictVectorizer):
                    self.logger.warning("The `sparse` attribute of the "
                                        "DictVectorizer stage will be "
                                        "set to `False` in the pipeline "
                                        "since dense features are "
                                        "required when centering.")
                    vectorizer_copy.sparse = False
                else:
                    self.logger.warning("A custom pipeline stage "
                                        "(`Densifier`) will be inserted "
                                        " in the pipeline since the "
                                        "current SKLL configuration "
                                        "requires dense features.")
                    densifier = Densifier()
                    pipeline_steps.append(('densifier', densifier))
            pipeline_steps.insert(0, ('vectorizer', vectorizer_copy))

            # next add the selector
            pipeline_steps.append(('selector',
                                   copy.deepcopy(self.feat_selector)))

            # next, include the scaler
            pipeline_steps.append(('scaler', copy.deepcopy(self.scaler)))

            # next, include the sampler, if there is one
            if self.sampler:
                pipeline_steps.append(('sampler',
                                       copy.deepcopy(self.sampler)))

            # finish with the estimator
            pipeline_steps.append(('estimator', copy.deepcopy(self.model)))

            self.pipeline = Pipeline(steps=pipeline_steps)

        return grid_score, grid_cv_results

    def evaluate(self, examples, prediction_prefix=None, append=False,
                 grid_objective=None, output_metrics=[]):
        """
        Evaluates a given model on a given dev or test ``FeatureSet``.

        Parameters
        ----------
        examples : skll.FeatureSet
            The ``FeatureSet`` instance to evaluate the performance of the model on.
        prediction_prefix : str, optional
            If saving the predictions, this is the
            prefix that will be used for the filename.
            It will be followed by ``"_predictions.tsv"``
            Defaults to ``None``.
        append : bool, optional
            Should we append the current predictions to the file if
            it exists?
            Defaults to ``False``.
        grid_objective : function, optional
            The objective function that was used when doing
            the grid search.
            Defaults to ``None``.
        output_metrics : list of str, optional
            List of additional metric names to compute in
            addition to grid objective. Empty by default.
            Defaults to an empty list.

        Returns
        -------
        res : 6-tuple
            The confusion matrix, the overall accuracy, the per-label
            PRFs, the model parameters, the grid search objective
            function score, and the additional evaluation metrics, if any.
        """
        # initialize a dictionary that will hold all of the metric scores
        metric_scores = {metric: None for metric in output_metrics}

        # are we in a regressor or a classifier
        estimator_type = self.model_type._estimator_type

        # make the prediction on the test data; note that these
        # are either class indices or class probabilities
        yhat = self.predict(examples,
                            prediction_prefix=prediction_prefix,
                            append=append)

        # if we are a classifier and in probability mode, then
        # `yhat` are probabilities so we need to compute the
        # class indices separately and save them too
        if self.probability and estimator_type == 'classifier':
            yhat_probs = yhat
            yhat = np.argmax(yhat_probs, axis=1)
        # if we are a regressor or classifier not in probability
        # mode, then we have the class indices already and there
        # are no probabilities
        else:
            yhat_probs = None

        # convert the true class labels to indices too for consistency
        # if we are a classifier
        if estimator_type == 'classifier':
            test_label_list = np.unique(examples.labels).tolist()

            # identify unseen test labels if any and add a new dictionary
            # for these  labels
            unseen_test_label_list = [label for label in test_label_list
                                      if label not in self.label_list]
            unseen_label_dict = {label: i for i, label in enumerate(unseen_test_label_list,
                                                                    start=len(self.label_list))}
            # combine the two dictionaries
            train_and_test_label_dict = self.label_dict.copy()
            train_and_test_label_dict.update(unseen_label_dict)
            ytest = np.array([train_and_test_label_dict[label]
                              for label in examples.labels])
        # we are a regressor, so we do not need to do anything else
        else:
            ytest = examples.labels

        # compute the acceptable metrics for our current prediction scenario
        label_type = examples.labels.dtype.type
        if estimator_type == 'classifier':
            sorted_unique_labels = np.unique(examples.labels)
            acceptable_metrics = _get_acceptable_classification_metrics(sorted_unique_labels)
        else:
            acceptable_metrics = _get_acceptable_regression_metrics()

        # check that all of the output metrics are acceptable
        unacceptable_metrics = set(output_metrics).difference(acceptable_metrics)
        if unacceptable_metrics:
            raise ValueError("The following metrics are not valid "
                             "for this learner ({}) with these labels of "
                             "type {}: {}".format(self._model_type.__name__,
                                                  label_type.__name__,
                                                  list(unacceptable_metrics)))

        # if metrics has the objective in it, we will only output
        # that function once as an objective and not include it
        # in the list of additional metrics printed out
        if len(output_metrics) > 0 and grid_objective in output_metrics:
            self.logger.warning('The grid objective "{}" is also specified '
                                'as an evaluation metric. Since its value is '
                                'already included in the results as the '
                                'objective score, it will not be printed '
                                'again in the list of metrics.'.format(grid_objective))
            output_metrics = [metric for metric in output_metrics
                              if metric != grid_objective]

        # make a single list of metrics including the grid objective
        # since it's easier to compute everything together
        metrics_to_compute = [grid_objective] + output_metrics
        for metric in metrics_to_compute:

            # skip the None if we are not doing grid search
            if not metric:
                continue

            # CASE 1: in probability mode for classification which means we
            # need to either use the probabilities directly or infer the labels
            # from them depending on the metric
            if self.probability:

                # there are three possible cases here:
                # (a) if we are using a correlation metric or
                #     `average_precision` or `roc_auc` in a binary
                #      classification scenario, then we need to explicitly
                #     pass in the probabilities of the positive class.
                # (b) if we are using `neg_log_loss`, then we
                #     just pass in the full probability array
                # (c) we compute the most likely labels from the
                #     probabilities via argmax and use those
                #     for all other metrics
                if (len(self.label_list) == 2 and
                        (metric in _CORRELATION_METRICS or
                         metric in ['average_precision', 'roc_auc']) and
                        metric != grid_objective):
                    self.logger.info('using probabilities for the positive class to '
                                     'compute "{}" for evaluation.'.format(metric))
                    yhat_for_metric = yhat_probs[:, 1]
                elif metric == 'neg_log_loss':
                    yhat_for_metric = yhat_probs
                else:
                    yhat_for_metric = yhat

            # CASE 2: no probability mode for classifier or regressor
            # in which case we just use the predictions as they are
            else:
                yhat_for_metric = yhat

            try:
                metric_scores[metric] = use_score_func(metric, ytest, yhat_for_metric)
            except ValueError:
                metric_scores[metric] = float('NaN')

        # now separate out the grid objective score from the additional metric scores
        # if a grid objective was actually passed in. If no objective was passed in
        # then that score should just be none.
        objective_score = None
        additional_scores = metric_scores.copy()
        if grid_objective:
            objective_score = metric_scores[grid_objective]
            del additional_scores[grid_objective]

        if estimator_type == 'regressor':
            result_dict = {'descriptive': defaultdict(dict)}
            for table_label, y in zip(['actual', 'predicted'], [ytest, yhat]):
                result_dict['descriptive'][table_label]['min'] = min(y)
                result_dict['descriptive'][table_label]['max'] = max(y)
                result_dict['descriptive'][table_label]['avg'] = np.mean(y)
                result_dict['descriptive'][table_label]['std'] = np.std(y)
            result_dict['pearson'] = use_score_func('pearson', ytest, yhat)
            res = (None, None, result_dict, self._model.get_params(), objective_score,
                   additional_scores)
        else:
            # compute the confusion matrix and precision/recall/f1
            # note that we are using the labels indices here
            # and not the actual class labels themselves
            num_labels = len(train_and_test_label_dict)
            conf_mat = confusion_matrix(ytest, yhat,
                                        labels=list(range(num_labels)))
            # Calculate metrics
            overall_accuracy = accuracy_score(ytest, yhat)
            result_matrix = precision_recall_fscore_support(
                ytest, yhat, labels=list(range(num_labels)), average=None)

            # Store results
            result_dict = defaultdict(dict)
            for actual_label in sorted(train_and_test_label_dict):
                col = train_and_test_label_dict[actual_label]
                result_dict[actual_label]["Precision"] = result_matrix[0][col]
                result_dict[actual_label]["Recall"] = result_matrix[1][col]
                result_dict[actual_label]["F-measure"] = result_matrix[2][col]

            res = (conf_mat.tolist(), overall_accuracy, result_dict,
                   self._model.get_params(), objective_score,
                   additional_scores)
        return res

    def predict(self, examples, prediction_prefix=None, append=False,
                class_labels=False):
        """
        Uses a given model to generate predictions on a given ``FeatureSet``.

        Parameters
        ----------
        examples : skll.FeatureSet
            The ``FeatureSet`` instance to predict labels for.
        prediction_prefix : str, optional
            If saving the predictions, this is the prefix that will be used for
            the filename. It will be followed by ``"_predictions.tsv"``
            Defaults to ``None``.
        append : bool, optional
            Should we append the current predictions to the file if it exists?
            Defaults to ``False``.
        class_labels : bool, optional
            For classifier, should we convert class indices to their (str) labels
            for the returned array? Note that class labels are always written out
            to disk.
            Defaults to ``False``.

        Returns
        -------
        yhat : array-like
            The predictions returned by the ``Learner`` instance.

        Raises
        ------
        MemoryError
            If process runs out of memory when converting to dense.
        """
        example_ids = examples.ids

        # Need to do some transformations so the features are in the right
        # columns for the test set. Obviously a bit hacky, but storing things
        # in sparse matrices saves memory over our old list of dicts approach.

        # We also need to think about the various combinations of the model
        # vectorizer and the vectorizer for the set for which we want to make
        # predictions:

        # 1. Both vectorizers are DictVectorizers. If they use different sets
        # of features, we raise a warning and transform the features of the
        # prediction set from its space to the trained model space.

        # 2. Both vectorizers are FeatureHashers. If they use different number
        # of feature bins, we should just raise an error since there's no
        # inverse_transform() available for a FeatureHasher - the hash function
        # is not reversible.

        # 3. The model vectorizer is a FeatureHasher but the prediction feature
        # set vectorizer is a DictVectorizer. We should be able to handle this
        # case, since we can just call inverse_transform() on the DictVectorizer
        # and then transform() on the FeatureHasher?

        # 4. The model vectorizer is a DictVectorizer but the prediction feature
        # set vectorizer is a FeatureHasher. Again, we should raise an error here
        # since there's no inverse available for the hasher.
        model_is_dict = isinstance(self.feat_vectorizer,
                                   (DictVectorizer, OldDictVectorizer))
        model_is_hasher = isinstance(self.feat_vectorizer, FeatureHasher)
        data_is_dict = isinstance(examples.vectorizer,
                                  (DictVectorizer, OldDictVectorizer))
        data_is_hasher = isinstance(examples.vectorizer, FeatureHasher)

        both_dicts = model_is_dict and data_is_dict
        both_hashers = model_is_hasher and data_is_hasher
        model_hasher_and_data_dict = model_is_hasher and data_is_dict
        model_dict_and_data_hasher = model_is_dict and data_is_hasher

        # 1. both are DictVectorizers
        if both_dicts:
            if (set(self.feat_vectorizer.feature_names_) !=
                    set(examples.vectorizer.feature_names_)):
                self.logger.warning("There is mismatch between the training model "
                                    "features and the data passed to predict. The "
                                    "prediction features will be transformed to "
                                    "the trained model space.")
            if self.feat_vectorizer == examples.vectorizer:
                xtest = examples.features
            else:
                xtest = self.feat_vectorizer.transform(
                    examples.vectorizer.inverse_transform(
                        examples.features))

        # 2. both are FeatureHashers
        elif both_hashers:
            self_feat_vec_tuple = (self.feat_vectorizer.dtype,
                                   self.feat_vectorizer.input_type,
                                   self.feat_vectorizer.n_features)
            example_feat_vec_tuple = (examples.vectorizer.dtype,
                                      examples.vectorizer.input_type,
                                      examples.vectorizer.n_features)

            if self_feat_vec_tuple == example_feat_vec_tuple:
                xtest = examples.features
            else:
                self.logger.error('There is mismatch between the FeatureHasher '
                                  'configuration for the training data and '
                                  'the configuration for the data passed to predict')
                raise RuntimeError('Mismatched hasher configurations')

        # 3. model is a FeatureHasher and test set is a DictVectorizer
        elif model_hasher_and_data_dict:
            xtest = self.feat_vectorizer.transform(
                examples.vectorizer.inverse_transform(
                    examples.features))

        # 4. model is a DictVectorizer and test set is a FeatureHasher
        elif model_dict_and_data_hasher:
            self.logger.error('Cannot predict with a model using a '
                              'DictVectorizer on data that uses '
                              'a FeatureHasher')
            raise RuntimeError('Cannot use FeatureHasher for data')

        # filter features based on those selected from training set
        xtest = self.feat_selector.transform(xtest)

        # Convert to dense if necessary
        if self._use_dense_features and not isinstance(xtest, np.ndarray):
            try:
                xtest = xtest.todense()
            except MemoryError:
                if issubclass(self._model_type, _REQUIRES_DENSE):
                    reason = ('{} does not support sparse ' +
                              'matrices.').format(self._model_type.__name__)
                else:
                    reason = ('{} feature scaling requires a dense ' +
                              'matrix.').format(self._feature_scaling)
                raise MemoryError('Ran out of memory when converting test ' +
                                  'data to dense. This was required because ' +
                                  reason)

        # Scale xtest if necessary
        if not issubclass(self._model_type, MultinomialNB):
            xtest = self.scaler.transform(xtest)

        # Sampler
        if self.sampler:
            self.logger.warning('Sampler converts sparse matrix to dense')
            if isinstance(self.sampler, SkewedChi2Sampler):
                self.logger.warning('SkewedChi2Sampler uses a dense matrix')
                if sp.issparse(xtest):
                    xtest = xtest.todense()
            xtest = self.sampler.fit_transform(xtest)

        # make the prediction on the test data
        try:
            yhat = (self._model.predict_proba(xtest)
                    if (self.probability and
                        not class_labels)
                    else self._model.predict(xtest))
        except NotImplementedError as e:
            self.logger.error("Model type: {}\n"
                              "Model: {}\n"
                              "Probability: {}\n".format(self._model_type.__name__,
                                                         self._model,
                                                         self.probability))
            raise e

        # write out the predictions if we are asked to
        if prediction_prefix is not None:
            prediction_file = '{}_predictions.tsv'.format(prediction_prefix)
            with open(prediction_file,
                      "w" if not append else "a") as predictionfh:
                # header
                if not append:
                    # Output probabilities if we're asked (and able)
                    if self.probability:
                        print('\t'.join(["id"] +
                                        [str(x) for x in self.label_list]),
                              file=predictionfh)
                    else:
                        print('id\tprediction', file=predictionfh)

                if self.probability:
                    for example_id, class_probs in zip(example_ids, yhat):
                        print('\t'.join([str(example_id)] +
                                        [str(x) for x in class_probs]),
                              file=predictionfh)
                else:
                    if self.model_type._estimator_type == 'regressor':
                        for example_id, pred in zip(example_ids, yhat):
                            print('{0}\t{1}'.format(example_id, pred),
                                  file=predictionfh)
                    else:
                        for example_id, pred in zip(example_ids, yhat):
                            print('%s\t%s' % (example_id,
                                              self.label_list[int(pred)]),
                                  file=predictionfh)

        if (class_labels and
                self.model_type._estimator_type == 'classifier'):
            yhat = np.array([self.label_list[int(pred)] for pred in yhat])

        return yhat

    def _compute_num_folds_from_example_counts(self, cv_folds, labels):
        """
        Calculate the number of folds we should use for cross validation, based
        on the number of examples we have for each label.

        Parameters
        ----------
        cv_folds : int
            The number of cross-validation folds.
        labels : list
            The example labels.

        Returns
        -------
        cv_folds : int
            The number of folds to use, based on the number of examples
            for each label.

        Raises
        ------
        AssertionError
            If ```cv_folds``` is not an integer.
        ValueError
            If the training set has less than or equal to one label(s).
        """
        assert isinstance(cv_folds, int)

        # For regression models, we can just return the current cv_folds
        if self.model_type._estimator_type == 'regressor':
            return cv_folds

        min_examples_per_label = min(Counter(labels).values())
        if min_examples_per_label <= 1:
            raise ValueError(('The training set has only {} example for a' +
                              ' label.').format(min_examples_per_label))
        if min_examples_per_label < cv_folds:
            self.logger.warning('The minimum number of examples per label was {}. '
                                'Setting the number of cross-validation folds to '
                                'that value.'.format(min_examples_per_label))
            cv_folds = min_examples_per_label
        return cv_folds

    def cross_validate(self,
                       examples,
                       stratified=True,
                       cv_folds=10,
                       grid_search=True,
                       grid_search_folds=3,
                       grid_jobs=None,
                       grid_objective=None,
                       output_metrics=[],
                       prediction_prefix=None,
                       param_grid=None,
                       shuffle=False,
                       save_cv_folds=False,
                       save_cv_models=False,
                       use_custom_folds_for_grid_search=True):
        """
        Cross-validates a given model on the training examples.

        Parameters
        ----------
        examples : skll.FeatureSet
            The ``FeatureSet`` instance to cross-validate learner performance on.
        stratified : bool, optional
            Should we stratify the folds to ensure an even
            distribution of labels for each fold?
            Defaults to ``True``.
        cv_folds : int, optional
            The number of folds to use for cross-validation, or
            a mapping from example IDs to folds.
            Defaults to 10.
        grid_search : bool, optional
            Should we do grid search when training each fold?
            Note: This will make this take *much* longer.
            Defaults to ``False``.
        grid_search_folds : int or dict, optional
            The number of folds to use when doing the
            grid search, or a mapping from
            example IDs to folds.
            Defaults to 3.
        grid_jobs : int, optional
            The number of jobs to run in parallel when doing the
            grid search. If ``None`` or 0, the number of
            grid search folds will be used.
            Defaults to ``None``.
        grid_objective : str, optional
            The name of the objective function to use when
            doing the grid search. Must be specified if
            ``grid_search`` is ``True``.
            Defaults to ``None``.
        output_metrics : list of str, optional
            List of additional metric names to compute in
            addition to the metric used for grid search. Empty
            by default.
            Defaults to an empty list.
        prediction_prefix : str, optional
            If saving the predictions, this is the
            prefix that will be used for the filename.
            It will be followed by ``"_predictions.tsv"``
            Defaults to ``None``.
        param_grid : list of dicts, optional
            The parameter grid to traverse.
            Defaults to ``None``.
        shuffle : bool, optional
            Shuffle examples before splitting into folds for CV.
            Defaults to ``False``.
        save_cv_folds : bool, optional
             Whether to save the cv fold ids or not?
             Defaults to ``False``.
        save_cv_models : bool, optional
            Whether to save the cv models or not?
            Defaults to ``False``.
        use_custom_folds_for_grid_search : bool, optional
            If ``cv_folds`` is a custom dictionary, but
            ``grid_search_folds`` is not, perhaps due to user
            oversight, should the same custom dictionary
            automatically be used for the inner grid-search
            cross-validation?
            Defaults to ``True``.

        Returns
        -------
        results : list of 6-tuples
            The confusion matrix, overall accuracy, per-label PRFs, model
            parameters, objective function score, and evaluation metrics (if any)
            for each fold.
        grid_search_scores : list of floats
            The grid search scores for each fold.
        grid_search_cv_results_dicts : list of dicts
            A list of dictionaries of grid search CV results, one per fold,
            with keys such as "params", "mean_test_score", etc, that are
            mapped to lists of values associated with each hyperparameter set
            combination.
        skll_fold_ids : dict
            A dictionary containing the test-fold number for each id
            if ``save_cv_folds`` is ``True``, otherwise ``None``.
        models : list of skll.learner.Learner
            A list of skll.learner.Learners, one for each fold if
            ``save_cv_models`` is ``True``, otherwise ``None``.

        Raises
        ------
        ValueError
            If labels are not encoded as strings.
        """

        # Seed the random number generator so that randomized algorithms are
        # replicable.
        random_state = np.random.RandomState(123456789)

        # We need to check whether the labels in the featureset are labels
        # or continuous values. If it's the latter, we need to raise an
        # an exception since the stratified splitting in sklearn does not
        # work with continuous labels. Note that although using random folds
        # _will_ work, we want to raise an error in general since it's better
        # to encode the labels as strings anyway.
        if (self.model_type._estimator_type == 'classifier' and
                type_of_target(examples.labels) not in ['binary', 'multiclass']):
            raise ValueError("Floating point labels must be encoded as strings for cross-validation.")

        # check that we have an objective since grid search is on by default
        # Note that `train()` would raise this error anyway later but it's
        # better to raise this early on so rather than after a whole bunch of
        # stuff has happened
        if grid_search:
            if not grid_objective:
                raise ValueError("Grid search is on by default. You must either "
                                 "specify a grid objective or turn off grid search.")

        # Shuffle so that the folds are random for the inner grid search CV.
        # If grid search is True but shuffle isn't, shuffle anyway.
        # You can't shuffle a scipy sparse matrix in place, so unfortunately
        # we make a copy of everything (and then get rid of the old version)
        if grid_search or shuffle:
            if grid_search and not shuffle:
                self.logger.warning('Training data will be shuffled to randomize '
                                    'grid search folds. Shuffling may yield '
                                    'different results compared to scikit-learn.')
            ids, labels, features = sk_shuffle(examples.ids, examples.labels,
                                               examples.features,
                                               random_state=random_state)
            examples = FeatureSet(examples.name, ids, labels=labels,
                                  features=features,
                                  vectorizer=examples.vectorizer)

        # call train setup
        self._create_label_dict(examples)
        self._train_setup(examples)

        # Set up the cross-validation iterator.
        if isinstance(cv_folds, int):
            cv_folds = self._compute_num_folds_from_example_counts(cv_folds,
                                                                   examples.labels)

            stratified = (stratified and
                          self.model_type._estimator_type == 'classifier')
            if stratified:
                kfold = StratifiedKFold(n_splits=cv_folds)
                cv_groups = None
            else:
                kfold = KFold(n_splits=cv_folds, random_state=random_state)
                cv_groups = None
        # Otherwise cv_folds is a dict
        else:
            # if we have a mapping from IDs to folds, use it for the overall
            # cross-validation as well as the grid search within each
            # training fold.  Note that this means that the grid search
            # will use K-1 folds because the Kth will be the test fold for
            # the outer cross-validation.
            dummy_label = next(iter(cv_folds.values()))
            fold_groups = [cv_folds.get(curr_id, dummy_label) for curr_id in examples.ids]
            # Only retain IDs within folds if they're in cv_folds
            kfold = FilteredLeaveOneGroupOut(cv_folds,
                                             examples.ids,
                                             logger=self.logger)
            cv_groups = fold_groups

            # If we are planning to do grid search, set the grid search folds
            # to be the same as the custom cv folds unless a flag is set that
            # explicitly tells us not to. Note that this should only happen
            # when we are using the API; otherwise the configparser should
            # take care of this even before this method is called
            if grid_search and use_custom_folds_for_grid_search and grid_search_folds != cv_folds:
                self.logger.warning("The specified custom folds will be used for "
                                    "the inner grid search.")
                grid_search_folds = cv_folds

        # Save the cross-validation fold information, if required
        # The format is that the test-fold that each id appears in is stored
        skll_fold_ids = None
        if save_cv_folds:
            skll_fold_ids = {}
            for fold_num, (_, test_indices) in enumerate(kfold.split(examples.features,
                                                                     examples.labels,
                                                                     cv_groups)):
                for index in test_indices:
                    skll_fold_ids[examples.ids[index]] = str(fold_num)

        # handle each fold separately and accumulate the predictions and the
        # numbers
        results = []
        grid_search_scores = []
        grid_search_cv_results_dicts = []
        append_predictions = False
        models = [] if save_cv_models else None
        for train_index, test_index in kfold.split(examples.features,
                                                   examples.labels,
                                                   cv_groups):
            # Train model
            self._model = None  # prevent feature vectorizer from being reset.
            train_set = FeatureSet(examples.name,
                                   examples.ids[train_index],
                                   labels=examples.labels[train_index],
                                   features=examples.features[train_index],
                                   vectorizer=examples.vectorizer)

            # Set run_create_label_dict to False since we already created the
            # label dictionary for the whole dataset above.
            (grid_search_score,
             grid_search_cv_results) = self.train(train_set,
                                                  grid_search_folds=grid_search_folds,
                                                  grid_search=grid_search,
                                                  grid_objective=grid_objective,
                                                  param_grid=param_grid,
                                                  grid_jobs=grid_jobs,
                                                  shuffle=grid_search)
            grid_search_scores.append(grid_search_score)
            if save_cv_models:
                models.append(copy.deepcopy(self))
            grid_search_cv_results_dicts.append(grid_search_cv_results)
            # note: there is no need to shuffle again within each fold,
            # regardless of what the shuffle keyword argument is set to.

            # Evaluate model
            test_tuple = FeatureSet(examples.name,
                                    examples.ids[test_index],
                                    labels=examples.labels[test_index],
                                    features=examples.features[test_index],
                                    vectorizer=examples.vectorizer)
            results.append(self.evaluate(test_tuple,
                                         prediction_prefix=prediction_prefix,
                                         append=append_predictions,
                                         grid_objective=grid_objective,
                                         output_metrics=output_metrics))
            append_predictions = True

        # return list of results/outputs for all folds
        return (results,
                grid_search_scores,
                grid_search_cv_results_dicts,
                skll_fold_ids,
                models)

    def learning_curve(self,
                       examples,
                       metric,
                       cv_folds=10,
                       train_sizes=np.linspace(0.1, 1.0, 5)):
        """
        Generates learning curves for a given model on the training examples
        via cross-validation. Adapted from the scikit-learn code for learning
        curve generation (cf.``sklearn.model_selection.learning_curve``).

        Parameters
        ----------
        examples : skll.FeatureSet
            The ``FeatureSet`` instance to generate the learning curve on.
        cv_folds : int, optional
            The number of folds to use for cross-validation, or
            a mapping from example IDs to folds.
            Defaults to 10.
        metric : str
            The name of the metric function to use
            when computing the train and test scores
            for the learning curve.
        train_sizes : list of float or int, optional
            Relative or absolute numbers of training examples
            that will be used to generate the learning curve.
            If the type is float, it is regarded as a fraction
            of the maximum size of the training set (that is
            determined by the selected validation method),
            i.e. it has to be within (0, 1]. Otherwise it
            is interpreted as absolute sizes of the training
            sets. Note that for classification the number of
            samples usually have to be big enough to contain
            at least one sample from each class.
            Defaults to  ``np.linspace(0.1, 1.0, 5)``.

        Returns
        -------
        train_scores : list of float
            The scores for the training set.
        test_scores : list of float
            The scores on the test set.
        num_examples : list of int
            The numbers of training examples used to generate
            the curve
        """

        # Seed the random number generator so that randomized algorithms are
        # replicable.
        random_state = np.random.RandomState(123456789)

        # Call train setup before since we need to train
        # the learner eventually
        self._create_label_dict(examples)
        self._train_setup(examples)

        # Set up the cross-validation iterator with 20% of the data
        # always reserved for testing
        cv = ShuffleSplit(n_splits=cv_folds,
                          test_size=0.2,
                          random_state=random_state)
        cv_iter = list(cv.split(examples.features, examples.labels, None))
        n_max_training_samples = len(cv_iter[0][0])

        # Get the _translate_train_sizes() function from scikit-learn
        # since we need it to get the right list of sizes after cross-validation
        _module = import_module('sklearn.model_selection._validation')
        _translate_train_sizes = getattr(_module, '_translate_train_sizes')
        train_sizes_abs = _translate_train_sizes(train_sizes,
                                                 n_max_training_samples)
        n_unique_ticks = train_sizes_abs.shape[0]

        # Create an iterator over train/test featuresets based on the
        # cross-validation index iterator
        featureset_iter = (FeatureSet.split_by_ids(examples, train, test) for train, test in cv_iter)

        # Limit the number of parallel jobs for this
        # to be no higher than five or the number of cores
        # for the machine, whichever is lower
        n_jobs = min(cpu_count(), MAX_CONCURRENT_PROCESSES)

        # Run jobs in parallel that train the model on each subset
        # of the training data and compute train and test scores
        parallel = joblib.Parallel(n_jobs=n_jobs, pre_dispatch=n_jobs)
        out = parallel(joblib.delayed(_train_and_score)(self,
                                                        train_fs[:n_train_samples],
                                                        test_fs,
                                                        metric)
                       for train_fs, test_fs in featureset_iter
                       for n_train_samples in train_sizes_abs)

        # Reshape the outputs
        out = np.array(out)
        n_cv_folds = out.shape[0] // n_unique_ticks
        out = out.reshape(n_cv_folds, n_unique_ticks, 2)
        out = np.asarray(out).transpose((2, 1, 0))

        return list(out[0]), list(out[1]), list(train_sizes_abs)<|MERGE_RESOLUTION|>--- conflicted
+++ resolved
@@ -1518,19 +1518,6 @@
         shuffle : bool, optional
             Shuffle examples (e.g., for grid search CV.)
             Defaults to ``False``.
-<<<<<<< HEAD
-=======
-        create_label_dict : bool, optional
-            Should we create the label dictionary?  This
-            dictionary is used to map between string
-            labels and their corresponding numerical
-            values.  This should only be done once per
-            experiment, so when ``cross_validate`` calls
-            ``train``, ``create_label_dict`` gets set to
-            ``False``. This option is only for internal
-            use.
-            Defaults to ``True``.
->>>>>>> 64721397
 
         Returns
         -------
