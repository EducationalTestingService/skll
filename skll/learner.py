--- conflicted
+++ resolved
@@ -42,11 +42,7 @@
                                           RBFSampler, SkewedChi2Sampler)
 from sklearn.linear_model import (ElasticNet, Lasso, Lars, LarsCV, LinearRegression,
                                   LogisticRegression, Ridge, SGDClassifier,
-<<<<<<< HEAD
-                                  SGDRegressor, RidgeCV)
-=======
-                                  SGDRegressor, BayesianRidge)
->>>>>>> 4ee8cf41
+                                  SGDRegressor, BayesianRidge, RidgeCV)
 from sklearn.linear_model.base import LinearModel
 from sklearn.metrics import (accuracy_score, confusion_matrix,
                              precision_recall_fscore_support, SCORERS)
@@ -117,17 +113,13 @@
                         SVR:
                         [{'C': [0.01, 0.1, 1.0, 10.0, 100.0],
                           'gamma': [0.01, 0.1, 1.0, 10.0, 100.0]}],
-<<<<<<< HEAD
                         RidgeCV:
-                        [{'alphas': [(0.01, 0.1, 1.0, 10.0, 100.0)]}]}
-=======
+                        [{'alphas': [(0.01, 0.1, 1.0, 10.0, 100.0)]}],
                         BayesianRidge:
                         [{'alpha_1': [1.e-4, 1.e-5, 1.e-6, 1.e-7, 1.e-8],
                           'alpha_2': [1.e-4, 1.e-5, 1.e-6, 1.e-7, 1.e-8],
                           'lambda_1': [1.e-4, 1.e-5, 1.e-6, 1.e-7, 1.e-8],
                           'lambda_2': [1.e-4, 1.e-5, 1.e-6, 1.e-7, 1.e-8]}]}
->>>>>>> 4ee8cf41
-
 
 # list of valid grid objective functions for regression and classification
 # models depending on type of labels
