# License: BSD 3 clause
"""
Provides easy-to-use wrapper around scikit-learn.

:author: Michael Heilman (mheilman@ets.org)
:author: Nitin Madnani (nmadnani@ets.org)
:author: Dan Blanchard (dblanchard@ets.org)
:author: Aoife Cahill (acahill@ets.org)
:organization: ETS
"""
# pylint: disable=F0401,W0622,E1002,E1101

from __future__ import absolute_import, print_function, unicode_literals

import copy
import inspect
import logging
import os
import sys
from collections import Counter, defaultdict
from functools import wraps
from importlib import import_module
from multiprocessing import cpu_count

import joblib
import numpy as np
import scipy.sparse as sp
from six import iteritems, itervalues
from six import string_types
from six.moves import xrange as range
from six.moves import zip
from sklearn.cross_validation import KFold, LeaveOneLabelOut, StratifiedKFold
from sklearn.ensemble import (AdaBoostClassifier, AdaBoostRegressor,
                              GradientBoostingClassifier,
                              GradientBoostingRegressor,
                              RandomForestClassifier, RandomForestRegressor)
from sklearn.feature_extraction import FeatureHasher
from sklearn.feature_selection import SelectKBest
from sklearn.grid_search import GridSearchCV
# AdditiveChi2Sampler is used indirectly, so ignore linting message
from sklearn.kernel_approximation import (AdditiveChi2Sampler, Nystroem,
                                          RBFSampler, SkewedChi2Sampler)
from sklearn.linear_model import (BayesianRidge, ElasticNet, Lasso, Lars,
                                  LinearRegression, LogisticRegression, Ridge,
                                  RidgeCV, SGDClassifier, SGDRegressor)
from sklearn.linear_model.base import LinearModel
from sklearn.metrics import (accuracy_score, confusion_matrix,
                             precision_recall_fscore_support, SCORERS)
from sklearn.naive_bayes import MultinomialNB
from sklearn.neighbors import KNeighborsClassifier, KNeighborsRegressor
from sklearn.preprocessing import StandardScaler
from sklearn.svm import LinearSVC, SVC, LinearSVR, SVR
from sklearn.tree import DecisionTreeClassifier, DecisionTreeRegressor
from sklearn.utils import shuffle as sk_shuffle

from skll.data import FeatureSet
from skll.metrics import _CORRELATION_METRICS, use_score_func
from skll.version import VERSION


# Constants #
_DEFAULT_PARAM_GRIDS = {AdaBoostClassifier:
                        [{'learning_rate': [0.01, 0.1, 1.0, 10.0, 100.0]}],
                        AdaBoostRegressor:
                        [{'learning_rate': [0.01, 0.1, 1.0, 10.0, 100.0]}],
                        DecisionTreeClassifier:
                        [{'max_features': ["auto", None]}],
                        DecisionTreeRegressor:
                        [{'max_features': ["auto", None]}],
                        ElasticNet:
                        [{'alpha': [0.01, 0.1, 1.0, 10.0, 100.0]}],
                        GradientBoostingClassifier:
                        [{'max_depth': [1, 3, 5]}],
                        GradientBoostingRegressor:
                        [{'max_depth': [1, 3, 5]}],
                        KNeighborsClassifier:
                        [{'n_neighbors': [1, 5, 10, 100],
                          'weights': ['uniform', 'distance']}],
                        KNeighborsRegressor:
                        [{'n_neighbors': [1, 5, 10, 100],
                          'weights': ['uniform', 'distance']}],
                        Lasso:
                        [{'alpha': [0.01, 0.1, 1.0, 10.0, 100.0]}],
                        Lars:
                        [{'n_nonzero_coefs': [5, 50, 500, 5000, 50000]}],  
                        LinearRegression:
                        [{}],
                        LinearSVC:
                        [{'C': [0.01, 0.1, 1.0, 10.0, 100.0]}],
                        LogisticRegression:
                        [{'C': [0.01, 0.1, 1.0, 10.0, 100.0]}],
                        SVC: [{'C': [0.01, 0.1, 1.0, 10.0, 100.0],
                               'gamma': ['auto', 0.01, 0.1, 1.0, 10.0, 100.0]}],
                        MultinomialNB:
                        [{'alpha': [0.1, 0.25, 0.5, 0.75, 1.0]}],
                        RandomForestClassifier:
                        [{'max_depth': [1, 5, 10, None]}],
                        RandomForestRegressor:
                        [{'max_depth': [1, 5, 10, None]}],
                        Ridge:
                        [{'alpha': [0.01, 0.1, 1.0, 10.0, 100.0]}],
                        SGDClassifier:
                        [{'alpha': [0.000001, 0.00001, 0.0001, 0.001, 0.01],
                          'penalty': ['l1', 'l2', 'elasticnet']}],
                        SGDRegressor:
                        [{'alpha': [0.000001, 0.00001, 0.0001, 0.001, 0.01],
                          'penalty': ['l1', 'l2', 'elasticnet']}],
                        LinearSVR:
                        [{'C': [0.01, 0.1, 1.0, 10.0, 100.0]}],
                        SVR:
                        [{'C': [0.01, 0.1, 1.0, 10.0, 100.0],
<<<<<<< HEAD
                          'gamma': [0.01, 0.1, 1.0, 10.0, 100.0]}],
                        RidgeCV:
                        [{'alphas': [(0.01, 0.1, 1.0, 10.0, 100.0)]}],
                        BayesianRidge:
                        [{'alpha_1': [1.e-4, 1.e-5, 1.e-6, 1.e-7, 1.e-8],
                          'alpha_2': [1.e-4, 1.e-5, 1.e-6, 1.e-7, 1.e-8],
                          'lambda_1': [1.e-4, 1.e-5, 1.e-6, 1.e-7, 1.e-8],
                          'lambda_2': [1.e-4, 1.e-5, 1.e-6, 1.e-7, 1.e-8]}]}
=======
                          'gamma': ['auto', 0.01, 0.1, 1.0, 10.0, 100.0]}]}

>>>>>>> 4b720a27

# list of valid grid objective functions for regression and classification
# models depending on type of labels

_BINARY_CLASS_OBJ_FUNCS = frozenset(['unweighted_kappa',
                                     'linear_weighted_kappa',
                                     'quadratic_weighted_kappa',
                                     'uwk_off_by_one',
                                     'lwk_off_by_one',
                                     'qwk_off_by_one',
                                     'kendall_tau',
                                     'pearson',
                                     'spearman'])

_REGRESSION_ONLY_OBJ_FUNCS = frozenset(['r2',
                                        'mean_squared_error'])

_CLASSIFICATION_ONLY_OBJ_FUNCS = frozenset(['accuracy',
                                            'precision',
                                            'recall',
                                            'f1',
                                            'f1_score_micro',
                                            'f1_score_macro',
                                            'f1_score_weighted',
                                            'f1_score_least_frequent',
                                            'average_precision',
                                            'roc_auc'])

_INT_CLASS_OBJ_FUNCS = frozenset(['unweighted_kappa',
                                  'linear_weighted_kappa',
                                  'quadratic_weighted_kappa',
                                  'uwk_off_by_one',
                                  'lwk_off_by_one',
                                  'qwk_off_by_one'])


_REQUIRES_DENSE = (BayesianRidge, GradientBoostingClassifier,
                   GradientBoostingRegressor, Lars)


MAX_CONCURRENT_PROCESSES = int(os.getenv('SKLL_MAX_CONCURRENT_PROCESSES', '5'))


# pylint: disable=W0223,R0903
class FilteredLeaveOneLabelOut(LeaveOneLabelOut):

    """
    Version of LeaveOneLabelOut cross-validation iterator that only outputs
    indices of instances with IDs in a prespecified set.
    """

    def __init__(self, labels, keep, examples):
        super(FilteredLeaveOneLabelOut, self).__init__(labels)
        self.keep = keep
        self.examples = examples
        self._warned = False
        self.logger = logging.getLogger(__name__)

    def __iter__(self):
        for train_index, test_index in super(FilteredLeaveOneLabelOut,
                                             self).__iter__():
            train_len = len(train_index)
            test_len = len(test_index)
            train_index = [i for i in train_index if self.examples.ids[i] in
                           self.keep]
            test_index = [i for i in test_index if self.examples.ids[i] in
                          self.keep]
            if not self._warned and (train_len != len(train_index) or
                                     test_len != len(test_index)):
                self.logger.warning('Feature set contains IDs that are not ' +
                                    'in folds dictionary. Skipping those IDs.')
                self._warned = True

            yield train_index, test_index


def _find_default_param_grid(cls):
    """
    Finds the default parameter grid for the specified classifier.
    """
    for key_cls, grid in _DEFAULT_PARAM_GRIDS.items():
        if issubclass(cls, key_cls):
            return grid
    return None


def _import_custom_learner(custom_learner_path, custom_learner_name):
    """
    Does the gruntwork of adding the custom model's module to globals.
    """
    if not custom_learner_path:
        raise ValueError('custom_learner_path was not set and learner {} '
                         'was not found.'.format(custom_learner_name))

    if not custom_learner_path.endswith('.py'):
        raise ValueError('custom_learner_path must end in .py ({})'
                         .format(custom_learner_path))

    custom_learner_module_name = os.path.basename(custom_learner_path)[:-3]
    sys.path.append(os.path.dirname(os.path.abspath(custom_learner_path)))
    import_module(custom_learner_module_name)
    globals()[custom_learner_name] = \
        getattr(sys.modules[custom_learner_module_name], custom_learner_name)


def _predict_binary(self, X):
    """
    Little helper function to allow us to use `GridSearchCV` with objective
    functions like Kendall's tau for binary classification problems (where the
    probability of the true class is used as the input to the objective
    function).

    This only works if we've also taken the step of storing the old predict
    function for `self` as `predict_normal`. It's kind of a hack, but it saves
    us from having to override GridSearchCV to change one little line.

    :param self: A scikit-learn classifier instance
    :param X: A set of examples to predict values for.
    :type X: array
    """

    if self.coef_.shape[0] == 1:
        res = self.predict_proba(X)[:, 1]
    else:
        res = self.predict_normal(X)
    return res


class SelectByMinCount(SelectKBest):

    """
    Select features ocurring in more (and/or fewer than) than a specified
    number of examples in the training data (or a CV training fold).
    """

    def __init__(self, min_count=1):
        self.min_count = min_count
        self.scores_ = None

    def fit(self, X, y=None):
        # initialize a list of counts of times each feature appears
        col_counts = [0 for _ in range(X.shape[1])]

        if sp.issparse(X):
            # find() is scipy.sparse's equivalent of nonzero()
            _, col_indices, _ = sp.find(X)
        else:
            # assume it's a numpy array (not a numpy matrix)
            col_indices = X.nonzero()[1].tolist()

        for i in col_indices:
            col_counts[i] += 1

        self.scores_ = np.array(col_counts)
        return self

    def _get_support_mask(self):
        """
        Returns an indication of which features to keep.
        Adapted from SelectKBest.
        """
        mask = np.zeros(self.scores_.shape, dtype=bool)
        mask[self.scores_ >= self.min_count] = True
        return mask


def rescaled(cls):
    """
    Decorator to create regressors that store a min and a max for the training
    data and make sure that predictions fall within that range.  It also stores
    the means and SDs of the gold standard and the predictions on the training
    set to rescale the predictions (e.g., as in e-rater).

    :param cls: A regressor to add rescaling to.
    :type cls: BaseEstimator

    :returns: Modified version of class with rescaled functions added.
    """
    # If this class has already been run through the decorator, return it
    if hasattr(cls, 'rescale'):
        return cls

    # Save original versions of functions to use later.
    orig_init = cls.__init__
    orig_fit = cls.fit
    orig_predict = cls.predict

    if cls._estimator_type == 'classifier':
        raise ValueError('Classifiers cannot be rescaled. ' +
                         'Only regressors can.')

    # Define all new versions of functions
    @wraps(cls.fit)
    def fit(self, X, y=None):
        """
        Fit a model, then store the mean, SD, max and min of the training set
        and the mean and SD of the predictions on the training set.
        """

        # fit a regular regression model
        orig_fit(self, X, y=y)

        if self.constrain:
            # also record the training data min and max
            self.y_min = min(y)
            self.y_max = max(y)

        if self.rescale:
            # also record the means and SDs for the training set
            y_hat = orig_predict(self, X)
            self.yhat_mean = np.mean(y_hat)
            self.yhat_sd = np.std(y_hat)
            self.y_mean = np.mean(y)
            self.y_sd = np.std(y)

        return self

    @wraps(cls.predict)
    def predict(self, X):
        """
        Make predictions with the super class, and then adjust them using the
        stored min, max, means, and standard deviations.
        """
        # get the unconstrained predictions
        res = orig_predict(self, X)

        if self.rescale:
            # convert the predictions to z-scores,
            # then rescale to match the training set distribution
            res = (((res - self.yhat_mean) / self.yhat_sd)
                   * self.y_sd) + self.y_mean

        if self.constrain:
            # apply min and max constraints
            res = np.array([max(self.y_min, min(self.y_max, pred))
                            for pred in res])

        return res

    @classmethod
    @wraps(cls._get_param_names)
    def _get_param_names(class_x):
        """
        This is adapted from scikit-learns's BaseEstimator class.
        It gets the kwargs for the superclass's init method and adds the
        kwargs for newly added __init__ method.
        """
        try:
            init = getattr(orig_init, 'deprecated_original', orig_init)

            args, varargs, _, _ = inspect.getargspec(init)
            if varargs is not None:
                raise RuntimeError('scikit-learn estimators should always '
                                   'specify their parameters in the signature'
                                   ' of their init (no varargs).')
            # Remove 'self'
            args.pop(0)
        except TypeError:
            args = []

        rescale_args = inspect.getargspec(class_x.__init__)[0]
        # Remove 'self'
        rescale_args.pop(0)

        args += rescale_args
        args.sort()

        return args

    @wraps(cls.__init__)
    def init(self, constrain=True, rescale=True, **kwargs):
        """
        This special init function is used by the decorator to make sure
        that things get initialized in the right order.
        """
        # pylint: disable=W0201
        self.constrain = constrain
        self.rescale = rescale
        self.y_min = None
        self.y_max = None
        self.yhat_mean = None
        self.yhat_sd = None
        self.y_mean = None
        self.y_sd = None
        orig_init(self, **kwargs)

    # Override original functions with new ones
    cls.__init__ = init
    cls.fit = fit
    cls.predict = predict
    cls._get_param_names = _get_param_names
    cls.rescale = True

    # Return modified class
    return cls


# Rescaled regressors
@rescaled
class RescaledAdaBoostRegressor(AdaBoostRegressor):
    pass


@rescaled
class RescaledDecisionTreeRegressor(DecisionTreeRegressor):
    pass


@rescaled
class RescaledElasticNet(ElasticNet):
    pass


@rescaled
class RescaledGradientBoostingRegressor(GradientBoostingRegressor):
    pass


@rescaled
class RescaledKNeighborsRegressor(KNeighborsRegressor):
    pass


@rescaled
class RescaledLasso(Lasso):
    pass


@rescaled
class RescaledLars(Lars):
    pass


@rescaled
class RescaledLinearRegression(LinearRegression):
    pass


@rescaled
class RescaledRandomForestRegressor(RandomForestRegressor):
    pass


@rescaled
class RescaledRidge(Ridge):
    pass


@rescaled
class RescaledSVR(SVR):
    pass


@rescaled
class RescaledLinearSVR(LinearSVR):
    pass


@rescaled
class RescaledSGDRegressor(SGDRegressor):
    pass

@rescaled
class RescaledBayesianRidge(BayesianRidge):
    pass


@rescaled
class RescaledRidgeCV(RidgeCV):
    pass


class Learner(object):

    """
    A simpler learner interface around many scikit-learn classification
    and regression functions.

    :param model_type: Type of estimator to create (e.g., LogisticRegression).
                       See the skll package documentation for valid options.
    :type model_type: str
    :param probability: Should learner return probabilities of all
                        labels (instead of just label with highest
                        probability)?
    :type probability: bool
    :param feature_scaling: how to scale the features, if at all. Options are:
                    'with_std': scale features using the standard deviation,
                    'with_mean': center features using the mean,
                    'both': do both scaling as well as centering,
                    'none': do neither scaling nor centering
    :type feature_scaling: str
    :param model_kwargs: A dictionary of keyword arguments to pass to the
                         initializer for the specified model.
    :type model_kwargs: dict
    :param pos_label_str: The string for the positive label in the binary
                          classification setting.  Otherwise, an arbitrary
                          label is picked.
    :type pos_label_str: str
    :param min_feature_count: The minimum number of examples a feature
                              must have a nonzero value in to be included.
    :type min_feature_count: int
    :param sampler: The sampler to use for kernel approximation, if desired.
                    Valid values are: ``'AdditiveChi2Sampler'``, ``'Nystroem'``,
                    ``'RBFSampler'``, and ``'SkewedChi2Sampler'``.
    :type sampler: str
    :param sampler_kwargs: A dictionary of keyword arguments to pass to the
                          initializer for the specified sampler.
    :type sampler_kwargs: dict
    :param custom_learner_path: Path to module where a custom classifier is
                                defined.
    :type custom_learner_path: str
    """

    def __init__(self, model_type, probability=False, feature_scaling='none',
                 model_kwargs=None, pos_label_str=None, min_feature_count=1,
                 sampler=None, sampler_kwargs=None, custom_learner_path=None):
        """
        Initializes a learner object with the specified settings.
        """
        super(Learner, self).__init__()

        self.feat_vectorizer = None
        self.scaler = None
        self.label_dict = None
        self.label_list = None
        self.pos_label_str = pos_label_str
        self._model = None
        self._feature_scaling = feature_scaling
        self.feat_selector = None
        self._min_feature_count = min_feature_count
        self._model_kwargs = {}
        self._sampler_kwargs = {}

        if model_type not in globals():
            # here, we need to import the custom model and add it
            # to the appropriate lists of models.
            _import_custom_learner(custom_learner_path, model_type)
            model_class = globals()[model_type]

            default_param_grid = (model_class.default_param_grid()
                                  if hasattr(model_class, 'default_param_grid')
                                  else [{}])

            # ewww, globals :-(
            global _REQUIRES_DENSE

            _DEFAULT_PARAM_GRIDS.update({model_class: default_param_grid})
            if hasattr(model_class, 'requires_dense') and \
                    model_class.requires_dense():
                _REQUIRES_DENSE = _REQUIRES_DENSE + (model_class,)

        self._model_type = globals()[model_type]
        self._probability = None
        # Use setter to set self.probability
        self.probability = probability
        self._use_dense_features = \
            (issubclass(self._model_type, _REQUIRES_DENSE) or
             self._feature_scaling in {'with_mean', 'both'})

        # Set default keyword arguments for models that we have some for.
        if issubclass(self._model_type, SVC):
            self._model_kwargs['cache_size'] = 1000
            self._model_kwargs['probability'] = self.probability
            if self.probability:
                logger = logging.getLogger(__name__)
                logger.warning('Because LibSVM does an internal ' +
                               'cross-validation to produce probabilities, ' +
                               'results will not be exactly replicable when ' +
                               'using SVC and probability mode.')
        elif issubclass(self._model_type,
                        (RandomForestClassifier, RandomForestRegressor,
                         GradientBoostingClassifier, GradientBoostingRegressor,
                         AdaBoostClassifier, AdaBoostRegressor)):
            self._model_kwargs['n_estimators'] = 500
        elif issubclass(self._model_type, SVR):
            self._model_kwargs['cache_size'] = 1000
        elif issubclass(self._model_type, SGDClassifier):
            self._model_kwargs['loss'] = 'log'

        if issubclass(self._model_type,
                      (RandomForestClassifier, LinearSVC, LogisticRegression,
                       DecisionTreeClassifier, GradientBoostingClassifier,
                       GradientBoostingRegressor, DecisionTreeRegressor,
                       RandomForestRegressor, SGDClassifier, SGDRegressor,
                       AdaBoostRegressor, AdaBoostClassifier, LinearSVR,
                       Lasso, Ridge, ElasticNet, SVC)):
            self._model_kwargs['random_state'] = 123456789

        if sampler_kwargs:
            self._sampler_kwargs.update(sampler_kwargs)
        if sampler:
            sampler_type = globals()[sampler]
            if issubclass(sampler_type, (Nystroem, RBFSampler,
                                         SkewedChi2Sampler)):
                self._sampler_kwargs['random_state'] = 123456789
            self.sampler = sampler_type(**self._sampler_kwargs)
        else:
            self.sampler = None

        if model_kwargs:
            # if the model is an AdaBoost classifier or regressor, then we
            # need to convert any specified `base_estimator` (a string)
            # into an object before passing it in to the learner constructor.
            # we also need to make sure that if the base estimator is
            # anything other than MultinomialNB, we set the random state
            # to a fixed seed such that results are replicable
            if issubclass(self._model_type,
                          (AdaBoostRegressor, AdaBoostClassifier)) and ('base_estimator' in model_kwargs):
                base_estimator_name = model_kwargs['base_estimator']
                base_estimator_kwargs = {} if base_estimator_name in ['MultinomialNB', 'SVR'] else {'random_state': 123456789}
                base_estimator = globals()[base_estimator_name](**base_estimator_kwargs)
                model_kwargs['base_estimator'] = base_estimator
            self._model_kwargs.update(model_kwargs)

    @classmethod
    def from_file(cls, learner_path):
        """
        :returns: New instance of Learner from the pickle at the specified
                  path.
        """
        skll_version, learner = joblib.load(learner_path)

        # For backward compatibility, convert string model types to labels.
        if isinstance(learner._model_type, string_types):
            learner._model_type = globals()[learner._model_type]

        # Check that we've actually loaded a Learner (or sub-class)
        if not isinstance(learner, cls):
            raise ValueError(('The pickle stored at {} does not contain ' +
                              'a {} object.').format(learner_path, cls))
        # Check that versions are compatible. (Currently, this just checks
        # that major versions match)
        elif skll_version >= (0, 9, 17):
            if not hasattr(learner, 'sampler'):
                learner.sampler = None
            # From v0.17.0 onwards, scikit-learn requires all scalers to have
            # the `scale_` instead of the `std_` parameter. So, we need to
            # make all old models adapt to this.
            if hasattr(learner, 'scaler'):
                new_scaler = copy.copy(learner.scaler)
                # We need to use `__dict__` because the `std_` has been
                # overridden to  just return the `scale_` value, and we
                # need the original value of `std_`.
                if (not hasattr(new_scaler, 'scale_') and
                        'std_' in new_scaler.__dict__):
                    new_scaler.scale_ =  new_scaler.__dict__['std_']
                    learner.scaler = new_scaler
            return learner
        else:
            raise ValueError(("{} stored in pickle file {} was " +
                              "created with version {} of SKLL, which is " +
                              "incompatible with the current version " +
                              "{}").format(cls, learner_path,
                                           '.'.join(skll_version),
                                           '.'.join(VERSION)))

    @property
    def model_type(self):
        """ The model type (i.e., the class) """
        return self._model_type

    @property
    def model_kwargs(self):
        """
        A dictionary of the underlying scikit-learn model's keyword arguments
        """
        return self._model_kwargs

    @property
    def model(self):
        """ The underlying scikit-learn model """
        return self._model

    def load(self, learner_path):
        """
        Replace the current learner instance with a saved learner.

        :param learner_path: The path to the file to load.
        :type learner_path: str
        """
        del self.__dict__
        self.__dict__ = Learner.from_file(learner_path).__dict__

    @property
    def model_params(self):
        """
        Model parameters (i.e., weights) for ``LinearModel`` (e.g., ``Ridge``)
        regression and liblinear models.

        :returns: Labeled weights and (labeled if more than one) intercept
                  value(s)
        :rtype: tuple of (``weights``, ``intercepts``), where ``weights`` is a
                dict and ``intercepts`` is a dictionary
        """
        res = {}
        intercept = None
        if (isinstance(self._model, LinearModel) or
            (isinstance(self._model, SVR) and
                 self._model.kernel == 'linear') or
            isinstance(self._model, SGDRegressor)):
            # also includes RescaledRidge, RescaledSVR, RescaledSGDRegressor

            coef = self.model.coef_
            intercept = {'_intercept_': self.model.intercept_}

            # convert SVR coefficient format (1 x matrix) to array
            if isinstance(self._model, SVR):
                coef = coef.toarray()[0]

            # inverse transform to get indices for before feature selection
            coef = self.feat_selector.inverse_transform(coef)[0]
            for feat, idx in iteritems(self.feat_vectorizer.vocabulary_):
                if coef[idx]:
                    res[feat] = coef[idx]

        elif isinstance(self._model, LinearSVC) or isinstance(self._model, LogisticRegression):
            label_list = self.label_list

            # if there are only two labels, scikit-learn will only have one
            # set of parameters and they will be associated with label 1 (not
            # 0)
            if len(self.label_list) == 2:
                label_list = self.label_list[-1:]

            for i, label in enumerate(label_list):
                coef = self.model.coef_[i]
                coef = self.feat_selector.inverse_transform(coef)[0]
                for feat, idx in iteritems(self.feat_vectorizer.vocabulary_):
                    if coef[idx]:
                        res['{}\t{}'.format(label, feat)] = coef[idx]

            if isinstance(self.model.intercept_, float):
                intercept = {'_intercept_': self.model.intercept_}
            elif self.model.intercept_.any():
                intercept = dict(zip(label_list, self.model.intercept_))

        else:
            # not supported
            raise ValueError(("{} is not supported by" +
                              " model_params with its current settings."
                              ).format(self._model_type))

        return res, intercept

    @property
    def probability(self):
        """
        Should learner return probabilities of all labels (instead of just
        label with highest probability)?
        """
        return self._probability

    @probability.setter
    def probability(self, value):
        # LinearSVC doesn't support predict_proba
        self._probability = value
        if not hasattr(self.model_type, "predict_proba") and value:
            logger = logging.getLogger(__name__)
            logger.warning(("probability was set to True, but {} does not have"
                            " a predict_proba() method.")
                           .format(self.model_type))
            self._probability = False

    def save(self, learner_path):
        """
        Save the learner to a file.

        :param learner_path: The path to where you want to save the learner.
        :type learner_path: str
        """
        # create the directory if it doesn't exist
        learner_dir = os.path.dirname(learner_path)
        if not os.path.exists(learner_dir):
            os.makedirs(learner_dir)
        # write out the files
        joblib.dump((VERSION, self), learner_path)

    def _create_estimator(self):
        """
        :returns: A tuple containing an instantiation of the requested
                  estimator, and a parameter grid to search.
        """
        estimator = None
        default_param_grid = _find_default_param_grid(self._model_type)
        if default_param_grid is None:
            raise ValueError("%s is not a valid learner type." %
                             (self._model_type,))

        estimator = self._model_type(**self._model_kwargs)

        return estimator, default_param_grid

    def _check_input_formatting(self, examples):
        """
        check that the examples are properly formatted.
        """
        # Make sure the labels for a regression task are not strings.
        if self.model_type._estimator_type == 'regressor':
            for label in examples.labels:
                if isinstance(label, string_types):
                    raise TypeError("You are doing regression with string "
                                    "labels.  Convert them to integers or "
                                    "floats.")

        # make sure that feature values are not strings
        for val in examples.features.data:
            if isinstance(val, string_types):
                raise TypeError("You have feature values that are strings.  "
                                "Convert them to floats.")

    @staticmethod
    def _check_max_feature_value(feat_array):
        """
        Check if the the maximum absolute value of any feature is too large
        """
        max_feat_abs = np.max(np.abs(feat_array.data))
        if max_feat_abs > 1000.0:
            logger = logging.getLogger(__name__)
            logger.warning(("You have a feature with a very large absolute " +
                            "value (%s).  That may cause the learning " +
                            "algorithm to crash or perform " +
                            "poorly."), max_feat_abs)

    def _create_label_dict(self, examples):
        """
        Creates a dictionary of labels for classification problems.

        :param examples: The examples to use for training.
        :type examples: FeatureSet
        """
        # We don't need to do this for regression models, so return.
        if self.model_type._estimator_type == 'regressor':
            return

        # extract list of unique labels if we are doing classification
        self.label_list = np.unique(examples.labels).tolist()

        # if one label is specified as the positive class, make sure it's
        # last
        if self.pos_label_str:
            self.label_list = sorted(self.label_list,
                                     key=lambda x: (x == self.pos_label_str,
                                                    x))

        # Given a list of all labels in the dataset and a list of the
        # unique labels in the set, convert the first list to an array of
        # numbers.
        self.label_dict = {label: i for i, label in enumerate(self.label_list)}

    def _train_setup(self, examples):
        """
        Set up the feature vectorizer and the scaler.

        :param examples: The examples to use for training.
        :type examples: FeatureSet
        """
        # Check feature values and labels
        self._check_input_formatting(examples)

        # Create feature name -> value mapping
        self.feat_vectorizer = examples.vectorizer

        # initialize feature selector
        self.feat_selector = SelectByMinCount(
            min_count=self._min_feature_count)

        # Create scaler if we weren't passed one and it's necessary
        if not issubclass(self._model_type, MultinomialNB):
            if self._feature_scaling != 'none':
                scale_with_mean = self._feature_scaling in {
                    'with_mean', 'both'}
                scale_with_std = self._feature_scaling in {'with_std', 'both'}
                self.scaler = StandardScaler(copy=True,
                                             with_mean=scale_with_mean,
                                             with_std=scale_with_std)
            else:
                # Doing this is to prevent any modification of feature values
                # using a dummy transformation
                self.scaler = StandardScaler(copy=False,
                                             with_mean=False,
                                             with_std=False)

    def train(self, examples, param_grid=None, grid_search_folds=3,
              grid_search=True, grid_objective='f1_score_micro',
              grid_jobs=None, shuffle=False, create_label_dict=True):
        """
        Train a classification model and return the model, score, feature
        vectorizer, scaler, label dictionary, and inverse label dictionary.

        :param examples: The examples to train the model on.
        :type examples: FeatureSet
        :param param_grid: The parameter grid to search through for grid
                           search. If unspecified, a default parameter grid
                           will be used.
        :type param_grid: list of dicts mapping from strs to
                          lists of parameter values
        :param grid_search_folds: The number of folds to use when doing the
                                  grid search, or a mapping from
                                  example IDs to folds.
        :type grid_search_folds: int or dict
        :param grid_search: Should we do grid search?
        :type grid_search: bool
        :param grid_objective: The objective function to use when doing the
                               grid search.
        :type grid_objective: function
        :param grid_jobs: The number of jobs to run in parallel when doing the
                          grid search. If unspecified or 0, the number of
                          grid search folds will be used.
        :type grid_jobs: int
        :param shuffle: Shuffle examples (e.g., for grid search CV.)
        :type shuffle: bool
        :param create_label_dict: Should we create the label dictionary?  This
                                  dictionary is used to map between string
                                  labels and their corresponding numerical
                                  values.  This should only be done once per
                                  experiment, so when ``cross_validate`` calls
                                  ``train``, ``create_label_dict`` gets set to
                                  ``False``.
        :type create_label_dict: bool

        :return: The best grid search objective function score, or 0 if we're
                 not doing grid search.
        :rtype: float
        """
        logger = logging.getLogger(__name__)

        # if we are asked to do grid search, check that the grid objective
        # function is valid for the selected learner
        if grid_search:
            if self.model_type._estimator_type == 'regressor':
                # types 2-4 are valid for all regression models
                if grid_objective in _CLASSIFICATION_ONLY_OBJ_FUNCS:
                    raise ValueError("{} is not a valid grid objective "
                                     "function for the {} learner"
                                     .format(grid_objective,
                                             self._model_type))
            elif grid_objective not in _CLASSIFICATION_ONLY_OBJ_FUNCS:
                # This is a classifier. Valid objective functions depend on
                # type of label (int, string, binary)

                if issubclass(examples.labels.dtype.type, int):
                    # If they're ints, class 1 and 2 are valid for classifiers,
                    if grid_objective not in _INT_CLASS_OBJ_FUNCS:
                        raise ValueError("{} is not a valid grid objective "
                                         "function for the {} learner with "
                                         "integer labels"
                                         .format(grid_objective,
                                                 self._model_type))

                elif issubclass(examples.labels.dtype.type, str):
                    # if all of the labels are strings, only class 1 objectives
                    # are valid (with a classifier).
                    raise ValueError("{} is not a valid grid objective "
                                     "function for the {} learner with string "
                                     "labels".format(grid_objective,
                                                     self._model_type))

                elif len(set(examples.labels)) == 2:
                    # If there are two labels, class 3 objectives are valid for
                    # classifiers regardless of the type of the label.
                    if grid_objective not in _BINARY_CLASS_OBJ_FUNCS:
                        raise ValueError("{} is not a valid grid objective "
                                         "function for the {} learner with "
                                         "binary labels"
                                         .format(grid_objective,
                                                 self._model_type))
                elif grid_objective in _REGRESSION_ONLY_OBJ_FUNCS:
                    # simple backoff check for mixed-type labels
                    raise ValueError("{} is not a valid grid objective "
                                     "function for the {} learner"
                                     .format(grid_objective,
                                             self._model_type))

        # Shuffle so that the folds are random for the inner grid search CV.
        # If grid search is True but shuffle isn't, shuffle anyway.
        # You can't shuffle a scipy sparse matrix in place, so unfortunately
        # we make a copy of everything (and then get rid of the old version)
        if grid_search or shuffle:
            if grid_search and not shuffle:
                logger.warning('Training data will be shuffled to randomize '
                               'grid search folds.  Shuffling may yield '
                               'different results compared to scikit-learn.')
            ids, labels, features = sk_shuffle(examples.ids, examples.labels,
                                               examples.features,
                                               random_state=123456789)
            examples = FeatureSet(examples.name, ids, labels=labels,
                                  features=features,
                                  vectorizer=examples.vectorizer)

        # call train setup to set up the vectorizer, the labeldict, and the
        # scaler
        if create_label_dict:
            self._create_label_dict(examples)
        self._train_setup(examples)

        # select features
        xtrain = self.feat_selector.fit_transform(examples.features)

        # Convert to dense if necessary
        if self._use_dense_features:
            try:
                xtrain = xtrain.todense()
            except MemoryError:
                if issubclass(self._model_type, _REQUIRES_DENSE):
                    reason = ('{} does not support sparse ' +
                              'matrices.').format(self._model_type)
                else:
                    reason = ('{} feature scaling requires a dense ' +
                              'matrix.').format(self._feature_scaling)
                raise MemoryError('Ran out of memory when converting training '
                                  'data to dense. This was required because ' +
                                  reason)

        if isinstance(self.feat_vectorizer, FeatureHasher) and \
                issubclass(self._model_type, MultinomialNB):
            raise ValueError('Cannot use FeatureHasher with MultinomialNB, '
                             'because MultinomialNB cannot handle negative '
                             'feature values.')

        # Scale features if necessary
        if not issubclass(self._model_type, MultinomialNB):
            xtrain = self.scaler.fit_transform(xtrain)

        # check whether any feature values are too large
        self._check_max_feature_value(xtrain)

        # Sampler
        if self.sampler:
            logger.warning('Sampler converts sparse matrix to dense')
            if isinstance(self.sampler, SkewedChi2Sampler):
                logger.warning('SkewedChi2Sampler uses a dense matrix')
                xtrain = self.sampler.fit_transform(xtrain.todense())
            else:
                xtrain = self.sampler.fit_transform(xtrain)

        # Instantiate an estimator and get the default parameter grid to search
        estimator, default_param_grid = self._create_estimator()

        # use label dict transformed version of examples.labels if doing
        # classification
        if self.model_type._estimator_type == 'classifier':
            labels = np.array([self.label_dict[label] for label in
                               examples.labels])
        else:
            labels = examples.labels

        # set up a grid searcher if we are asked to
        if grid_search:
            # set up grid search folds
            if isinstance(grid_search_folds, int):
                grid_search_folds = \
                    self._compute_num_folds_from_example_counts(
                        grid_search_folds, labels)

                if not grid_jobs:
                    grid_jobs = grid_search_folds
                else:
                    grid_jobs = min(grid_search_folds, grid_jobs)
                folds = grid_search_folds
            else:
                # use the number of unique fold IDs as the number of grid jobs
                if not grid_jobs:
                    grid_jobs = len(np.unique(grid_search_folds))
                else:
                    grid_jobs = min(len(np.unique(grid_search_folds)),
                                    grid_jobs)
                # Only retain IDs within folds if they're in grid_search_folds
                dummy_label = next(itervalues(grid_search_folds))
                fold_labels = [grid_search_folds.get(curr_id, dummy_label) for
                               curr_id in examples.ids]
                folds = FilteredLeaveOneLabelOut(fold_labels,
                                                 grid_search_folds,
                                                 examples)

            # Use default parameter grid if we weren't passed one
            if not param_grid:
                param_grid = default_param_grid

            # If we're using a correlation metric for doing binary
            # classification, override the estimator's predict function
            if (grid_objective in _CORRELATION_METRICS and
                    self.model_type._estimator_type == 'classifier'):
                estimator.predict_normal = estimator.predict
                estimator.predict = _predict_binary

            # limit the number of grid_jobs to be no higher than five or the
            # number of cores for the machine, whichever is lower
            grid_jobs = min(grid_jobs, cpu_count(), MAX_CONCURRENT_PROCESSES)

            grid_searcher = GridSearchCV(estimator, param_grid,
                                         scoring=grid_objective, cv=folds,
                                         n_jobs=grid_jobs,
                                         pre_dispatch=grid_jobs)

            # run the grid search for hyperparameters
            grid_searcher.fit(xtrain, labels)
            self._model = grid_searcher.best_estimator_
            grid_score = grid_searcher.best_score_
        else:
            self._model = estimator.fit(xtrain, labels)
            grid_score = 0.0

        return grid_score

    def evaluate(self, examples, prediction_prefix=None, append=False,
                 grid_objective=None):
        """
        Evaluates a given model on a given dev or test example set.

        :param examples: The examples to evaluate the performance of the model
                         on.
        :type examples: FeatureSet
        :param prediction_prefix: If saving the predictions, this is the
                                  prefix that will be used for the filename.
                                  It will be followed by ".predictions"
        :type prediction_prefix: str
        :param append: Should we append the current predictions to the file if
                       it exists?
        :type append: bool
        :param grid_objective: The objective function that was used when doing
                               the grid search.
        :type grid_objective: function

        :return: The confusion matrix, the overall accuracy, the per-label
                 PRFs, the model parameters, and the grid search objective
                 function score.
        :rtype: 5-tuple
        """
        # initialize grid score
        grid_score = None

        # make the prediction on the test data
        yhat = self.predict(examples, prediction_prefix=prediction_prefix,
                            append=append)

        # extract actual labels (transformed for classification tasks)
        if self.model_type._estimator_type == 'classifier':
            test_label_list = np.unique(examples.labels).tolist()

            # identify unseen test labels if any and add a new dictionary for these
            # labels
            unseen_test_label_list = [label for label in test_label_list
                                      if not label in self.label_list]
            unseen_label_dict = {label: i for i, label in enumerate(unseen_test_label_list,
                                                                    start=len(self.label_list))}
            # combine the two dictionaries
            train_and_test_label_dict = self.label_dict.copy()
            train_and_test_label_dict.update(unseen_label_dict)
            ytest = np.array([train_and_test_label_dict[label]
                              for label in examples.labels])
        else:
            ytest = examples.labels

        # if run in probability mode, convert yhat to list of labels predicted
        if self.probability:
            # if we're using a correlation grid objective, calculate it here
            if grid_objective and grid_objective in _CORRELATION_METRICS:
                try:
                    grid_score = use_score_func(grid_objective, ytest,
                                                yhat[:, 1])
                except ValueError:
                    grid_score = float('NaN')

            yhat = np.array([max(range(len(row)),
                                 key=lambda i: row[i])
                             for row in yhat])

        # calculate grid search objective function score, if specified
        if (grid_objective and (grid_objective not in _CORRELATION_METRICS or
                                not self.probability)):
            try:
                grid_score = use_score_func(grid_objective, ytest, yhat)
            except ValueError:
                grid_score = float('NaN')

        if self.model_type._estimator_type == 'regressor':
            result_dict = {'descriptive': defaultdict(dict)}
            for table_label, y in zip(['actual', 'predicted'], [ytest, yhat]):
                result_dict['descriptive'][table_label]['min'] = min(y)
                result_dict['descriptive'][table_label]['max'] = max(y)
                result_dict['descriptive'][table_label]['avg'] = np.mean(y)
                result_dict['descriptive'][table_label]['std'] = np.std(y)
            result_dict['pearson'] = use_score_func('pearson', ytest, yhat)
            res = (None, None, result_dict, self._model.get_params(),
                   grid_score)
        else:
            # compute the confusion matrix
            num_labels = len(train_and_test_label_dict)
            conf_mat = confusion_matrix(ytest, yhat,
                                        labels=list(range(num_labels)))
            # Calculate metrics
            overall_accuracy = accuracy_score(ytest, yhat)
            result_matrix = precision_recall_fscore_support(
                ytest, yhat, labels=list(range(num_labels)), average=None)

            # Store results
            result_dict = defaultdict(dict)
            for actual_label in sorted(train_and_test_label_dict):
                col = train_and_test_label_dict[actual_label]
                result_dict[actual_label]["Precision"] = result_matrix[0][col]
                result_dict[actual_label]["Recall"] = result_matrix[1][col]
                result_dict[actual_label]["F-measure"] = result_matrix[2][col]

            res = (conf_mat.tolist(), overall_accuracy, result_dict,
                   self._model.get_params(), grid_score)
        return res

    def predict(self, examples, prediction_prefix=None, append=False,
                class_labels=False):
        """
        Uses a given model to generate predictions on a given data set

        :param examples: The examples to predict the labels for.
        :type examples: FeatureSet
        :param prediction_prefix: If saving the predictions, this is the
                                  prefix that will be used for the
                                  filename. It will be followed by
                                  ".predictions"
        :type prediction_prefix: str
        :param append: Should we append the current predictions to the file if
                       it exists?
        :type append: bool
        :param class_labels: For classifier, should we convert class
                             indices to their (str) labels?
        :type class_labels: bool

        :return: The predictions returned by the learner.
        :rtype: array
        """
        logger = logging.getLogger(__name__)
        example_ids = examples.ids

        # Need to do some transformations so the features are in the right
        # columns for the test set. Obviously a bit hacky, but storing things
        # in sparse matrices saves memory over our old list of dicts approach.
        if isinstance(self.feat_vectorizer, FeatureHasher):
            if (self.feat_vectorizer.n_features !=
                    examples.vectorizer.n_features):
                logger.warning("There is mismatch between the training model "
                               "features and the data passed to predict.")

            self_feat_vec_tuple = (self.feat_vectorizer.dtype,
                                   self.feat_vectorizer.input_type,
                                   self.feat_vectorizer.n_features,
                                   self.feat_vectorizer.non_negative)
            example_feat_vec_tuple = (examples.vectorizer.dtype,
                                      examples.vectorizer.input_type,
                                      examples.vectorizer.n_features,
                                      examples.vectorizer.non_negative)

            if self_feat_vec_tuple == example_feat_vec_tuple:
                xtest = examples.features
            else:
                xtest = self.feat_vectorizer.transform(
                    examples.vectorizer.inverse_transform(
                        examples.features))
        else:
            if (set(self.feat_vectorizer.feature_names_) !=
                    set(examples.vectorizer.feature_names_)):
                logger.warning("There is mismatch between the training model "
                               "features and the data passed to predict.")
            if self.feat_vectorizer == examples.vectorizer:
                xtest = examples.features
            else:

                xtest = self.feat_vectorizer.transform(
                    examples.vectorizer.inverse_transform(
                        examples.features))

        # filter features based on those selected from training set
        xtest = self.feat_selector.transform(xtest)

        # Sampler
        if self.sampler:
            logger.warning('Sampler converts sparse matrix to dense')
            if isinstance(self.sampler, SkewedChi2Sampler):
                logger.warning('SkewedChi2Sampler uses a dense matrix')
                xtest = self.sampler.fit_transform(xtest.todense())
            else:
                xtest = self.sampler.fit_transform(xtest)

        # Convert to dense if necessary
        if self._use_dense_features and not isinstance(xtest, np.ndarray):
            try:
                xtest = xtest.todense()
            except MemoryError:
                if issubclass(self._model_type, _REQUIRES_DENSE):
                    reason = ('{} does not support sparse ' +
                              'matrices.').format(self._model_type)
                else:
                    reason = ('{} feature scaling requires a dense ' +
                              'matrix.').format(self._feature_scaling)
                raise MemoryError('Ran out of memory when converting test ' +
                                  'data to dense. This was required because ' +
                                  reason)

        # Scale xtest if necessary
        if not issubclass(self._model_type, MultinomialNB):
            xtest = self.scaler.transform(xtest)

        # make the prediction on the test data
        try:
            yhat = (self._model.predict_proba(xtest)
                    if (self.probability and
                        not class_labels)
                    else self._model.predict(xtest))
        except NotImplementedError as e:
            logger.error("Model type: %s\nModel: %s\nProbability: %s\n",
                         self._model_type, self._model, self.probability)
            raise e

        # write out the predictions if we are asked to
        if prediction_prefix is not None:
            prediction_file = '{}.predictions'.format(prediction_prefix)
            with open(prediction_file,
                      "w" if not append else "a") as predictionfh:
                # header
                if not append:
                    # Output probabilities if we're asked (and able)
                    if self.probability:
                        print('\t'.join(["id"] +
                                        [str(x) for x in self.label_list]),
                              file=predictionfh)
                    else:
                        print('id\tprediction', file=predictionfh)

                if self.probability:
                    for example_id, class_probs in zip(example_ids, yhat):
                        print('\t'.join([str(example_id)] +
                                        [str(x) for x in class_probs]),
                              file=predictionfh)
                else:
                    if self.model_type._estimator_type == 'regressor':
                        for example_id, pred in zip(example_ids, yhat):
                            print('{0}\t{1}'.format(example_id, pred),
                                  file=predictionfh)
                    else:
                        for example_id, pred in zip(example_ids, yhat):
                            print('%s\t%s' % (example_id,
                                              self.label_list[int(pred)]),
                                  file=predictionfh)

        if (class_labels and
                self.model_type._estimator_type == 'classifier'):
            yhat = np.array([self.label_list[int(pred)] for pred in yhat])

        return yhat

    def _compute_num_folds_from_example_counts(self, cv_folds, labels):
        """
        Calculate the number of folds we should use for cross validation, based
        on the number of examples we have for each label.
        """
        assert isinstance(cv_folds, int)

        # For regression models, we can just return the current cv_folds
        if self.model_type._estimator_type == 'regressor':
            return cv_folds

        min_examples_per_label = min(Counter(labels).values())
        if min_examples_per_label <= 1:
            raise ValueError(('The training set has only {} example for a' +
                              ' label.').format(min_examples_per_label))
        if min_examples_per_label < cv_folds:
            logger = logging.getLogger(__name__)
            logger.warning('The minimum number of examples per label was %s.  '
                           'Setting the number of cross-validation folds to '
                           'that value.', min_examples_per_label)
            cv_folds = min_examples_per_label
        return cv_folds

    def cross_validate(self, examples, stratified=True, cv_folds=10,
                       grid_search=False, grid_search_folds=3, grid_jobs=None,
                       grid_objective='f1_score_micro', prediction_prefix=None,
                       param_grid=None, shuffle=False, save_cv_folds=False):
        """
        Cross-validates a given model on the training examples.

        :param examples: The data to cross-validate learner performance on.
        :type examples: FeatureSet
        :param stratified: Should we stratify the folds to ensure an even
                           distribution of labels for each fold?
        :type stratified: bool
        :param cv_folds: The number of folds to use for cross-validation, or
                         a mapping from example IDs to folds.
        :type cv_folds: int or dict
        :param grid_search: Should we do grid search when training each fold?
                            Note: This will make this take *much* longer.
        :type grid_search: bool
        :param grid_search_folds: The number of folds to use when doing the
                                  grid search (ignored if cv_folds is set to
                                  a dictionary mapping examples to folds).
        :type grid_search_folds: int
        :param grid_jobs: The number of jobs to run in parallel when doing the
                          grid search. If unspecified or 0, the number of
                          grid search folds will be used.
        :type grid_jobs: int
        :param grid_objective: The objective function to use when doing the
                               grid search.
        :type grid_objective: function
        :param param_grid: The parameter grid to search through for grid
                           search. If unspecified, a default parameter
                           grid will be used.
        :type param_grid: list of dicts mapping from strs to
                          lists of parameter values
        :param prediction_prefix: If saving the predictions, this is the
                                  prefix that will be used for the filename.
                                  It will be followed by ".predictions"
        :type prediction_prefix: str
        :param shuffle: Shuffle examples before splitting into folds for CV.
        :type shuffle: bool
        :param save_cv_folds: Whether to save the cv fold ids or not
        :type save_cv_folds: bool

        :return: The confusion matrix, overall accuracy, per-label PRFs, and
                 model parameters for each fold in one list, and another list
                 with the grid search scores for each fold. Also return a
                 dictionary containing the test-fold number for each id
                 if save_cv_folds is True, otherwise None.
        :rtype: (list of 4-tuples, list of float, dict)
        """

        # Seed the random number generator so that randomized algorithms are
        # replicable.
        random_state = np.random.RandomState(123456789)
        # Set up logger.
        logger = logging.getLogger(__name__)

        # Shuffle so that the folds are random for the inner grid search CV.
        # If grid search is True but shuffle isn't, shuffle anyway.
        # You can't shuffle a scipy sparse matrix in place, so unfortunately
        # we make a copy of everything (and then get rid of the old version)
        if grid_search or shuffle:
            if grid_search and not shuffle:
                logger.warning('Training data will be shuffled to randomize '
                               'grid search folds. Shuffling may yield '
                               'different results compared to scikit-learn.')
            ids, labels, features = sk_shuffle(examples.ids, examples.labels,
                                               examples.features,
                                               random_state=random_state)
            examples = FeatureSet(examples.name, ids, labels=labels,
                                  features=features,
                                  vectorizer=examples.vectorizer)

        # call train setup
        self._create_label_dict(examples)
        self._train_setup(examples)

        # Set up the cross-validation iterator.
        if isinstance(cv_folds, int):
            cv_folds = self._compute_num_folds_from_example_counts(
                cv_folds, examples.labels)

            stratified = (stratified and
                          self.model_type._estimator_type == 'classifier')
            if stratified:
                kfold = StratifiedKFold(examples.labels, n_folds=cv_folds)
            else:
                kfold = KFold(len(examples.labels),
                              n_folds=cv_folds,
                              random_state=random_state)
        # Otherwise cv_volds is a dict
        else:
            # if we have a mapping from IDs to folds, use it for the overall
            # cross-validation as well as the grid search within each
            # training fold.  Note that this means that the grid search
            # will use K-1 folds because the Kth will be the test fold for
            # the outer cross-validation.
            # Only retain IDs within folds if they're in grid_search_folds
            dummy_label = next(itervalues(cv_folds))
            fold_labels = [cv_folds.get(curr_id, dummy_label) for curr_id in
                           examples.ids]
            # Only retain IDs within folds if they're in cv_folds
            kfold = FilteredLeaveOneLabelOut(fold_labels, cv_folds, examples)
            grid_search_folds = cv_folds

        # Save the cross-validation fold information, if required
        # The format is that the test-fold that each id appears in is stored
        skll_fold_ids = None
        if save_cv_folds:
            skll_fold_ids = {}
            for fold_num, (_, test_indices) in enumerate(kfold):
                for index in test_indices:
                    skll_fold_ids[examples.ids[index]] = str(fold_num)

        # handle each fold separately and accumulate the predictions and the
        # numbers
        results = []
        grid_search_scores = []
        append_predictions = False
        for train_index, test_index in kfold:
            # Train model
            self._model = None  # prevent feature vectorizer from being reset.
            train_set = FeatureSet(examples.name,
                                   examples.ids[train_index],
                                   labels=examples.labels[train_index],
                                   features=examples.features[train_index],
                                   vectorizer=examples.vectorizer)
            # Set run_create_label_dict to False since we already created the
            # label dictionary for the whole dataset above.
            grid_search_score = self.train(train_set,
                                           grid_search_folds=grid_search_folds,
                                           grid_search=grid_search,
                                           grid_objective=grid_objective,
                                           param_grid=param_grid,
                                           grid_jobs=grid_jobs,
                                           shuffle=grid_search,
                                           create_label_dict=False)
            grid_search_scores.append(grid_search_score)
            # note: there is no need to shuffle again within each fold,
            # regardless of what the shuffle keyword argument is set to.

            # Evaluate model
            test_tuple = FeatureSet(examples.name,
                                    examples.ids[test_index],
                                    labels=examples.labels[test_index],
                                    features=examples.features[test_index],
                                    vectorizer=examples.vectorizer)
            results.append(self.evaluate(test_tuple,
                                         prediction_prefix=prediction_prefix,
                                         append=append_predictions,
                                         grid_objective=grid_objective))
            append_predictions = True

        # return list of results for all folds
        return results, grid_search_scores, skll_fold_ids<|MERGE_RESOLUTION|>--- conflicted
+++ resolved
@@ -82,7 +82,7 @@
                         Lasso:
                         [{'alpha': [0.01, 0.1, 1.0, 10.0, 100.0]}],
                         Lars:
-                        [{'n_nonzero_coefs': [5, 50, 500, 5000, 50000]}],  
+                        [{'n_nonzero_coefs': [5, 50, 500, 5000, 50000]}],
                         LinearRegression:
                         [{}],
                         LinearSVC:
@@ -109,8 +109,7 @@
                         [{'C': [0.01, 0.1, 1.0, 10.0, 100.0]}],
                         SVR:
                         [{'C': [0.01, 0.1, 1.0, 10.0, 100.0],
-<<<<<<< HEAD
-                          'gamma': [0.01, 0.1, 1.0, 10.0, 100.0]}],
+                        'gamma': ['auto', 0.01, 0.1, 1.0, 10.0, 100.0]}],
                         RidgeCV:
                         [{'alphas': [(0.01, 0.1, 1.0, 10.0, 100.0)]}],
                         BayesianRidge:
@@ -118,10 +117,6 @@
                           'alpha_2': [1.e-4, 1.e-5, 1.e-6, 1.e-7, 1.e-8],
                           'lambda_1': [1.e-4, 1.e-5, 1.e-6, 1.e-7, 1.e-8],
                           'lambda_2': [1.e-4, 1.e-5, 1.e-6, 1.e-7, 1.e-8]}]}
-=======
-                          'gamma': ['auto', 0.01, 0.1, 1.0, 10.0, 100.0]}]}
-
->>>>>>> 4b720a27
 
 # list of valid grid objective functions for regression and classification
 # models depending on type of labels
@@ -220,7 +215,7 @@
         raise ValueError('custom_learner_path must end in .py ({})'
                          .format(custom_learner_path))
 
-    custom_learner_module_name = os.path.basename(custom_learner_path)[:-3]
+    custom_learner_module_name = os.path.basename(custom_learner_path)[: -3]
     sys.path.append(os.path.dirname(os.path.abspath(custom_learner_path)))
     import_module(custom_learner_module_name)
     globals()[custom_learner_name] = \
@@ -631,8 +626,10 @@
             if issubclass(self._model_type,
                           (AdaBoostRegressor, AdaBoostClassifier)) and ('base_estimator' in model_kwargs):
                 base_estimator_name = model_kwargs['base_estimator']
-                base_estimator_kwargs = {} if base_estimator_name in ['MultinomialNB', 'SVR'] else {'random_state': 123456789}
-                base_estimator = globals()[base_estimator_name](**base_estimator_kwargs)
+                base_estimator_kwargs = {} if base_estimator_name in [
+                    'MultinomialNB', 'SVR'] else {'random_state': 123456789}
+                base_estimator = globals()[base_estimator_name](
+                    **base_estimator_kwargs)
                 model_kwargs['base_estimator'] = base_estimator
             self._model_kwargs.update(model_kwargs)
 
@@ -667,7 +664,7 @@
                 # need the original value of `std_`.
                 if (not hasattr(new_scaler, 'scale_') and
                         'std_' in new_scaler.__dict__):
-                    new_scaler.scale_ =  new_scaler.__dict__['std_']
+                    new_scaler.scale_ = new_scaler.__dict__['std_']
                     learner.scaler = new_scaler
             return learner
         else:
@@ -1186,51 +1183,51 @@
                     grid_score = float('NaN')
 
             yhat = np.array([max(range(len(row)),
-                                 key=lambda i: row[i])
+                                 key = lambda i: row[i])
                              for row in yhat])
 
         # calculate grid search objective function score, if specified
         if (grid_objective and (grid_objective not in _CORRELATION_METRICS or
                                 not self.probability)):
             try:
-                grid_score = use_score_func(grid_objective, ytest, yhat)
+                grid_score=use_score_func(grid_objective, ytest, yhat)
             except ValueError:
-                grid_score = float('NaN')
+                grid_score=float('NaN')
 
         if self.model_type._estimator_type == 'regressor':
-            result_dict = {'descriptive': defaultdict(dict)}
+            result_dict={'descriptive': defaultdict(dict)}
             for table_label, y in zip(['actual', 'predicted'], [ytest, yhat]):
-                result_dict['descriptive'][table_label]['min'] = min(y)
-                result_dict['descriptive'][table_label]['max'] = max(y)
-                result_dict['descriptive'][table_label]['avg'] = np.mean(y)
-                result_dict['descriptive'][table_label]['std'] = np.std(y)
-            result_dict['pearson'] = use_score_func('pearson', ytest, yhat)
-            res = (None, None, result_dict, self._model.get_params(),
+                result_dict['descriptive'][table_label]['min']=min(y)
+                result_dict['descriptive'][table_label]['max']=max(y)
+                result_dict['descriptive'][table_label]['avg']=np.mean(y)
+                result_dict['descriptive'][table_label]['std']=np.std(y)
+            result_dict['pearson']=use_score_func('pearson', ytest, yhat)
+            res=(None, None, result_dict, self._model.get_params(),
                    grid_score)
         else:
             # compute the confusion matrix
-            num_labels = len(train_and_test_label_dict)
-            conf_mat = confusion_matrix(ytest, yhat,
-                                        labels=list(range(num_labels)))
+            num_labels=len(train_and_test_label_dict)
+            conf_mat=confusion_matrix(ytest, yhat,
+                                        labels = list(range(num_labels)))
             # Calculate metrics
-            overall_accuracy = accuracy_score(ytest, yhat)
-            result_matrix = precision_recall_fscore_support(
-                ytest, yhat, labels=list(range(num_labels)), average=None)
+            overall_accuracy=accuracy_score(ytest, yhat)
+            result_matrix=precision_recall_fscore_support(
+                ytest, yhat, labels = list(range(num_labels)), average = None)
 
             # Store results
-            result_dict = defaultdict(dict)
+            result_dict=defaultdict(dict)
             for actual_label in sorted(train_and_test_label_dict):
-                col = train_and_test_label_dict[actual_label]
-                result_dict[actual_label]["Precision"] = result_matrix[0][col]
-                result_dict[actual_label]["Recall"] = result_matrix[1][col]
-                result_dict[actual_label]["F-measure"] = result_matrix[2][col]
-
-            res = (conf_mat.tolist(), overall_accuracy, result_dict,
+                col=train_and_test_label_dict[actual_label]
+                result_dict[actual_label]["Precision"]=result_matrix[0][col]
+                result_dict[actual_label]["Recall"]=result_matrix[1][col]
+                result_dict[actual_label]["F-measure"]=result_matrix[2][col]
+
+            res=(conf_mat.tolist(), overall_accuracy, result_dict,
                    self._model.get_params(), grid_score)
         return res
 
-    def predict(self, examples, prediction_prefix=None, append=False,
-                class_labels=False):
+    def predict(self, examples, prediction_prefix = None, append = False,
+                class_labels = False):
         """
         Uses a given model to generate predictions on a given data set
 
@@ -1251,8 +1248,8 @@
         :return: The predictions returned by the learner.
         :rtype: array
         """
-        logger = logging.getLogger(__name__)
-        example_ids = examples.ids
+        logger=logging.getLogger(__name__)
+        example_ids=examples.ids
 
         # Need to do some transformations so the features are in the right
         # columns for the test set. Obviously a bit hacky, but storing things
@@ -1263,19 +1260,19 @@
                 logger.warning("There is mismatch between the training model "
                                "features and the data passed to predict.")
 
-            self_feat_vec_tuple = (self.feat_vectorizer.dtype,
+            self_feat_vec_tuple=(self.feat_vectorizer.dtype,
                                    self.feat_vectorizer.input_type,
                                    self.feat_vectorizer.n_features,
                                    self.feat_vectorizer.non_negative)
-            example_feat_vec_tuple = (examples.vectorizer.dtype,
+            example_feat_vec_tuple=(examples.vectorizer.dtype,
                                       examples.vectorizer.input_type,
                                       examples.vectorizer.n_features,
                                       examples.vectorizer.non_negative)
 
             if self_feat_vec_tuple == example_feat_vec_tuple:
-                xtest = examples.features
+                xtest=examples.features
             else:
-                xtest = self.feat_vectorizer.transform(
+                xtest=self.feat_vectorizer.transform(
                     examples.vectorizer.inverse_transform(
                         examples.features))
         else:
@@ -1284,35 +1281,35 @@
                 logger.warning("There is mismatch between the training model "
                                "features and the data passed to predict.")
             if self.feat_vectorizer == examples.vectorizer:
-                xtest = examples.features
+                xtest=examples.features
             else:
 
-                xtest = self.feat_vectorizer.transform(
+                xtest=self.feat_vectorizer.transform(
                     examples.vectorizer.inverse_transform(
                         examples.features))
 
         # filter features based on those selected from training set
-        xtest = self.feat_selector.transform(xtest)
+        xtest=self.feat_selector.transform(xtest)
 
         # Sampler
         if self.sampler:
             logger.warning('Sampler converts sparse matrix to dense')
             if isinstance(self.sampler, SkewedChi2Sampler):
                 logger.warning('SkewedChi2Sampler uses a dense matrix')
-                xtest = self.sampler.fit_transform(xtest.todense())
+                xtest=self.sampler.fit_transform(xtest.todense())
             else:
-                xtest = self.sampler.fit_transform(xtest)
+                xtest=self.sampler.fit_transform(xtest)
 
         # Convert to dense if necessary
         if self._use_dense_features and not isinstance(xtest, np.ndarray):
             try:
-                xtest = xtest.todense()
+                xtest=xtest.todense()
             except MemoryError:
                 if issubclass(self._model_type, _REQUIRES_DENSE):
-                    reason = ('{} does not support sparse ' +
+                    reason=('{} does not support sparse ' +
                               'matrices.').format(self._model_type)
                 else:
-                    reason = ('{} feature scaling requires a dense ' +
+                    reason=('{} feature scaling requires a dense ' +
                               'matrix.').format(self._feature_scaling)
                 raise MemoryError('Ran out of memory when converting test ' +
                                   'data to dense. This was required because ' +
@@ -1320,11 +1317,11 @@
 
         # Scale xtest if necessary
         if not issubclass(self._model_type, MultinomialNB):
-            xtest = self.scaler.transform(xtest)
+            xtest=self.scaler.transform(xtest)
 
         # make the prediction on the test data
         try:
-            yhat = (self._model.predict_proba(xtest)
+            yhat=(self._model.predict_proba(xtest)
                     if (self.probability and
                         not class_labels)
                     else self._model.predict(xtest))
@@ -1335,7 +1332,7 @@
 
         # write out the predictions if we are asked to
         if prediction_prefix is not None:
-            prediction_file = '{}.predictions'.format(prediction_prefix)
+            prediction_file='{}.predictions'.format(prediction_prefix)
             with open(prediction_file,
                       "w" if not append else "a") as predictionfh:
                 # header
@@ -1344,29 +1341,29 @@
                     if self.probability:
                         print('\t'.join(["id"] +
                                         [str(x) for x in self.label_list]),
-                              file=predictionfh)
+                              file = predictionfh)
                     else:
-                        print('id\tprediction', file=predictionfh)
+                        print('id\tprediction', file = predictionfh)
 
                 if self.probability:
                     for example_id, class_probs in zip(example_ids, yhat):
                         print('\t'.join([str(example_id)] +
                                         [str(x) for x in class_probs]),
-                              file=predictionfh)
+                              file = predictionfh)
                 else:
                     if self.model_type._estimator_type == 'regressor':
                         for example_id, pred in zip(example_ids, yhat):
                             print('{0}\t{1}'.format(example_id, pred),
-                                  file=predictionfh)
+                                  file = predictionfh)
                     else:
                         for example_id, pred in zip(example_ids, yhat):
                             print('%s\t%s' % (example_id,
                                               self.label_list[int(pred)]),
-                                  file=predictionfh)
+                                  file = predictionfh)
 
         if (class_labels and
                 self.model_type._estimator_type == 'classifier'):
-            yhat = np.array([self.label_list[int(pred)] for pred in yhat])
+            yhat=np.array([self.label_list[int(pred)] for pred in yhat])
 
         return yhat
 
@@ -1381,22 +1378,22 @@
         if self.model_type._estimator_type == 'regressor':
             return cv_folds
 
-        min_examples_per_label = min(Counter(labels).values())
+        min_examples_per_label=min(Counter(labels).values())
         if min_examples_per_label <= 1:
             raise ValueError(('The training set has only {} example for a' +
                               ' label.').format(min_examples_per_label))
         if min_examples_per_label < cv_folds:
-            logger = logging.getLogger(__name__)
+            logger=logging.getLogger(__name__)
             logger.warning('The minimum number of examples per label was %s.  '
                            'Setting the number of cross-validation folds to '
                            'that value.', min_examples_per_label)
-            cv_folds = min_examples_per_label
+            cv_folds=min_examples_per_label
         return cv_folds
 
-    def cross_validate(self, examples, stratified=True, cv_folds=10,
-                       grid_search=False, grid_search_folds=3, grid_jobs=None,
-                       grid_objective='f1_score_micro', prediction_prefix=None,
-                       param_grid=None, shuffle=False, save_cv_folds=False):
+    def cross_validate(self, examples, stratified = True, cv_folds = 10,
+                       grid_search = False, grid_search_folds = 3, grid_jobs = None,
+                       grid_objective = 'f1_score_micro', prediction_prefix = None,
+                       param_grid = None, shuffle = False, save_cv_folds = False):
         """
         Cross-validates a given model on the training examples.
 
@@ -1446,9 +1443,9 @@
 
         # Seed the random number generator so that randomized algorithms are
         # replicable.
-        random_state = np.random.RandomState(123456789)
+        random_state=np.random.RandomState(123456789)
         # Set up logger.
-        logger = logging.getLogger(__name__)
+        logger=logging.getLogger(__name__)
 
         # Shuffle so that the folds are random for the inner grid search CV.
         # If grid search is True but shuffle isn't, shuffle anyway.
@@ -1459,12 +1456,12 @@
                 logger.warning('Training data will be shuffled to randomize '
                                'grid search folds. Shuffling may yield '
                                'different results compared to scikit-learn.')
-            ids, labels, features = sk_shuffle(examples.ids, examples.labels,
+            ids, labels, features=sk_shuffle(examples.ids, examples.labels,
                                                examples.features,
-                                               random_state=random_state)
-            examples = FeatureSet(examples.name, ids, labels=labels,
-                                  features=features,
-                                  vectorizer=examples.vectorizer)
+                                               random_state = random_state)
+            examples=FeatureSet(examples.name, ids, labels = labels,
+                                  features = features,
+                                  vectorizer = examples.vectorizer)
 
         # call train setup
         self._create_label_dict(examples)
@@ -1472,17 +1469,17 @@
 
         # Set up the cross-validation iterator.
         if isinstance(cv_folds, int):
-            cv_folds = self._compute_num_folds_from_example_counts(
+            cv_folds=self._compute_num_folds_from_example_counts(
                 cv_folds, examples.labels)
 
-            stratified = (stratified and
+            stratified=(stratified and
                           self.model_type._estimator_type == 'classifier')
             if stratified:
-                kfold = StratifiedKFold(examples.labels, n_folds=cv_folds)
+                kfold=StratifiedKFold(examples.labels, n_folds = cv_folds)
             else:
-                kfold = KFold(len(examples.labels),
-                              n_folds=cv_folds,
-                              random_state=random_state)
+                kfold=KFold(len(examples.labels),
+                              n_folds = cv_folds,
+                              random_state = random_state)
         # Otherwise cv_volds is a dict
         else:
             # if we have a mapping from IDs to folds, use it for the overall
@@ -1491,60 +1488,60 @@
             # will use K-1 folds because the Kth will be the test fold for
             # the outer cross-validation.
             # Only retain IDs within folds if they're in grid_search_folds
-            dummy_label = next(itervalues(cv_folds))
-            fold_labels = [cv_folds.get(curr_id, dummy_label) for curr_id in
+            dummy_label=next(itervalues(cv_folds))
+            fold_labels=[cv_folds.get(curr_id, dummy_label) for curr_id in
                            examples.ids]
             # Only retain IDs within folds if they're in cv_folds
-            kfold = FilteredLeaveOneLabelOut(fold_labels, cv_folds, examples)
-            grid_search_folds = cv_folds
+            kfold=FilteredLeaveOneLabelOut(fold_labels, cv_folds, examples)
+            grid_search_folds=cv_folds
 
         # Save the cross-validation fold information, if required
         # The format is that the test-fold that each id appears in is stored
-        skll_fold_ids = None
+        skll_fold_ids=None
         if save_cv_folds:
-            skll_fold_ids = {}
+            skll_fold_ids={}
             for fold_num, (_, test_indices) in enumerate(kfold):
                 for index in test_indices:
-                    skll_fold_ids[examples.ids[index]] = str(fold_num)
+                    skll_fold_ids[examples.ids[index]]=str(fold_num)
 
         # handle each fold separately and accumulate the predictions and the
         # numbers
-        results = []
-        grid_search_scores = []
-        append_predictions = False
+        results=[]
+        grid_search_scores=[]
+        append_predictions=False
         for train_index, test_index in kfold:
             # Train model
-            self._model = None  # prevent feature vectorizer from being reset.
-            train_set = FeatureSet(examples.name,
+            self._model=None  # prevent feature vectorizer from being reset.
+            train_set=FeatureSet(examples.name,
                                    examples.ids[train_index],
-                                   labels=examples.labels[train_index],
-                                   features=examples.features[train_index],
-                                   vectorizer=examples.vectorizer)
+                                   labels = examples.labels[train_index],
+                                   features = examples.features[train_index],
+                                   vectorizer = examples.vectorizer)
             # Set run_create_label_dict to False since we already created the
             # label dictionary for the whole dataset above.
-            grid_search_score = self.train(train_set,
-                                           grid_search_folds=grid_search_folds,
-                                           grid_search=grid_search,
-                                           grid_objective=grid_objective,
-                                           param_grid=param_grid,
-                                           grid_jobs=grid_jobs,
-                                           shuffle=grid_search,
-                                           create_label_dict=False)
+            grid_search_score=self.train(train_set,
+                                           grid_search_folds = grid_search_folds,
+                                           grid_search = grid_search,
+                                           grid_objective = grid_objective,
+                                           param_grid = param_grid,
+                                           grid_jobs = grid_jobs,
+                                           shuffle = grid_search,
+                                           create_label_dict = False)
             grid_search_scores.append(grid_search_score)
             # note: there is no need to shuffle again within each fold,
             # regardless of what the shuffle keyword argument is set to.
 
             # Evaluate model
-            test_tuple = FeatureSet(examples.name,
+            test_tuple=FeatureSet(examples.name,
                                     examples.ids[test_index],
-                                    labels=examples.labels[test_index],
-                                    features=examples.features[test_index],
-                                    vectorizer=examples.vectorizer)
+                                    labels = examples.labels[test_index],
+                                    features = examples.features[test_index],
+                                    vectorizer = examples.vectorizer)
             results.append(self.evaluate(test_tuple,
                                          prediction_prefix=prediction_prefix,
                                          append=append_predictions,
                                          grid_objective=grid_objective))
-            append_predictions = True
+            append_predictions=True
 
         # return list of results for all folds
         return results, grid_search_scores, skll_fold_ids