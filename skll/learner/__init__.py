--- conflicted
+++ resolved
@@ -19,23 +19,7 @@
 import joblib
 import numpy as np
 import scipy.sparse as sp
-<<<<<<< HEAD
 from sklearn.dummy import DummyClassifier, DummyRegressor
-from sklearn.ensemble import (AdaBoostClassifier, AdaBoostRegressor,
-                              GradientBoostingClassifier,
-                              GradientBoostingRegressor,
-                              RandomForestClassifier, RandomForestRegressor)
-from sklearn.feature_extraction import DictVectorizer as OldDictVectorizer
-from sklearn.feature_extraction import FeatureHasher
-from sklearn.kernel_approximation import (Nystroem, RBFSampler,
-                                          SkewedChi2Sampler)
-from sklearn.linear_model import (BayesianRidge, ElasticNet, HuberRegressor,
-                                  Lars, Lasso, LinearRegression,
-                                  LogisticRegression, RANSACRegressor, Ridge,
-                                  RidgeClassifier, SGDClassifier, SGDRegressor,
-                                  TheilSenRegressor)
-=======
-from sklearn.dummy import DummyClassifier, DummyRegressor  # noqa: F401
 from sklearn.ensemble import (
     AdaBoostClassifier,
     AdaBoostRegressor,
@@ -62,7 +46,6 @@
     SGDRegressor,
     TheilSenRegressor,
 )
->>>>>>> 3e26acd6
 from sklearn.linear_model._base import LinearModel
 from sklearn.metrics import make_scorer
 from sklearn.model_selection import GridSearchCV
@@ -80,22 +63,6 @@
 from skll.data.dict_vectorizer import DictVectorizer
 from skll.data.readers import safe_float
 from skll.metrics import SCORERS
-<<<<<<< HEAD
-from skll.utils.constants import (CORRELATION_METRICS,
-                                  KNOWN_DEFAULT_PARAM_GRIDS,
-                                  KNOWN_REQUIRES_DENSE,
-                                  MAX_CONCURRENT_PROCESSES)
-from skll.version import VERSION
-
-from .utils import (Densifier, FilteredLeaveOneGroupOut, SelectByMinCount,
-                    add_unseen_labels, compute_evaluation_metrics,
-                    compute_num_folds_from_example_counts,
-                    get_acceptable_classification_metrics,
-                    get_acceptable_regression_metrics, get_predictions,
-                    load_custom_learner, rescaled, setup_cv_fold_iterator,
-                    setup_cv_split_iterator, train_and_score,
-                    write_predictions)
-=======
 from skll.utils.constants import (
     CORRELATION_METRICS,
     KNOWN_DEFAULT_PARAM_GRIDS,
@@ -121,7 +88,6 @@
     train_and_score,
     write_predictions,
 )
->>>>>>> 3e26acd6
 
 # we need a list of learners requiring dense input and a dictionary of
 # default parameter grids that we can dynamically update in case we
