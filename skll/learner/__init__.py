"""
An easy-to-use class that wraps scikit-learn estimators.

:author: Nitin Madnani (nmadnani@ets.org)
:author: Michael Heilman (mheilman@ets.org)
:author: Dan Blanchard (dblanchard@ets.org)
:author: Aoife Cahill (acahill@ets.org)
:organization: ETS
"""

import copy
import logging
import os

from math import floor, log10
from importlib import import_module
from itertools import combinations
from multiprocessing import cpu_count

import joblib
import numpy as np
import scipy.sparse as sp
from sklearn.model_selection import GridSearchCV
from sklearn.dummy import DummyClassifier, DummyRegressor
from sklearn.ensemble import (AdaBoostClassifier,
                              AdaBoostRegressor,
                              GradientBoostingClassifier,
                              GradientBoostingRegressor,
                              RandomForestClassifier,
                              RandomForestRegressor)
from sklearn.feature_extraction import FeatureHasher
from sklearn.feature_extraction import DictVectorizer as OldDictVectorizer
from sklearn.metrics import make_scorer
from sklearn.pipeline import Pipeline
from sklearn.utils.multiclass import type_of_target
from sklearn.kernel_approximation import (Nystroem,
                                          RBFSampler,
                                          SkewedChi2Sampler)
from sklearn.linear_model import (BayesianRidge,
                                  ElasticNet,
                                  HuberRegressor,
                                  Lars,
                                  Lasso,
                                  LinearRegression,
                                  LogisticRegression,
                                  RANSACRegressor,
                                  Ridge,
                                  RidgeClassifier,
                                  SGDClassifier,
                                  SGDRegressor,
                                  TheilSenRegressor)
from sklearn.linear_model._base import LinearModel
from sklearn.naive_bayes import MultinomialNB
from sklearn.neighbors import KNeighborsClassifier, KNeighborsRegressor
from sklearn.neural_network import MLPClassifier, MLPRegressor
from sklearn.preprocessing import StandardScaler
from sklearn.svm import LinearSVC, SVC, LinearSVR, SVR
from sklearn.tree import DecisionTreeClassifier, DecisionTreeRegressor
from sklearn.utils import shuffle as sk_shuffle

from skll.data import FeatureSet
from skll.data.dict_vectorizer import DictVectorizer
from skll.data.readers import safe_float
from skll.metrics import SCORERS
from skll.utils.constants import (CORRELATION_METRICS,
                                  KNOWN_REQUIRES_DENSE,
                                  KNOWN_DEFAULT_PARAM_GRIDS,
                                  MAX_CONCURRENT_PROCESSES)
from skll.version import VERSION

from .utils import (add_unseen_labels,
                    compute_evaluation_metrics,
                    compute_num_folds_from_example_counts,
                    Densifier,
                    FilteredLeaveOneGroupOut,
                    get_acceptable_classification_metrics,
                    get_acceptable_regression_metrics,
                    load_custom_learner,
                    rescaled,
                    SelectByMinCount,
                    setup_cv_fold_iterator,
                    setup_cv_split_iterator,
                    train_and_score,
                    write_predictions)

# we need a list of learners requiring dense input and a dictionary of
# default parameter grids that we can dynamically update in case we
# import a custom learner
_REQUIRES_DENSE = copy.copy(KNOWN_REQUIRES_DENSE)
_DEFAULT_PARAM_GRIDS = copy.deepcopy(KNOWN_DEFAULT_PARAM_GRIDS)

__all__ = ['Learner', 'MAX_CONCURRENT_PROCESSES', 'load_custom_learner']


class Learner(object):
    """
    A simpler learner interface around many scikit-learn classification
    and regression estimators.

    Parameters
    ----------
    model_type : str
        Name of estimator to create (e.g., ``'LogisticRegression'``).
        See the skll package documentation for valid options.
    probability : bool, optional
        Should learner return probabilities of all
        labels (instead of just label with highest probability)?
        Defaults to ``False``.
    pipeline : bool, optional
        Should learner contain a pipeline attribute that
        contains a scikit-learn Pipeline object composed
        of all steps including the vectorizer, the feature
        selector, the sampler, the feature scaler, and the
        actual estimator. Note that this will increase the
        size of the learner object in memory and also when
        it is saved to disk.
        Defaults to ``False``.
    feature_scaling : str, optional
        How to scale the features, if at all. Options are
        -  'with_std': scale features using the standard deviation
        -  'with_mean': center features using the mean
        -  'both': do both scaling as well as centering
        -  'none': do neither scaling nor centering
        Defaults to 'none'.
    model_kwargs : dict, optional
        A dictionary of keyword arguments to pass to the
        initializer for the specified model.
        Defaults to ``None``.
    pos_label_str : str, optional
        A string denoting the label of the class to be
        treated as the positive class in a binary classification
        setting. If ``None``, the class represented by the label
        that appears second when sorted is chosen as the positive
        class. For example, if the two labels in data are "A"
        and "B" and ``pos_label_str`` is not specified, "B" will
        be chosen as the positive class.
        Defaults to ``None``.
    min_feature_count : int, optional
        The minimum number of examples a feature
        must have a nonzero value in to be included.
        Defaults to 1.
    sampler : str, optional
        The sampler to use for kernel approximation, if desired.
        Valid values are
        -  'AdditiveChi2Sampler'
        -  'Nystroem'
        -  'RBFSampler'
        -  'SkewedChi2Sampler'
        Defaults to ``None``.
    sampler_kwargs : dict, optional
        A dictionary of keyword arguments to pass to the
        initializer for the specified sampler.
        Defaults to ``None``.
    custom_learner_path : str, optional
        Path to module where a custom classifier is defined.
        Defaults to ``None``.
    logger : logging object, optional
        A logging object. If ``None`` is passed, get logger from ``__name__``.
        Defaults to ``None``.
    """

    def __init__(self,
                 model_type,
                 probability=False,
                 pipeline=False,
                 feature_scaling='none',
                 model_kwargs=None,
                 pos_label_str=None,
                 min_feature_count=1,
                 sampler=None,
                 sampler_kwargs=None,
                 custom_learner_path=None,
                 logger=None):
        """
        Initializes a learner object with the specified settings.
        """
        super(Learner, self).__init__()

        self.feat_vectorizer = None
        self.scaler = None
        self.label_dict = None
        self.label_list = None
        self.pos_label_str = safe_float(pos_label_str) if pos_label_str is not None else pos_label_str
        self._model = None
        self._store_pipeline = pipeline
        self._feature_scaling = feature_scaling
        self.feat_selector = None
        self._min_feature_count = min_feature_count
        self._model_kwargs = {}
        self._sampler_kwargs = {}
        self.logger = logger if logger else logging.getLogger(__name__)

        if model_type not in globals():
            # here, we need to import the custom model and add it
            # to the appropriate lists of models
            globals()[model_type] = load_custom_learner(custom_learner_path, model_type)
            model_class = globals()[model_type]
            default_param_grid = (model_class.default_param_grid()
                                  if hasattr(model_class, 'default_param_grid')
                                  else {})

            # ewww, globals :-(
            global _REQUIRES_DENSE

            _DEFAULT_PARAM_GRIDS.update({model_class: default_param_grid})
            if hasattr(model_class, 'requires_dense') and \
                    model_class.requires_dense():
                _REQUIRES_DENSE = _REQUIRES_DENSE + (model_class,)

        self._model_type = globals()[model_type]
        self._probability = None
        # Use setter to set self.probability
        self.probability = probability
        self._use_dense_features = \
            (issubclass(self._model_type, _REQUIRES_DENSE) or
             self._feature_scaling in {'with_mean', 'both'})

        # Set default keyword arguments for models that we have some for.
        if issubclass(self._model_type, SVC):
            self._model_kwargs['cache_size'] = 1000
            self._model_kwargs['probability'] = self.probability
            self._model_kwargs['gamma'] = 'scale'
            if self.probability:
                self.logger.warning('Because LibSVM does an internal '
                                    'cross-validation to produce probabilities, '
                                    'results will not be exactly replicable when '
                                    'using SVC and probability mode.')
        elif issubclass(self._model_type,
                        (RandomForestClassifier, RandomForestRegressor,
                         GradientBoostingClassifier, GradientBoostingRegressor,
                         AdaBoostClassifier, AdaBoostRegressor)):
            self._model_kwargs['n_estimators'] = 500
        elif issubclass(self._model_type, DummyClassifier):
            self._model_kwargs['strategy'] = 'prior'
        elif issubclass(self._model_type, SVR):
            self._model_kwargs['cache_size'] = 1000
            self._model_kwargs['gamma'] = 'scale'
        elif issubclass(self._model_type, SGDClassifier):
            self._model_kwargs['loss'] = 'log'
            self._model_kwargs['max_iter'] = 1000
            self._model_kwargs['tol'] = 1e-3
        elif issubclass(self._model_type, SGDRegressor):
            self._model_kwargs['max_iter'] = 1000
            self._model_kwargs['tol'] = 1e-3
        elif issubclass(self._model_type, RANSACRegressor):
            self._model_kwargs['loss'] = 'squared_loss'
        elif issubclass(self._model_type, (MLPClassifier, MLPRegressor)):
            self._model_kwargs['learning_rate'] = 'invscaling'
            self._model_kwargs['max_iter'] = 500
        elif issubclass(self._model_type, LogisticRegression):
            self._model_kwargs['max_iter'] = 1000
            self._model_kwargs['solver'] = 'liblinear'
            self._model_kwargs['multi_class'] = 'auto'

        if issubclass(self._model_type,
                      (AdaBoostClassifier, AdaBoostRegressor,
                       DecisionTreeClassifier, DecisionTreeRegressor,
                       DummyClassifier, ElasticNet,
                       GradientBoostingClassifier,
                       GradientBoostingRegressor, Lasso, LinearSVC,
                       LinearSVR, LogisticRegression, MLPClassifier,
                       MLPRegressor, RandomForestClassifier,
                       RandomForestRegressor, RANSACRegressor, Ridge,
                       RidgeClassifier, SGDClassifier, SGDRegressor,
                       SVC, TheilSenRegressor)):
            self._model_kwargs['random_state'] = 123456789

        if sampler_kwargs:
            self._sampler_kwargs.update(sampler_kwargs)
        if sampler:
            sampler_type = globals()[sampler]
            if issubclass(sampler_type, (Nystroem, RBFSampler,
                                         SkewedChi2Sampler)):
                self._sampler_kwargs['random_state'] = 123456789
            self.sampler = sampler_type(**self._sampler_kwargs)
        else:
            self.sampler = None

        if model_kwargs:
            # if the model is an AdaBoost classifier or regressor or
            # a RANSAC regressor, then we need to convert any specified
            # `base_estimator` (a string) into an object before passing
            # it in to the learner constructor. We also need to make sure
            # where appropriate, we set the random state to a fixed seed
            # such that results are replicable
            if issubclass(self._model_type,
                          (AdaBoostRegressor,
                           AdaBoostClassifier,
                           RANSACRegressor)) and ('base_estimator' in model_kwargs):
                base_estimator_name = model_kwargs['base_estimator']
                if base_estimator_name in ['LinearRegression', 'MultinomialNB']:
                    base_estimator_kwargs = {}
                elif base_estimator_name in ['SGDClassifier', 'SGDRegressor']:
                    base_estimator_kwargs = {'max_iter': 1000,
                                             'tol': 0.001,
                                             'random_state': 123456789}
                elif base_estimator_name == 'SVR':
                    base_estimator_kwargs = {'gamma': 'scale'}
                elif base_estimator_name == 'SVC':
                    base_estimator_kwargs = {'gamma': 'scale', 'random_state': 123456789}
                else:
                    base_estimator_kwargs = {'random_state': 123456789}
                base_estimator = globals()[base_estimator_name](**base_estimator_kwargs)
                model_kwargs['base_estimator'] = base_estimator
            self._model_kwargs.update(model_kwargs)

    @classmethod
    def from_file(cls, learner_path, logger=None):
        """
        Load a saved ``Learner`` instance from a file path.

        Parameters
        ----------
        learner_path : str
            The path to a saved ``Learner`` instance file.
        logger : logging object, optional
            A logging object. If ``None`` is passed, get logger from ``__name__``.
            Defaults to ``None``.

        Returns
        -------
        learner : skll.Learner
            The ``Learner`` instance loaded from the file.

        Raises
        ------
        ValueError
            If the pickled object is not a ``Learner`` instance.
        ValueError
            If the pickled version of the ``Learner`` instance is out of date.
        """
        skll_version, learner = joblib.load(learner_path)

        # create the learner logger attribute to the logger that's passed in
        # or if nothing was passed in, then a new logger should be linked
        learner.logger = logger if logger else logging.getLogger(__name__)

        # For backward compatibility, convert string model types to labels.
        if isinstance(learner._model_type, str):
            learner._model_type = globals()[learner._model_type]

        # Check that we've actually loaded a Learner (or sub-class)
        if not isinstance(learner, cls):
            raise ValueError(f"'{learner_path}' does not contain "
                             f"a learner object.")
        # check that versions are compatible.
        elif skll_version < (2, 5, 0):
            model_version_str = '.'.join(map(str, skll_version))
            current_version_str = '.'.join(map(str, VERSION))
            raise ValueError(f"The learner stored in '{learner_path}' was "
                             f"created with v{model_version_str} of SKLL, "
                             f"which is incompatible with the current "
                             f"v{current_version_str}.")
        else:
            if not hasattr(learner, 'sampler'):
                learner.sampler = None
            return learner

    @property
    def model_type(self):
        """
        The model type (i.e., the class)
        """
        return self._model_type

    @property
    def model_kwargs(self):
        """
        A dictionary of the underlying scikit-learn model's keyword arguments
        """
        return self._model_kwargs

    @property
    def model(self):
        """
        The underlying scikit-learn model
        """
        return self._model

    def load(self, learner_path):
        """
        Replace the current learner instance with a saved learner.

        Parameters
        ----------
        learner_path : str
            The path to a saved learner object file to load.
        """
        del self.__dict__
        self.__dict__ = Learner.from_file(learner_path).__dict__

    def _convert_coef_array_to_feature_names(self,
                                             coef,
                                             feature_name_prefix=''):
        """
        A helper method used by `model_params` to convert the model
        coefficients array into a dictionary with feature names as
        keys and the coefficients as values.

        Parameters
        ----------
        coef : np.array
            A numpy array with the model coefficients
        feature_name_prefix : str, optional
            An optional string that should be prefixed to the feature
            name, e.g. the name of the class for LogisticRegression
            or the class pair for SVCs with linear kernels.

        Returns
        -------
        res : dict
            A dictionary of labeled weights
        """
        res = {}

        # if we are doing feature hashing, then we need to make up
        # the feature names
        if isinstance(self.feat_vectorizer, FeatureHasher):
            num_features = len(coef)
            index_width_in_feature_name = int(floor(log10(num_features))) + 1
            feature_names = []
            for idx in range(num_features):
                index_str = str(idx + 1).zfill(index_width_in_feature_name)
                feature_names.append('hashed_feature_{}'.format(index_str))
            feature_indices = range(num_features)
            vocabulary = dict(zip(feature_names, feature_indices))

        # otherwise we can just use the DictVectorizer vocabulary
        # to get the feature names
        else:
            vocabulary = self.feat_vectorizer.vocabulary_

        # create the final result dictionary with the prefixed
        # feature names and the corresponding coefficient
        for feat, idx in vocabulary.items():
            if coef[idx]:
                res['{}{}'.format(feature_name_prefix, feat)] = coef[idx]

        return res

    @property
    def model_params(self):
        """
        Model parameters (i.e., weights) for a ``LinearModel`` (e.g., ``Ridge``)
        regression and liblinear models. If the model was trained using feature
        hashing, then names of the form `hashed_feature_XX` are used instead.

        Returns
        -------
        res : dict
            A dictionary of labeled weights.
        intercept : dict
            A dictionary of intercept(s).

        Raises
        ------
        ValueError
            If the instance does not support model parameters.
        """
        res = {}
        intercept = None
        if (isinstance(self._model, LinearModel) or
           (isinstance(self._model, SVR) and
                self._model.kernel == 'linear') or
           isinstance(self._model, SGDRegressor)):
            # also includes RescaledRidge, RescaledSVR, RescaledSGDRegressor

            coef = self.model.coef_
            intercept = {'_intercept_': self.model.intercept_}

            # convert SVR coefficient from a matrix to a 1D array
            # and convert from sparse to dense also if necessary.
            # However, this last bit may not be necessary
            # if we did feature scaling and coef is already dense.
            if isinstance(self._model, SVR):
                if sp.issparse(coef):
                    coef = coef.toarray()
                coef = coef[0]

            # inverse transform to get indices for before feature selection
            coef = coef.reshape(1, -1)
            coef = self.feat_selector.inverse_transform(coef)[0]
            res = self._convert_coef_array_to_feature_names(coef)

        elif isinstance(self._model, LinearSVC) or isinstance(self._model, LogisticRegression):
            label_list = self.label_list

            # if there are only two labels, scikit-learn will only have one
            # set of parameters and they will be associated with label 1 (not
            # 0)
            if len(self.label_list) == 2:
                label_list = self.label_list[-1:]

            if isinstance(self.feat_vectorizer, FeatureHasher):
                self.logger.warning("No feature names are available since this model was trained on hashed features.")

            for i, label in enumerate(label_list):
                coef = self.model.coef_[i]
                coef = coef.reshape(1, -1)
                coef = self.feat_selector.inverse_transform(coef)[0]
                label_res = self._convert_coef_array_to_feature_names(coef, feature_name_prefix='{}\t'.format(label))
                res.update(label_res)

            if isinstance(self.model.intercept_, float):
                intercept = {'_intercept_': self.model.intercept_}
            elif self.model.intercept_.any():
                intercept = dict(zip(label_list, self.model.intercept_))

        # for SVCs with linear kernels, we want to print out the primal
        # weights - that is, the weights for each feature for each one-vs-one
        # binary classifier. These are the weights contained in the `coef_`
        # attribute of the underlying scikit-learn model. This is a matrix that
        # has the shape [(n_classes)*(n_classes -1)/2, n_features] since there
        # are C(n_classes, 2) = n_classes*(n_classes-1)/2 one-vs-one classifiers
        # and each one has weights for each of the features. According to the
        # scikit-learn user guide and the code for the function `_one_vs_one_coef()`
        # in `svm/base.py`, the order of the rows is as follows is "0 vs 1",
        # "0 vs 2", ... "0 vs n", "1 vs 2", "1 vs 3", "1 vs n", ... "n-1 vs n".
        elif isinstance(self._model, SVC) and self._model.kernel == 'linear':
            intercept = {}
            if isinstance(self.feat_vectorizer, FeatureHasher):
                self.logger.warning("No feature names are available since this model was trained on hashed features.")
            for i, class_pair in enumerate(combinations(range(len(self.label_list)), 2)):
                coef = self.model.coef_[i]
                coef = coef.toarray()
                coef = self.feat_selector.inverse_transform(coef)[0]
                class1 = self.label_list[class_pair[0]]
                class2 = self.label_list[class_pair[1]]
                class_pair_res = self._convert_coef_array_to_feature_names(coef, feature_name_prefix='{}-vs-{}\t'.format(class1, class2))
                res.update(class_pair_res)
                intercept['{}-vs-{}'.format(class1, class2)] = self.model.intercept_[i]
        else:
            # not supported
            raise ValueError(("{} is not supported by" +
                              " model_params with its current settings."
                              ).format(self._model_type.__name__))

        return res, intercept

    @property
    def probability(self):
        """
        Should learner return probabilities of all labels (instead of just
        label with highest probability)?
        """
        return self._probability

    @probability.setter
    def probability(self, value):
        """
        Set the probabilities flag (i.e. whether learner
        should return probabilities of all labels).

        Parameters
        ----------
        value : bool
            Whether learner should return probabilities of all labels.
        """
        # LinearSVC doesn't support predict_proba
        self._probability = value
        if not hasattr(self.model_type, "predict_proba") and value:
            self.logger.warning("Probability was set to True, but {} does not have "
                                "a predict_proba() method.".format(self.model_type.__name__))
            self._probability = False

    def __getstate__(self):
        """
        Return the attributes that should be pickled. We need this
        because we cannot pickle loggers.
        """
        attribute_dict = dict(self.__dict__)
        if 'logger' in attribute_dict:
            del attribute_dict['logger']
        return attribute_dict

    def save(self, learner_path):
        """
        Save the ``Learner`` instance to a file.

        Parameters
        ----------
        learner_path : str
            The path to save the ``Learner`` instance to.
        """
        # create the directory if it doesn't exist
        learner_dir = os.path.dirname(learner_path)
        if not learner_dir:
            learner_dir = os.getcwd()
        if not os.path.exists(learner_dir):
            os.makedirs(learner_dir)
        # write out the learner to disk
        joblib.dump((VERSION, self), learner_path)

    def _create_estimator(self):
        """
        Create an estimator.

        Returns
        -------
        estimator
            The estimator that was created.
        default_param_grid : dict
            The parameter grid for the estimator.

        Raises
        ------
        ValueError
            If there is no default parameter grid for estimator.
        """
        estimator = None
        default_param_grid = None
        for key_class, grid in _DEFAULT_PARAM_GRIDS.items():
            if issubclass(self._model_type, key_class):
                default_param_grid = grid
        if default_param_grid is None:
            raise ValueError("%s is not a valid learner type." %
                             (self._model_type.__name__,))

        estimator = self._model_type(**self._model_kwargs)

        return estimator, default_param_grid

    def _check_input_formatting(self, examples):
        """
        check that the examples are properly formatted.

        Parameters
        ----------
        examples : skll.FeatureSet
            The ``FeatureSet`` instance to use for training.

        Raises
        ------
        TypeError
            If labels are strings.
        TypeError
            If any features are strings.
        """
        # Make sure the labels for a regression task are not strings.
        if self.model_type._estimator_type == 'regressor':
            for label in examples.labels:
                if isinstance(label, str):
                    raise TypeError("You are doing regression with string "
                                    "labels.  Convert them to integers or "
                                    "floats.")

        # make sure that feature values are not strings
        for val in examples.features.data:
            if isinstance(val, str):
                raise TypeError("You have feature values that are strings.  "
                                "Convert them to floats.")

    def _check_max_feature_value(self, feat_array):
        """
        Check if the the maximum absolute value of any feature is too large

        Parameters
        ----------
        feat_array : np.array
            A numpy array with features.
        """
        max_feat_abs = np.max(np.abs(feat_array.data))
        if max_feat_abs > 1000.0:
            self.logger.warning("You have a feature with a very large absolute "
                                "value ({}).  That may cause the learning "
                                "algorithm to crash or perform "
                                "poorly.".format(max_feat_abs))

    def _create_label_dict(self, examples):
        """
        Creates a dictionary of labels for classification problems.

        Parameters
        ----------
        examples : skll.FeatureSet
            The examples to use for training.
        """

        # we don't need to do this if we have already done it
        # or for regression models, so simply return.
        if (self.label_dict is not None or
                self.model_type._estimator_type == 'regressor'):
            return

        # extract list of unique labels if we are doing classification;
        # note that the output of np.unique() is sorted
        self.label_list = np.unique(examples.labels).tolist()

        # for binary classification, if one label is specified as
        # the positive class, re-sort the label list to make sure
        # that it is last in the list; for multi-class classification
        # raise a warning and set it back to None, since it does not
        # make any sense anyway
        if self.pos_label_str is not None:
            if len(self.label_list) != 2:
                self.logger.warning('Ignoring value of `pos_label_str` for '
                                    'multi-class classification.')
                self.pos_label_str = None
            else:
                self.label_list = sorted(self.label_list,
                                         key=lambda x: (x == self.pos_label_str,
                                                        x))

        # Given a list of all labels in the dataset and a list of the
        # unique labels in the set, convert the first list to an array of
        # numbers.
        self.label_dict = {label: i for i, label in enumerate(self.label_list)}

    def _train_setup(self, examples):
        """
        Set up the feature vectorizer and the scaler.

        Parameters
        ----------
        examples : skll.FeatureSet
            The ``FeatureSet`` instance to use for training.
        """
        # Check feature values and labels
        self._check_input_formatting(examples)

        # Create feature name -> value mapping
        self.feat_vectorizer = examples.vectorizer

        # initialize feature selector
        self.feat_selector = SelectByMinCount(
            min_count=self._min_feature_count)

        # Create a scaler if we weren't passed one and we are asked
        # to do feature scaling; note that we do not support feature
        # scaling for `MultinomialNB` learners
        if (not issubclass(self._model_type, MultinomialNB) and
                self._feature_scaling != 'none'):
            scale_with_mean = self._feature_scaling in {'with_mean', 'both'}
            scale_with_std = self._feature_scaling in {'with_std', 'both'}
            self.scaler = StandardScaler(copy=True,
                                         with_mean=scale_with_mean,
                                         with_std=scale_with_std)
        else:
            # Doing this is to prevent any modification of feature values
            # using a dummy transformation
            self.scaler = StandardScaler(copy=False,
                                         with_mean=False,
                                         with_std=False)

    def train(self,
              examples,
              param_grid=None,
              grid_search_folds=3,
              grid_search=True,
              grid_objective=None,
              grid_jobs=None,
              shuffle=False):
        """
        Train the model underlying the learner and return the grid search
        score and a dictionary of grid search results.

        Parameters
        ----------
        examples : skll.FeatureSet
            The ``FeatureSet`` instance to use for training.
        param_grid : dict, optional
            The parameter grid to search through for grid
            search. If ``None``, a default parameter grid
            will be used.
            Defaults to ``None``.
        grid_search_folds : int or dict, optional
            The number of folds to use when doing the
            grid search, or a mapping from
            example IDs to folds.
            Defaults to 3.
        grid_search : bool, optional
            Should we do grid search?
            Defaults to ``True``.
        grid_objective : str, optional
            The name of the objective function to use when
            doing the grid search. Must be specified if
            ``grid_search`` is ``True``.
            Defaults to ``None``.
        grid_jobs : int, optional
            The number of jobs to run in parallel when doing the
            grid search. If ``None`` or 0, the number of
            grid search folds will be used.
            Defaults to ``None``.
        shuffle : bool, optional
            Shuffle examples (e.g., for grid search CV.)
            Defaults to ``False``.

        Returns
        -------
        tuple : (float, dict)
            1) The best grid search objective function score, or 0 if
            we're not doing grid search, and 2) a dictionary of grid
            search CV results with keys such as "params",
            "mean_test_score", etc, that are mapped to lists of values
            associated with each hyperparameter set combination, or
            None if not doing grid search.

        Raises
        ------
        ValueError
            If grid_objective is not a valid grid objective or if
            one is not specified when necessary.
        MemoryError
            If process runs out of memory converting training data to dense.
        ValueError
            If FeatureHasher is used with MultinomialNB.
        """

        # get the estimator type since we need it in multiple places below
        estimator_type = self.model_type._estimator_type

        # if we are asked to do grid search, check that the grid objective
        # is specified and that the specified function is valid for the
        # selected learner
        if grid_search:

            if not grid_objective:
                raise ValueError("Grid search is on by default. You must either "
                                 "specify a grid objective or turn off grid search.")

            # get the list of objectives that are acceptable in the current
            # prediction scenario and raise an exception if the current
            # objective is not in this allowed list
            label_type = examples.labels.dtype.type
            if estimator_type == 'classifier':
                sorted_unique_labels = np.unique(examples.labels)
                allowed_objectives = get_acceptable_classification_metrics(sorted_unique_labels)
            else:
                allowed_objectives = get_acceptable_regression_metrics()

            if grid_objective not in allowed_objectives:
                raise ValueError("'{}' is not a valid objective "
                                 "function for {} with "
                                 "labels of type {}.".format(grid_objective,
                                                             self._model_type.__name__,
                                                             label_type.__name__))

            # If we're using a correlation metric for doing binary
            # classification and probability is set to true, we assume
            # that the user actually wants the `_with_probabilities`
            # version of the metric
            if (grid_objective in CORRELATION_METRICS and
                    estimator_type == 'classifier' and
                    self.probability):
                self.logger.info('You specified "{}" as the objective with '
                                 '"probability" set to "true". If this is '
                                 'a binary classification task with integer '
                                 'labels, the probabilities for the positive '
                                 'class will be used to compute the '
                                 'correlation.'.format(grid_objective))
                old_grid_objective = grid_objective
                new_grid_objective = '{}_probs'.format(grid_objective)
                metrics_module = import_module('skll.metrics')
                metric_func = getattr(metrics_module, 'correlation')
                SCORERS[new_grid_objective] = make_scorer(metric_func,
                                                          corr_type=grid_objective,
                                                          needs_proba=True)
                grid_objective = new_grid_objective

        # Shuffle so that the folds are random for the inner grid search CV.
        # If grid search is True but shuffle isn't, shuffle anyway.
        # You can't shuffle a scipy sparse matrix in place, so unfortunately
        # we make a copy of everything (and then get rid of the old version)
        if grid_search or shuffle:
            if grid_search and not shuffle:
                self.logger.warning('Training data will be shuffled to randomize '
                                    'grid search folds.  Shuffling may yield '
                                    'different results compared to scikit-learn.')
            ids, labels, features = sk_shuffle(examples.ids, examples.labels,
                                               examples.features,
                                               random_state=123456789)
            examples = FeatureSet(examples.name, ids, labels=labels,
                                  features=features,
                                  vectorizer=examples.vectorizer)

        # call train setup to set up the vectorizer, the labeldict, and the
        # scaler
        self._create_label_dict(examples)
        self._train_setup(examples)

        # select features
        xtrain = self.feat_selector.fit_transform(examples.features)

        # Convert to dense if necessary
        if self._use_dense_features:
            try:
                xtrain = xtrain.todense()
            except MemoryError:
                if issubclass(self._model_type, _REQUIRES_DENSE):
                    reason = ('{} does not support sparse ' +
                              'matrices.').format(self._model_type.__name__)
                else:
                    reason = ('{} feature scaling requires a dense ' +
                              'matrix.').format(self._feature_scaling)
                raise MemoryError('Ran out of memory when converting training '
                                  'data to dense. This was required because ' +
                                  reason)

        if isinstance(self.feat_vectorizer, FeatureHasher) and \
                issubclass(self._model_type, MultinomialNB):
            raise ValueError('Cannot use FeatureHasher with MultinomialNB '
                             'because MultinomialNB cannot handle negative '
                             'feature values.')

        # Scale features if necessary
        xtrain = self.scaler.fit_transform(xtrain)

        # check whether any feature values are too large
        self._check_max_feature_value(xtrain)

        # Sampler
        if self.sampler is not None and \
                issubclass(self._model_type, MultinomialNB):
            raise ValueError('Cannot use a sampler with MultinomialNB '
                             'because MultinomialNB cannot handle negative '
                             'feature values.')

        if self.sampler:
            self.logger.warning('Sampler converts sparse matrix to dense')
            if isinstance(self.sampler, SkewedChi2Sampler):
                self.logger.warning('SkewedChi2Sampler uses a dense matrix')
                if sp.issparse(xtrain):
                    xtrain = xtrain.todense()
            xtrain = self.sampler.fit_transform(xtrain)

        # use label dict transformed version of examples.labels if doing
        # classification
        if estimator_type == 'classifier':
            labels = np.array([self.label_dict[label] for label in
                               examples.labels])
        else:
            labels = examples.labels

        # Instantiate an estimator and get the default parameter grid to search
        estimator, default_param_grid = self._create_estimator()

        # Use default parameter grid if we weren't passed one
        # In case the default parameter grid is also empty
        # then there's no point doing the grid search at all
        if grid_search and not param_grid:
            if default_param_grid == {}:
                self.logger.warning("SKLL has no default parameter grid "
                                    "available for the {} learner and no "
                                    "parameter grids were supplied. Using "
                                    "default values instead of grid "
                                    "search.".format(self._model_type.__name__))
                grid_search = False
            else:
                param_grid = default_param_grid

        # set up a grid searcher if we are asked to
        if grid_search:
            # set up grid search folds
            if isinstance(grid_search_folds, int):
                grid_search_folds = \
                    compute_num_folds_from_example_counts(grid_search_folds,
                                                          labels,
<<<<<<< HEAD
=======
                                                          self.model_type._estimator_type,
>>>>>>> e2bbc0f6
                                                          logger=self.logger)

                if not grid_jobs:
                    grid_jobs = grid_search_folds
                else:
                    grid_jobs = min(grid_search_folds, grid_jobs)
                folds = grid_search_folds
            else:
                # use the number of unique fold IDs as the number of grid jobs
                num_specified_folds = len(set(grid_search_folds.values()))
                if not grid_jobs:
                    grid_jobs = num_specified_folds
                else:
                    grid_jobs = min(num_specified_folds, grid_jobs)
                # Only retain IDs within folds if they're in grid_search_folds
                dummy_label = next(iter(grid_search_folds.values()))
                fold_groups = [grid_search_folds.get(curr_id, dummy_label) for
                               curr_id in examples.ids]
                kfold = FilteredLeaveOneGroupOut(grid_search_folds,
                                                 examples.ids,
                                                 logger=self.logger)
                folds = kfold.split(examples.features, examples.labels, fold_groups)

            # limit the number of grid_jobs to be no higher than five or the
            # number of cores for the machine, whichever is lower
            grid_jobs = min(grid_jobs, cpu_count(), MAX_CONCURRENT_PROCESSES)
            grid_searcher = GridSearchCV(estimator,
                                         param_grid,
                                         scoring=grid_objective,
                                         cv=folds,
                                         n_jobs=grid_jobs,
                                         pre_dispatch=grid_jobs)

            # run the grid search for hyperparameters
            grid_searcher.fit(xtrain, labels)
            self._model = grid_searcher.best_estimator_
            grid_score = grid_searcher.best_score_
            grid_cv_results = grid_searcher.cv_results_
        else:
            self._model = estimator.fit(xtrain, labels)
            grid_score = 0.0
            grid_cv_results = None

        # restore the original of the grid objective if we
        # had futzed with it to handle correlation
        # objectives and probability outputs
        if 'old_grid_objective' in locals():
            grid_objective = old_grid_objective
            del SCORERS[new_grid_objective]

        # store a scikit-learn Pipeline in the `pipeline` attribute
        # composed of a copy of the vectorizer, the selector,
        # the sampler, the scaler, and the estimator. This pipeline
        # attribute can then be used by someone who wants to take a SKLL
        # model and then do further analysis using scikit-learn
        # We are using copies since the user might want to play
        # around with the pipeline and we want to let her do that
        # but keep the SKLL model the same
        if self._store_pipeline:

            # initialize the list that will hold the pipeline steps
            pipeline_steps = []

            # start with the vectorizer

            # note that sometimes we may have to end up using dense
            # features or if we were using a SkewedChi2Sampler which
            # requires dense inputs. If this turns out to be the case
            # then let's turn off `sparse` for the vectorizer copy
            # to be stored in the pipeline as well so that it works
            # on the scikit-learn in the same way. However, note that
            # this solution will only work for DictVectorizers. For
            # feature hashers, we manually convert things to dense
            # when we need in SKLL. Therefore, to handle this case,
            # we basically need to create a custom intermediate
            # pipeline stage that will convert the features to dense
            # once the hashing is done since this is what happens
            # in SKLL.
            vectorizer_copy = copy.deepcopy(self.feat_vectorizer)
            if (self._use_dense_features or
                    isinstance(self.sampler, SkewedChi2Sampler)):
                if isinstance(self.feat_vectorizer, DictVectorizer):
                    self.logger.warning("The `sparse` attribute of the "
                                        "DictVectorizer stage will be "
                                        "set to `False` in the pipeline "
                                        "since dense features are "
                                        "required when centering.")
                    vectorizer_copy.sparse = False
                else:
                    self.logger.warning("A custom pipeline stage "
                                        "(`Densifier`) will be inserted "
                                        "in the pipeline since the "
                                        "current SKLL configuration "
                                        "requires dense features.")
                    densifier = Densifier()
                    pipeline_steps.append(('densifier', densifier))
            pipeline_steps.insert(0, ('vectorizer', vectorizer_copy))

            # next add the selector
            pipeline_steps.append(('selector',
                                   copy.deepcopy(self.feat_selector)))

            # next, include the scaler
            pipeline_steps.append(('scaler', copy.deepcopy(self.scaler)))

            # next, include the sampler, if there is one
            if self.sampler:
                pipeline_steps.append(('sampler',
                                       copy.deepcopy(self.sampler)))

            # finish with the estimator
            pipeline_steps.append(('estimator', copy.deepcopy(self.model)))

            self.pipeline = Pipeline(steps=pipeline_steps)

        return grid_score, grid_cv_results

    def evaluate(self,
                 examples,
                 prediction_prefix=None,
                 append=False,
                 grid_objective=None,
                 output_metrics=[]):
        """
        Evaluates a given model on a given dev or test ``FeatureSet``.

        Parameters
        ----------
        examples : skll.FeatureSet
            The ``FeatureSet`` instance to evaluate the performance of the
            model on.
        prediction_prefix : str, optional
            If not ``None``, predictions will also be written out to a file with
            the name  ``<prediction_prefix>_predictions.tsv``. Note that
            the prefix can also contain a path.
            Defaults to ``None``.
        append : bool, optional
            Should we append the current predictions to the file if
            it exists?
            Defaults to ``False``.
        grid_objective : function, optional
            The objective function that was used when doing
            the grid search.
            Defaults to ``None``.
        output_metrics : list of str, optional
            List of additional metric names to compute in
            addition to grid objective. Empty by default.
            Defaults to an empty list.

        Returns
        -------
        res : 6-tuple
            The confusion matrix, the overall accuracy, the per-label
            PRFs, the model parameters, the grid search objective
            function score, and the additional evaluation metrics, if any.
            For regressors, the first two elements are ``None``.
        """
        # are we in a regressor or a classifier
        estimator_type = self.model_type._estimator_type

        # make the prediction on the test data; note that these
        # are either class indices or class probabilities
        yhat = self.predict(examples,
                            prediction_prefix=prediction_prefix,
                            append=append)

        # for classifiers, convert class labels indices for consistency
        # but account for any unseen labels in the test set that may not
        # have occurred in the training data at all; then get acceptable
        # metrics based on the type of labels we have
        if estimator_type == 'classifier':
            sorted_unique_labels = np.unique(examples.labels)
            test_label_list = sorted_unique_labels.tolist()
            train_and_test_label_dict = add_unseen_labels(self.label_dict,
                                                          test_label_list)
            ytest = np.array([train_and_test_label_dict[label]
                              for label in examples.labels])
            acceptable_metrics = get_acceptable_classification_metrics(sorted_unique_labels)
        # for regressors we do not need to do anything special to the labels
        else:
            train_and_test_label_dict = None
            ytest = examples.labels
            acceptable_metrics = get_acceptable_regression_metrics()

        # check that all of the output metrics are acceptable
        unacceptable_metrics = set(output_metrics).difference(acceptable_metrics)
        if unacceptable_metrics:
            label_type = examples.labels.dtype.type
            raise ValueError("The following metrics are not valid "
                             "for this learner ({}) with these labels of "
                             "type {}: {}".format(self._model_type.__name__,
                                                  label_type.__name__,
                                                  list(unacceptable_metrics)))

        # get the values of the evaluation metrics
        (conf_matrix,
         accuracy,
         result_dict,
         objective_score,
         metric_scores) = compute_evaluation_metrics(output_metrics,
                                                     ytest,
                                                     yhat,
                                                     estimator_type,
                                                     label_dict=train_and_test_label_dict,
                                                     grid_objective=grid_objective,
                                                     probability=self.probability,
                                                     logger=self.logger)

        # add in the model parameters and return
        model_params = self.model.get_params()
        res = (conf_matrix, accuracy, result_dict, model_params,
               objective_score, metric_scores)
        return res

    def predict(self,
                examples,
                prediction_prefix=None,
                append=False,
                class_labels=False):
        """
        Uses a given model to return, and optionally, write out predictions
        on a given ``FeatureSet`` to a file.

        For regressors, the returned and written-out predictions are identical.
        However, for classifiers:
        - if ``class_labels`` is ``True``, class labels are returned
          as well as written out.
        - if ``class_labels`` is ``False`` and the classifier is probabilistic
          (i.e., ``self..probability`` is ``True``), class probabilities are
          returned as well as written out.
        - if ``class_labels`` is ``False`` and the classifier is non-probabilistic
          (i.e., ``self..probability`` is ``False``), class indices are returned
          and class labels are written out. This option is generally only
          meant for SKLL-internal use.

        Parameters
        ----------
        examples : skll.FeatureSet
            The ``FeatureSet`` instance to predict labels for.
        prediction_prefix : str, optional
            If not ``None``, predictions will also be written out to a file with
            the name  ``<prediction_prefix>_predictions.tsv``. Note that
            the prefix can also contain a path.
            Defaults to ``None``.
        append : bool, optional
            Should we append the current predictions to the file if it exists?
            Defaults to ``False``.
        class_labels : bool, optional
            For classifiers, should we convert class indices to their (str) labels
            for the returned array? Note that class labels are always written out
            to disk.
            Defaults to ``False``.

        Returns
        -------
        yhat : array-like
            The predictions returned by the ``Learner`` instance.

        Raises
        ------
        MemoryError
            If process runs out of memory when converting to dense.
        """
        example_ids = examples.ids

        # Need to do some transformations so the features are in the right
        # columns for the test set. Obviously a bit hacky, but storing things
        # in sparse matrices saves memory over our old list of dicts approach.

        # We also need to think about the various combinations of the model
        # vectorizer and the vectorizer for the set for which we want to make
        # predictions:

        # 1. Both vectorizers are DictVectorizers. If they use different sets
        # of features, we raise a warning and transform the features of the
        # prediction set from its space to the trained model space.

        # 2. Both vectorizers are FeatureHashers. If they use different number
        # of feature bins, we should just raise an error since there's no
        # inverse_transform() available for a FeatureHasher - the hash function
        # is not reversible.

        # 3. The model vectorizer is a FeatureHasher but the prediction feature
        # set vectorizer is a DictVectorizer. We should be able to handle this
        # case, since we can just call inverse_transform() on the DictVectorizer
        # and then transform() on the FeatureHasher?

        # 4. The model vectorizer is a DictVectorizer but the prediction feature
        # set vectorizer is a FeatureHasher. Again, we should raise an error here
        # since there's no inverse available for the hasher.
        model_is_dict = isinstance(self.feat_vectorizer,
                                   (DictVectorizer, OldDictVectorizer))
        model_is_hasher = isinstance(self.feat_vectorizer, FeatureHasher)
        data_is_dict = isinstance(examples.vectorizer,
                                  (DictVectorizer, OldDictVectorizer))
        data_is_hasher = isinstance(examples.vectorizer, FeatureHasher)

        both_dicts = model_is_dict and data_is_dict
        both_hashers = model_is_hasher and data_is_hasher
        model_hasher_and_data_dict = model_is_hasher and data_is_dict
        model_dict_and_data_hasher = model_is_dict and data_is_hasher

        # 1. both are DictVectorizers
        if both_dicts:
            if (set(self.feat_vectorizer.feature_names_) !=
                    set(examples.vectorizer.feature_names_)):
                self.logger.warning("There is mismatch between the training model "
                                    "features and the data passed to predict. The "
                                    "prediction features will be transformed to "
                                    "the trained model space.")
            if self.feat_vectorizer == examples.vectorizer:
                xtest = examples.features
            else:
                xtest = self.feat_vectorizer.transform(
                    examples.vectorizer.inverse_transform(
                        examples.features))

        # 2. both are FeatureHashers
        elif both_hashers:
            self_feat_vec_tuple = (self.feat_vectorizer.dtype,
                                   self.feat_vectorizer.input_type,
                                   self.feat_vectorizer.n_features)
            example_feat_vec_tuple = (examples.vectorizer.dtype,
                                      examples.vectorizer.input_type,
                                      examples.vectorizer.n_features)

            if self_feat_vec_tuple == example_feat_vec_tuple:
                xtest = examples.features
            else:
                self.logger.error('There is mismatch between the FeatureHasher '
                                  'configuration for the training data and '
                                  'the configuration for the data passed to predict')
                raise RuntimeError('Mismatched hasher configurations')

        # 3. model is a FeatureHasher and test set is a DictVectorizer
        elif model_hasher_and_data_dict:
            xtest = self.feat_vectorizer.transform(
                examples.vectorizer.inverse_transform(
                    examples.features))

        # 4. model is a DictVectorizer and test set is a FeatureHasher
        elif model_dict_and_data_hasher:
            self.logger.error('Cannot predict with a model using a '
                              'DictVectorizer on data that uses '
                              'a FeatureHasher')
            raise RuntimeError('Cannot use FeatureHasher for data')

        # filter features based on those selected from training set
        xtest = self.feat_selector.transform(xtest)

        # Convert to dense if necessary
        if self._use_dense_features and not isinstance(xtest, np.ndarray):
            try:
                xtest = xtest.todense()
            except MemoryError:
                if issubclass(self._model_type, _REQUIRES_DENSE):
                    reason = ('{} does not support sparse ' +
                              'matrices.').format(self._model_type.__name__)
                else:
                    reason = ('{} feature scaling requires a dense ' +
                              'matrix.').format(self._feature_scaling)
                raise MemoryError('Ran out of memory when converting test ' +
                                  'data to dense. This was required because ' +
                                  reason)

        # Scale xtest if necessary
        if not issubclass(self._model_type, MultinomialNB):
            xtest = self.scaler.transform(xtest)

        # Sampler
        if self.sampler:
            self.logger.warning('Sampler converts sparse matrix to dense')
            if isinstance(self.sampler, SkewedChi2Sampler):
                self.logger.warning('SkewedChi2Sampler uses a dense matrix')
                if sp.issparse(xtest):
                    xtest = xtest.todense()
            xtest = self.sampler.fit_transform(xtest)

        # make the prediction on the test data
        try:
            yhat = self._model.predict(xtest)
            yhat_probs = self._model.predict_proba(xtest) if self.probability else None
        except NotImplementedError as e:
            self.logger.error("Model type: {}\n"
                              "Model: {}\n"
                              "Probability: {}\n".format(self._model_type.__name__,
                                                         self._model,
                                                         self.probability))
            raise e

<<<<<<< HEAD
        # decide what predictions to write and what predictions to return
        # by default, these are just what is output by the model
        predictions_to_write = yhat
        predictions_to_return = yhat

        # if it's a non-probabilistic classifier
        if (self.model_type._estimator_type == "classifier" and
                not self.probability):

            # get its predicted classes
            classes = np.array([self.label_list[int(pred)] for pred in yhat])

            # we always want to write out classes as our predictions
            predictions_to_write = classes

            # if the user specified `class_labels`, then we want
            # to return classes as well
            if class_labels:
                predictions_to_return = classes

        # write out the predictions if we are asked to
        if prediction_prefix is not None:
            write_predictions(example_ids,
                              predictions_to_write,
                              prediction_prefix,
                              self.model_type._estimator_type,
                              append=append,
                              label_list=self.label_list,
                              probability=self.probability)

=======
        # if it's a classifier
        if self.model_type._estimator_type == "classifier":

            # get the predicted class labels
            classes = np.array([self.label_list[int(pred)] for pred in yhat])

            # if `class_labels` is `True`, we write out AND return
            # class labels irrespective of `self.probability`
            if class_labels:
                predictions_to_write = classes
                predictions_to_return = classes
            else:
                # if `class_labels` is `False` and `self.probability` is
                # `True`, we write out AND return probabilities
                if self.probability:
                    predictions_to_write = yhat_probs
                    predictions_to_return = yhat_probs
                # if `class_labels` is `False` and `self.probability` is
                # `False`, we write out class labels AND return class indices
                else:
                    predictions_to_write = classes
                    predictions_to_return = yhat
        # for regressors, it's really simple
        else:
            predictions_to_write = yhat
            predictions_to_return = yhat

        # write out the predictions if we are asked to
        if prediction_prefix is not None:
            write_predictions(example_ids,
                              predictions_to_write,
                              prediction_prefix,
                              self.model_type._estimator_type,
                              append=append,
                              label_list=self.label_list,
                              probability=self.probability)

>>>>>>> e2bbc0f6
        return predictions_to_return

    def cross_validate(self,
                       examples,
                       stratified=True,
                       cv_folds=10,
                       grid_search=True,
                       grid_search_folds=3,
                       grid_jobs=None,
                       grid_objective=None,
                       output_metrics=[],
                       prediction_prefix=None,
                       param_grid=None,
                       shuffle=False,
                       save_cv_folds=False,
                       save_cv_models=False,
                       use_custom_folds_for_grid_search=True):
        """
        Cross-validates a given model on the training examples.

        Parameters
        ----------
        examples : skll.FeatureSet
            The ``FeatureSet`` instance to cross-validate learner performance on.
        stratified : bool, optional
            Should we stratify the folds to ensure an even
            distribution of labels for each fold?
            Defaults to ``True``.
        cv_folds : int or dict, optional
            The number of folds to use for cross-validation, or
            a mapping from example IDs to folds.
            Defaults to 10.
        grid_search : bool, optional
            Should we do grid search when training each fold?
            Note: This will make this take *much* longer.
            Defaults to ``False``.
        grid_search_folds : int or dict, optional
            The number of folds to use when doing the
            grid search, or a mapping from
            example IDs to folds.
            Defaults to 3.
        grid_jobs : int, optional
            The number of jobs to run in parallel when doing the
            grid search. If ``None`` or 0, the number of
            grid search folds will be used.
            Defaults to ``None``.
        grid_objective : str, optional
            The name of the objective function to use when
            doing the grid search. Must be specified if
            ``grid_search`` is ``True``.
            Defaults to ``None``.
        output_metrics : list of str, optional
            List of additional metric names to compute in
            addition to the metric used for grid search. Empty
            by default.
            Defaults to an empty list.
        prediction_prefix : str, optional
            If saving the predictions, this is the
            prefix that will be used for the filename.
            It will be followed by ``"_predictions.tsv"``
            Defaults to ``None``.
        param_grid : dict, optional
            The parameter grid to search.
            Defaults to ``None``.
        shuffle : bool, optional
            Shuffle examples before splitting into folds for CV.
            Defaults to ``False``.
        save_cv_folds : bool, optional
             Whether to save the cv fold ids or not?
             Defaults to ``False``.
        save_cv_models : bool, optional
            Whether to save the cv models or not?
            Defaults to ``False``.
        use_custom_folds_for_grid_search : bool, optional
            If ``cv_folds`` is a custom dictionary, but
            ``grid_search_folds`` is not, perhaps due to user
            oversight, should the same custom dictionary
            automatically be used for the inner grid-search
            cross-validation?
            Defaults to ``True``.

        Returns
        -------
        results : list of 6-tuples
            The confusion matrix, overall accuracy, per-label PRFs, model
            parameters, objective function score, and evaluation metrics (if any)
            for each fold.
        grid_search_scores : list of floats
            The grid search scores for each fold.
        grid_search_cv_results_dicts : list of dicts
            A list of dictionaries of grid search CV results, one per fold,
            with keys such as "params", "mean_test_score", etc, that are
            mapped to lists of values associated with each hyperparameter set
            combination.
        skll_fold_ids : dict
            A dictionary containing the test-fold number for each id
            if ``save_cv_folds`` is ``True``, otherwise ``None``.
        models : list of skll.learner.Learner
            A list of skll.learner.Learners, one for each fold if
            ``save_cv_models`` is ``True``, otherwise ``None``.

        Raises
        ------
        ValueError
            If classification labels are not properly encoded as strings.
        """

        # Seed the random number generator so that randomized algorithms are
        # replicable.
        random_state = np.random.RandomState(123456789)

        # We need to check whether the labels in the featureset are labels
        # or continuous values. If it's the latter, we need to raise an
        # an exception since the stratified splitting in sklearn does not
        # work with continuous labels. Note that although using random folds
        # _will_ work, we want to raise an error in general since it's better
        # to encode the labels as strings anyway for classification problems.
        if (self.model_type._estimator_type == 'classifier' and
                type_of_target(examples.labels) not in ['binary', 'multiclass']):
            raise ValueError("Floating point labels must be encoded as strings for cross-validation.")

        # check that we have an objective since grid search is on by default
        # Note that `train()` would raise this error anyway later but it's
        # better to raise this early on so rather than after a whole bunch of
        # stuff has happened
        if grid_search:
            if not grid_objective:
                raise ValueError("Grid search is on by default. You must either "
                                 "specify a grid objective or turn off grid search.")

        # Shuffle so that the folds are random for the inner grid search CV.
        # If grid search is True but shuffle isn't, shuffle anyway.
        # You can't shuffle a scipy sparse matrix in place, so unfortunately
        # we make a copy of everything (and then get rid of the old version)
        if grid_search or shuffle:
            if grid_search and not shuffle:
                self.logger.warning('Training data will be shuffled to randomize '
                                    'grid search folds. Shuffling may yield '
                                    'different results compared to scikit-learn.')
            ids, labels, features = sk_shuffle(examples.ids, examples.labels,
                                               examples.features,
                                               random_state=random_state)
            examples = FeatureSet(examples.name, ids, labels=labels,
                                  features=features,
                                  vectorizer=examples.vectorizer)

        # call train setup
        self._create_label_dict(examples)
        self._train_setup(examples)

        # Set up the cross-validation iterator.
        kfold, cv_groups = setup_cv_fold_iterator(cv_folds,
                                                  examples,
                                                  self.model_type._estimator_type,
                                                  stratified=stratified,
                                                  logger=self.logger)

        # When using custom CV folds (a dictionary), if we are planning to do
        # grid search, set the grid search folds to be the same as the custom
        # cv folds unless a flag is set that explicitly tells us not to.
        # Note that this should only happen when we are using the API; otherwise
        # the configparser should take care of this even before this method is called
        if isinstance(cv_folds, dict):
            if grid_search and use_custom_folds_for_grid_search and grid_search_folds != cv_folds:
                self.logger.warning("The specified custom folds will be used for "
                                    "the inner grid search.")
                grid_search_folds = cv_folds

        # handle each fold separately & accumulate the predictions and results
        results = []
        grid_search_scores = []
        grid_search_cv_results_dicts = []
        append_predictions = False
        models = [] if save_cv_models else None
        skll_fold_ids = {} if save_cv_folds else None
        for fold_num, (train_indices,
                       test_indices) in enumerate(kfold.split(examples.features,
                                                              examples.labels,
                                                              cv_groups)):
            # Train model
            self._model = None  # prevent feature vectorizer from being reset.
            train_set = FeatureSet(examples.name,
                                   examples.ids[train_indices],
                                   labels=examples.labels[train_indices],
                                   features=examples.features[train_indices],
                                   vectorizer=examples.vectorizer)

            (grid_search_score,
             grid_search_cv_results) = self.train(train_set,
                                                  grid_search_folds=grid_search_folds,
                                                  grid_search=grid_search,
                                                  grid_objective=grid_objective,
                                                  param_grid=param_grid,
                                                  grid_jobs=grid_jobs,
                                                  shuffle=grid_search)
            grid_search_scores.append(grid_search_score)
            if save_cv_models:
                models.append(copy.deepcopy(self))
            grid_search_cv_results_dicts.append(grid_search_cv_results)
            # note: there is no need to shuffle again within each fold,
            # regardless of what the shuffle keyword argument is set to.

            # Evaluate model
            test_tuple = FeatureSet(examples.name,
                                    examples.ids[test_indices],
                                    labels=examples.labels[test_indices],
                                    features=examples.features[test_indices],
                                    vectorizer=examples.vectorizer)
            results.append(self.evaluate(test_tuple,
                                         prediction_prefix=prediction_prefix,
                                         append=append_predictions,
                                         grid_objective=grid_objective,
                                         output_metrics=output_metrics))
            append_predictions = True

            # save the fold number for each test ID if we were asked to
            if save_cv_folds:
                for index in test_indices:
                    skll_fold_ids[examples.ids[index]] = str(fold_num)

        # return list of results/outputs for all folds
        return (results,
                grid_search_scores,
                grid_search_cv_results_dicts,
                skll_fold_ids,
                models)

    def learning_curve(self,
                       examples,
                       metric,
                       cv_folds=10,
                       train_sizes=np.linspace(0.1, 1.0, 5)):
        """
        Generates learning curves for a given model on the training examples
        via cross-validation. Adapted from the scikit-learn code for learning
        curve generation (cf.``sklearn.model_selection.learning_curve``).

        Parameters
        ----------
        examples : skll.FeatureSet
            The ``FeatureSet`` instance to generate the learning curve on.
        cv_folds : int or dict, optional
            The number of folds to use for cross-validation, or
            a mapping from example IDs to folds.
            Defaults to 10.
        metric : str
            The name of the metric function to use
            when computing the train and test scores
            for the learning curve.
        train_sizes : list of float or int, optional
            Relative or absolute numbers of training examples
            that will be used to generate the learning curve.
            If the type is float, it is regarded as a fraction
            of the maximum size of the training set (that is
            determined by the selected validation method),
            i.e. it has to be within (0, 1]. Otherwise it
            is interpreted as absolute sizes of the training
            sets. Note that for classification the number of
            samples usually have to be big enough to contain
            at least one sample from each class.
            Defaults to  ``np.linspace(0.1, 1.0, 5)``.

        Returns
        -------
        train_scores : list of float
            The scores for the training set.
        test_scores : list of float
            The scores on the test set.
        num_examples : list of int
            The numbers of training examples used to generate
            the curve
        """
        # Call train setup before since we need to train
        # the learner eventually
        self._create_label_dict(examples)
        self._train_setup(examples)

        # set up the CV split iterator over the train/test featuresets
        # which also returns the maximum number of training examples
        (featureset_iter,
         n_max_training_samples) = setup_cv_split_iterator(cv_folds, examples)

        # Get the `_translate_train_sizes()` function from scikit-learn
        # since we need it to get the right list of sizes after cross-validation
        _module = import_module('sklearn.model_selection._validation')
        _translate_train_sizes = getattr(_module, '_translate_train_sizes')
        train_sizes_abs = _translate_train_sizes(train_sizes,
                                                 n_max_training_samples)
        n_unique_ticks = train_sizes_abs.shape[0]

        # Limit the number of parallel jobs for this
        # to be no higher than five or the number of cores
        # for the machine, whichever is lower
        n_jobs = min(cpu_count(), MAX_CONCURRENT_PROCESSES)

        # Run jobs in parallel that train the model on each subset
        # of the training data and compute train and test scores
        parallel = joblib.Parallel(n_jobs=n_jobs, pre_dispatch=n_jobs)
        out = parallel(joblib.delayed(train_and_score)(self,
                                                       train_fs[:n_train_samples],
                                                       test_fs,
                                                       metric)
                       for train_fs, test_fs in featureset_iter
                       for n_train_samples in train_sizes_abs)

        # Reshape the outputs
        out = np.array(out)
        n_cv_folds = out.shape[0] // n_unique_ticks
        out = out.reshape(n_cv_folds, n_unique_ticks, 2)
        out = np.asarray(out).transpose((2, 1, 0))

        return list(out[0]), list(out[1]), list(train_sizes_abs)

# Rescaled regressors
@rescaled
class RescaledBayesianRidge(BayesianRidge):
    pass


@rescaled
class RescaledAdaBoostRegressor(AdaBoostRegressor):
    pass


@rescaled
class RescaledDecisionTreeRegressor(DecisionTreeRegressor):
    pass


@rescaled
class RescaledElasticNet(ElasticNet):
    pass


@rescaled
class RescaledGradientBoostingRegressor(GradientBoostingRegressor):
    pass


@rescaled
class RescaledHuberRegressor(HuberRegressor):
    pass


@rescaled
class RescaledKNeighborsRegressor(KNeighborsRegressor):
    pass


@rescaled
class RescaledLars(Lars):
    pass


@rescaled
class RescaledLasso(Lasso):
    pass


@rescaled
class RescaledLinearRegression(LinearRegression):
    pass


@rescaled
class RescaledLinearSVR(LinearSVR):
    pass


@rescaled
class RescaledMLPRegressor(MLPRegressor):
    pass


@rescaled
class RescaledRandomForestRegressor(RandomForestRegressor):
    pass


@rescaled
class RescaledRANSACRegressor(RANSACRegressor):
    pass


@rescaled
class RescaledRidge(Ridge):
    pass


@rescaled
class RescaledSGDRegressor(SGDRegressor):
    pass


@rescaled
class RescaledSVR(SVR):
    pass


@rescaled
class RescaledTheilSenRegressor(TheilSenRegressor):
    pass<|MERGE_RESOLUTION|>--- conflicted
+++ resolved
@@ -955,10 +955,7 @@
                 grid_search_folds = \
                     compute_num_folds_from_example_counts(grid_search_folds,
                                                           labels,
-<<<<<<< HEAD
-=======
                                                           self.model_type._estimator_type,
->>>>>>> e2bbc0f6
                                                           logger=self.logger)
 
                 if not grid_jobs:
@@ -1349,38 +1346,6 @@
                                                          self.probability))
             raise e
 
-<<<<<<< HEAD
-        # decide what predictions to write and what predictions to return
-        # by default, these are just what is output by the model
-        predictions_to_write = yhat
-        predictions_to_return = yhat
-
-        # if it's a non-probabilistic classifier
-        if (self.model_type._estimator_type == "classifier" and
-                not self.probability):
-
-            # get its predicted classes
-            classes = np.array([self.label_list[int(pred)] for pred in yhat])
-
-            # we always want to write out classes as our predictions
-            predictions_to_write = classes
-
-            # if the user specified `class_labels`, then we want
-            # to return classes as well
-            if class_labels:
-                predictions_to_return = classes
-
-        # write out the predictions if we are asked to
-        if prediction_prefix is not None:
-            write_predictions(example_ids,
-                              predictions_to_write,
-                              prediction_prefix,
-                              self.model_type._estimator_type,
-                              append=append,
-                              label_list=self.label_list,
-                              probability=self.probability)
-
-=======
         # if it's a classifier
         if self.model_type._estimator_type == "classifier":
 
@@ -1418,7 +1383,6 @@
                               label_list=self.label_list,
                               probability=self.probability)
 
->>>>>>> e2bbc0f6
         return predictions_to_return
 
     def cross_validate(self,
