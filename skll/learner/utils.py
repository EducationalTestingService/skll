"""
Utility classes and functions for SKLL learners.

:author: Nitin Madnani (nmadnani@ets.org)
:author: Michael Heilman (mheilman@ets.org)
:author: Dan Blanchard (dblanchard@ets.org)
:author: Aoife Cahill (acahill@ets.org)
:organization: ETS
"""

import inspect
import logging
import os
import sys

from collections import Counter, defaultdict
from csv import DictWriter, excel_tab
from functools import wraps
from importlib import import_module

import numpy as np
import scipy.sparse as sp
from sklearn.base import BaseEstimator, TransformerMixin
from sklearn.feature_selection import SelectKBest
from sklearn.metrics import (accuracy_score,
                             confusion_matrix,
                             precision_recall_fscore_support)
from sklearn.model_selection import (KFold,
                                     LeaveOneGroupOut,
                                     ShuffleSplit,
                                     StratifiedKFold)

from skll.data import FeatureSet
from skll.metrics import _CUSTOM_METRICS, use_score_func
from skll.utils.constants import (CLASSIFICATION_ONLY_METRICS,
                                  CORRELATION_METRICS,
                                  REGRESSION_ONLY_METRICS,
                                  UNWEIGHTED_KAPPA_METRICS,
                                  WEIGHTED_KAPPA_METRICS)


class Densifier(BaseEstimator, TransformerMixin):
    """
    A custom pipeline stage that will be inserted into the
    learner pipeline attribute to accommodate the situation
    when SKLL needs to manually convert feature arrays from
    sparse to dense. For example, when features are being hashed
    but we are also doing centering using the feature means.
    """

    def fit(self, X, y=None):
        return self

    def fit_transform(self, X, y=None):
        return self

    def transform(self, X):
        return X.todense()


class FilteredLeaveOneGroupOut(LeaveOneGroupOut):

    """
    Version of ``LeaveOneGroupOut`` cross-validation iterator that only outputs
    indices of instances with IDs in a prespecified set.

    Parameters
    ----------
    keep : set of str
        A set of IDs to keep.
    example_ids : list of str, of length n_samples
        A list of example IDs.
    """

    def __init__(self, keep, example_ids, logger=None):
        super(FilteredLeaveOneGroupOut, self).__init__()
        self.keep = keep
        self.example_ids = example_ids
        self._warned = False
        self.logger = logger if logger else logging.getLogger(__name__)

    def split(self, X, y, groups):
        """
        Generate indices to split data into training and test set.

        Parameters
        ----------
        X : array-like, with shape (n_samples, n_features)
            Training data, where n_samples is the number of samples
            and n_features is the number of features.
        y : array-like, of length n_samples
            The target variable for supervised learning problems.
        groups : array-like, with shape (n_samples,)
            Group labels for the samples used while splitting the dataset into
            train/test set.

        Yields
        -------
        train_index : np.array
            The training set indices for that split.
        test_index : np.array
            The testing set indices for that split.
        """
        for train_index, test_index in super(FilteredLeaveOneGroupOut,
                                             self).split(X, y, groups):
            train_len = len(train_index)
            test_len = len(test_index)
            train_index = [i for i in train_index if self.example_ids[i] in
                           self.keep]
            test_index = [i for i in test_index if self.example_ids[i] in
                          self.keep]
            if not self._warned and (train_len != len(train_index) or
                                     test_len != len(test_index)):
                self.logger.warning('Feature set contains IDs that are not ' +
                                    'in folds dictionary. Skipping those IDs.')
                self._warned = True

            yield train_index, test_index


class SelectByMinCount(SelectKBest):

    """
    Select features occurring in more (and/or fewer than) than a specified
    number of examples in the training data (or a CV training fold).

    Parameters
    ----------
    min_count : int, optional
        The minimum feature count to select.
        Defaults to 1.
    """

    def __init__(self, min_count=1):
        self.min_count = min_count
        self.scores_ = None

    def fit(self, X, y=None):
        """
        Fit the SelectByMinCount model.

        Parameters
        ----------
        X : array-like, with shape (n_samples, n_features)
            The training data to fit.
        y : Ignored

        Returns
        -------
        self
        """

        # initialize a list of counts of times each feature appears
        col_counts = [0 for _ in range(X.shape[1])]

        if sp.issparse(X):
            # find() is scipy.sparse's equivalent of nonzero()
            _, col_indices, _ = sp.find(X)
        else:
            # assume it's a numpy array (not a numpy matrix)
            col_indices = X.nonzero()[1].tolist()

        for i in col_indices:
            col_counts[i] += 1

        self.scores_ = np.array(col_counts)
        return self

    def _get_support_mask(self):
        """
        Returns an indication of which features to keep.
        Adapted from ``SelectKBest``.

        Returns
        -------
        mask : np.array
            The mask with features to keep set to True.
        """
        mask = np.zeros(self.scores_.shape, dtype=bool)
        mask[self.scores_ >= self.min_count] = True
        return mask


def add_unseen_labels(train_label_dict, test_label_list):
    """
<<<<<<< HEAD
    Merge test set labels that not seen in the training data with seen ones.
=======
    Merge test set labels that are not seen in the training data with seen ones.
>>>>>>> d8249617

    Parameters
    ----------
    train_label_dict : dict
        Dictionary mapping training set class labels to class indices.
    test_label_list : list
        List containing labels in the test set.

    Returns
    -------
    train_and_test_label_dict : dict
<<<<<<< HEAD
        Dictionary mapping merged lables from both the training and test set
=======
        Dictionary mapping merged labels from both the training and test sets
>>>>>>> d8249617
        to indices.
    """
    # get the list of labels that were in the training set
    train_label_list = list(train_label_dict.keys())

    # identify any unseen labels in the test set
    unseen_test_label_list = [label for label in test_label_list
                              if label not in train_label_list]

    # create a new dictionary for these unseen labels with label indices
<<<<<<< HEAD
    # for them starting _after_  those for the training set labels
=======
    # for them starting _after_ those for the training set labels
>>>>>>> d8249617
    unseen_label_dict = {label: i for i, label in enumerate(unseen_test_label_list,
                                                            start=len(train_label_list))}

    # combine the train label dictionary with this unseen label one & return
    train_and_test_label_dict = train_label_dict.copy()
    train_and_test_label_dict.update(unseen_label_dict)
    return train_and_test_label_dict


def compute_evaluation_metrics(metrics,
                               labels,
                               predictions,
                               model_type,
                               label_dict=None,
                               grid_objective=None,
                               probability=False,
                               logger=None):
    """
    Compute given metrics to evaluate the given predictions generated
    by the given type of estimator against the given true labels.

    Parameters
    ----------
    metrics : list of str
        List of metrics to compute.
    labels : array-like
        True labels to be used for computing the metrics.
    predictions : array-like
        The predictions to be used for computing the metrics.
    model_type : str
        One of "classifier" or "regressor".
    label_dict : dict, optional
<<<<<<< HEAD
        Dictionary mapping classes labels to indices for classification.
=======
        Dictionary mapping class labels to indices for classification.
>>>>>>> d8249617
        Defaults to ``None``.
    grid_objective : str, optional
        The objective used for tuning the hyper-parameters of the model
        that generated the predictions. If ``None``, it means that no
        grid search was done.
        Defaults to ``None``.
    probability : bool, optional
        Does the model output class probabilities?
        Defaults to ``False``.
    logger : logging.Logger, optional
        A logger instance to use for logging messages and warnings.
        If ``None``, a new one is created.
        Defaults to ``None``.

    Returns
    -------
    res : 5-tuple
        The confusion matrix, the overall accuracy, the per-label
        PRFs, the grid search objective function score, and the
        additional evaluation metrics, if any. For regressors, the
        first two elements are ``None``.
    """
    # set up the logger
    logger = logger if logger else logging.getLogger(__name__)

    # warn if grid objective was also specified in metrics
    if len(metrics) > 0 and grid_objective in metrics:
        logger.warning(f"The grid objective '{grid_objective}' is also "
                       f"specified as an evaluation metric. Since its "
                       f"value is already included in the results as the "
                       f"objective score, it will not be printed "
                       f"again in the list of metrics.")
        metrics = [metric for metric in metrics if metric != grid_objective]

    # initialize a dictionary that will hold all of the metric scores
    metric_scores = {metric: None for metric in metrics}

    # if we are a classifier and in probability mode, then
    # `yhat` are probabilities so we need to compute the
    # class indices separately and save them too
    if probability and model_type == 'classifier':
        class_probs = predictions
        predictions = np.argmax(class_probs, axis=1)
    # if we are a regressor or classifier not in probability
    # mode, then we have the class indices already and there
    # are no probabilities
    else:
        class_probs = None

    # make a single list of metrics including the grid objective
    # since it's easier to compute everything together
    metrics_to_compute = [grid_objective] + metrics
    for metric in metrics_to_compute:

        # skip the None if we are not doing grid search
        if not metric:
            continue

        # CASE 1: in probability mode for classification which means we
        # need to either use the probabilities directly or infer the labels
        # from them depending on the metric
        if probability:

            # there are three possible cases here:
            # (a) if we are using a correlation metric or
            #     `average_precision` or `roc_auc` in a binary
            #      classification scenario, then we need to explicitly
            #     pass in the probabilities of the positive class.
            # (b) if we are using `neg_log_loss`, then we
            #     just pass in the full probability array
            # (c) we compute the most likely labels from the
            #     probabilities via argmax and use those
            #     for all other metrics
            if (len(label_dict) == 2 and
                    (metric in CORRELATION_METRICS or
                     metric in ['average_precision', 'roc_auc']) and
                    metric != grid_objective):
                logger.info(f"using probabilities for the positive class to "
                            f"compute '{metric}' for evaluation.")
                preds_for_metric = class_probs[:, 1]
            elif metric == 'neg_log_loss':
                preds_for_metric = class_probs
            else:
                preds_for_metric = predictions

        # CASE 2: no probability mode for classifier or regressor
        # in which case we just use the predictions as they are
        else:
            preds_for_metric = predictions

        try:
            metric_scores[metric] = use_score_func(metric, labels, preds_for_metric)
        except ValueError:
            metric_scores[metric] = float('NaN')

    # now separate out the grid objective score from the additional metric scores
    # if a grid objective was actually passed in. If no objective was passed in
    # then that score should just be none.
    objective_score = None
    additional_scores = metric_scores.copy()
    if grid_objective:
        objective_score = metric_scores[grid_objective]
        del additional_scores[grid_objective]

    # compute some basic statistics for regressors
    if model_type == 'regressor':
        result_dict = {'descriptive': defaultdict(dict)}
        for table_label, y in zip(['actual', 'predicted'], [labels, predictions]):
            result_dict['descriptive'][table_label]['min'] = min(y)
            result_dict['descriptive'][table_label]['max'] = max(y)
            result_dict['descriptive'][table_label]['avg'] = np.mean(y)
            result_dict['descriptive'][table_label]['std'] = np.std(y)
        result_dict['pearson'] = use_score_func('pearson', labels, predictions)
        res = (None, None, result_dict, objective_score, additional_scores)
    else:
        # compute the confusion matrix and precision/recall/f1
        # note that we are using the class indices here
        # and not the actual class labels themselves
        num_labels = len(label_dict)
        conf_mat = confusion_matrix(labels,
                                    predictions,
                                    labels=list(range(num_labels)))
        # Calculate metrics
        overall_accuracy = accuracy_score(labels, predictions)
        result_matrix = precision_recall_fscore_support(
            labels, predictions, labels=list(range(num_labels)), average=None)

        # Store results
        result_dict = defaultdict(dict)
        for actual_label in sorted(label_dict):
            col = label_dict[actual_label]
            result_dict[actual_label]["Precision"] = result_matrix[0][col]
            result_dict[actual_label]["Recall"] = result_matrix[1][col]
            result_dict[actual_label]["F-measure"] = result_matrix[2][col]

        res = (conf_mat.tolist(), overall_accuracy, result_dict,
               objective_score, additional_scores)

    return res


def compute_num_folds_from_example_counts(cv_folds,
                                          labels,
                                          model_type,
                                          logger=None):
    """
<<<<<<< HEAD
    Calculate the number of folds we should use for cross validation, based
=======
    Calculate the number of folds we should use for cross-validation, based
>>>>>>> d8249617
    on the number of examples we have for each label.

    Parameters
    ----------
    cv_folds : int
        The number of cross-validation folds.
    labels : list
        The example labels.
    model_type : str
        One of "classifier" or "regressor".
    logger : logging.Logger, optional
        A logger instance to use for logging messages and warnings.
        If ``None``, a new one is created.
        Defaults to ``None``.

    Returns
    -------
    cv_folds : int
        The number of folds to use, based on the number of examples
        for each label.

    Raises
    ------
<<<<<<< HEAD
    AssertionError
        If ```cv_folds``` is not an integer.
    ValueError
        If ``cv_folds`` is not an integer or if the training set has
        less than or equal to one label(s) for classification.
=======
    ValueError
        If ``cv_folds`` is not an integer or if the training set has
        fewer than 2 examples associated with a label (for classification).
>>>>>>> d8249617
    """
    try:
        assert isinstance(cv_folds, int)
    except AssertionError:
        raise ValueError("`cv_folds` must be an integer.")

    # For regression models, we can just return the current cv_folds
    if model_type == 'regressor':
        return cv_folds

    min_examples_per_label = min(Counter(labels).values())
    if min_examples_per_label <= 1:
        raise ValueError(f"The training set has only {min_examples_per_label} "
                         f"example for a label.")
    if min_examples_per_label < cv_folds:
        logger.warning(f"The minimum number of examples per label was "
                       f"{min_examples_per_label}. Setting the number of "
                       f"cross-validation folds to that value.")
        cv_folds = min_examples_per_label
    return cv_folds


def contiguous_ints_or_floats(numbers):
    """
    Check whether the given list of numbers contains
    contiguous integers or contiguous integer-like
    floats. For example, [1, 2, 3] or [4.0, 5.0, 6.0]
    are both contiguous but [1.1, 1.2, 1.3] is not.

    Parameters
    ----------
    numbers : array-like of ints or floats
        The numbers we want to check.

    Returns
    -------
    answer : bool
        True if the numbers are contiguous integers
        or contiguous integer-like floats (1.0, 2.0, etc.)

    Raises
    ------
    TypeError
        If ``numbers`` does not contain integers or floating
        point values.
    ValueError
        If ``numbers`` is empty.
    """

    try:

        # make sure that number is not empty
        assert len(numbers) > 0

        # first check that the numbers are all integers
        # or integer-like floats (e.g., 1.0, 2.0 etc.)
        ints_or_int_like_floats = np.all(np.mod(numbers, 1) == 0)

        # next check that the successive differences between
        # the numbers are all 1, i.e., they are nuermicontiguous
        contiguous = np.all(np.diff(numbers) == 1)

    except AssertionError:
        raise ValueError('Input cannot be empty.')

    except TypeError:
        raise TypeError('Input should only contain numbers.')

    # we need both conditions to be true
    return ints_or_int_like_floats and contiguous


def get_acceptable_classification_metrics(label_array):
    """
    Return the set of metrics that are acceptable given the
    the unique set of labels that we are classifying.

    Parameters
    ----------
    label_array : numpy.ndarray
        A sorted numpy array containing the unique labels
        that we are trying to predict. Optional for regressors
        but required for classifiers.

    Returns
    -------
    acceptable_metrics : set
        A set of metric names that are acceptable
        for the given classification scenario.
    """

    # this is a classifier so the acceptable objective
    # functions definitely include those metrics that
    # are specifically for classification and also
    # the unweighted kappa metrics
    acceptable_metrics = CLASSIFICATION_ONLY_METRICS | UNWEIGHTED_KAPPA_METRICS

    # now let us consider which other metrics may also
    # be acceptable depending on whether the labels
    # are strings or (contiguous) integers/floats
    label_type = label_array.dtype.type

    # CASE 1: labels are strings, then no other metrics
    # are acceptable
    if issubclass(label_type, (np.object_, str)):
        pass

    # CASE 2: labels are integers or floats; the way
    # it works in SKLL, it's guaranteed that
    # class indices will be sorted in the same order
    # as the class labels therefore, ranking metrics
    # such as various correlations should work fine.
    elif issubclass(label_type, (int,
                                 np.int32,
                                 np.int64,
                                 float,
                                 np.float32,
                                 np.float64)):
        acceptable_metrics.update(CORRELATION_METRICS)

        # CASE 3: labels are numerically contiguous integers
        # this is a special sub-case of CASE 2 which
        # represents ordinal classification. Only in this
        # case, weighted kappas -- where the distance
        # between the class labels has a special
        # meaning -- can be allowed. This is because
        # class indices are always contiguous and all
        # metrics in SKLL are computed in the index
        # space, not the label space. Note that floating
        # point numbers that are equivalent to integers
        # (e.g., [1.0, 2.0, 3.0]) are also acceptable.
        if contiguous_ints_or_floats(label_array):
            acceptable_metrics.update(WEIGHTED_KAPPA_METRICS)

    # if there are any custom metrics registered, include them too
    if len(_CUSTOM_METRICS) > 0:
        acceptable_metrics.update(_CUSTOM_METRICS)

    return acceptable_metrics


def get_acceptable_regression_metrics():
    """
    Return the set of metrics that are acceptable for regression.
    """

    # it's fairly straightforward for regression since
    # we do not have to check the labels
    acceptable_metrics = (REGRESSION_ONLY_METRICS |
                          UNWEIGHTED_KAPPA_METRICS |
                          WEIGHTED_KAPPA_METRICS |
                          CORRELATION_METRICS)

    # if there are any custom metrics registered, include them too
    if len(_CUSTOM_METRICS) > 0:
        acceptable_metrics.update(_CUSTOM_METRICS)

    return acceptable_metrics


def load_custom_learner(custom_learner_path, custom_learner_name):
    """
    Import and load the custom learner object from the given path.

    Parameters
    ----------
    custom_learner_path : str
        The path to a custom learner.
    custom_learner_name : str
        The name of a custom learner.

    Raises
    ------
    ValueError
        If the custom learner path does not end in '.py'.

    Returns
    -------
    custom_learner_obj : skll.Learner object
        The SKLL learner object loaded from the given path.
    """
    if not custom_learner_path:
        raise ValueError('custom_learner_path was not set and learner {} '
                         'was not found.'.format(custom_learner_name))

    if not custom_learner_path.endswith('.py'):
        raise ValueError('custom_learner_path must end in .py ({})'
                         .format(custom_learner_path))

    custom_learner_module_name = os.path.basename(custom_learner_path)[:-3]
    sys.path.append(os.path.dirname(os.path.abspath(custom_learner_path)))
    import_module(custom_learner_module_name)
    return getattr(sys.modules[custom_learner_module_name], custom_learner_name)


def get_predictions(learner, xtest):
    """
    Get various different types of predictions generated by the given
    learner on the given feature array.

    The various types of predictions include:

    - "raw" predictions which are self-explanatory for regressors; for
      classifiers, these are the indices of the class labels, not the labels
      themselves.
    - "labels": for classifiers, these are the class labels; for regressors
      they are not applicable and represented as ``None``.
    - "probabilities": for classifiers, these are the class probabilities; for
      non-probabilistic classifiers or regressors, they are not applicable and
      represented as ``None``.

    Parameters
    ----------
    learner : skll.Learner
        The already-trained ``Learner`` instance that is used to generate
        the predictions.
    xtest : array-like
        Numpy array of features on which the predictions are to be made.

    Returns
    -------
    prediction_dict : dict
        Dictionary containing the three types of predictions as the keys
        and either ``None`` or a numpy array as the value.

    Raises
    ------
    NotImplementedError
        If the scikit-learn model does not implement ``predict_proba()`` to
        get the class probabilities.
    """
    # initialize the prediction dictionary
    prediction_dict = {"raw": None, "labels": None, "probabilities": None}

    # first get the raw predictions from the underlying scikit-learn model
    # this works for both classifiers and regressors
    yhat = learner.model.predict(xtest)
    prediction_dict["raw"] = yhat

    # next, if it's a classifier ...
    if learner.model_type._estimator_type == "classifier":

        # get the predicted class labels
        class_labels = np.array([learner.label_list[int(pred)] for pred in yhat])
        prediction_dict["labels"] = class_labels

        # then get the class probabilities too if the learner is probabilistic
        if learner.probability:
            try:
                yhat_probs = learner.model.predict_proba(xtest)
            except NotImplementedError as e:
                learner.logger.error(f"Model type: {learner.model_type.__name__}\n"
                                     f"Model: {learner.model}\n"
                                     f"Probability: {learner.probability}\n")
                raise e
            else:
                prediction_dict["probabilities"] = yhat_probs

    return prediction_dict


def rescaled(cls):
    """
    Decorator to create regressors that store a min and a max for the training
    data and make sure that predictions fall within that range.  It also stores
    the means and SDs of the gold standard and the predictions on the training
    set to rescale the predictions (e.g., as in e-rater).

    Parameters
    ----------
    cls : BaseEstimator
        An estimator class to add rescaling to.

    Returns
    -------
    cls : BaseEstimator
        Modified version of estimator class with rescaled functions added.

    Raises
    ------
    ValueError
        If classifier cannot be rescaled (i.e. is not a regressor).
    """
    # If this class has already been run through the decorator, return it
    if hasattr(cls, 'rescale'):
        return cls

    # Save original versions of functions to use later.
    orig_init = cls.__init__
    orig_fit = cls.fit
    orig_predict = cls.predict

    if cls._estimator_type == 'classifier':
        raise ValueError('Classifiers cannot be rescaled. ' +
                         'Only regressors can.')

    # Define all new versions of functions
    @wraps(cls.fit)
    def fit(self, X, y=None):
        """
        Fit a model, then store the mean, SD, max and min of the training set
        and the mean and SD of the predictions on the training set.

        Parameters
        ----------
        X : array-like, with shape (n_samples, n_features)
            The data to fit.
        y : Ignored

        Returns
        -------
        self
        """

        # fit a regular regression model
        orig_fit(self, X, y=y)

        if self.constrain:
            # also record the training data min and max
            self.y_min = min(y)
            self.y_max = max(y)

        if self.rescale:
            # also record the means and SDs for the training set
            y_hat = orig_predict(self, X)
            self.yhat_mean = np.mean(y_hat)
            self.yhat_sd = np.std(y_hat)
            self.y_mean = np.mean(y)
            self.y_sd = np.std(y)

        return self

    @wraps(cls.predict)
    def predict(self, X):
        """
        Make predictions with the super class, and then adjust them using the
        stored min, max, means, and standard deviations.

        Parameters
        ----------
        X : array-like, with shape (n_samples,)
            The data to predict.

        Returns
        -------
        res : array-like
            The prediction results.
        """
        # get the unconstrained predictions
        res = orig_predict(self, X)

        if self.rescale:
            # convert the predictions to z-scores,
            # then rescale to match the training set distribution
            res = (((res - self.yhat_mean) / self.yhat_sd) * self.y_sd) + self.y_mean

        if self.constrain:
            # apply min and max constraints
            res = np.array([max(self.y_min, min(self.y_max, pred))
                            for pred in res])

        return res

    @classmethod
    @wraps(cls._get_param_names)
    def _get_param_names(class_x):
        """
        This is adapted from scikit-learns's ``BaseEstimator`` class.
        It gets the kwargs for the superclass's init method and adds the
        kwargs for newly added ``__init__()`` method.

        Parameters
        ----------
        class_x
            The the superclass from which to retrieve param names.

        Returns
        -------
        args : list
            A list of parameter names for the class's init method.

        Raises
        ------
        RunTimeError
            If `varargs` exist in the scikit-learn estimator.
        """

        # initialize the empty list of parameter names
        args = []

        try:
            # get signature of the original init method
            init = getattr(orig_init, 'deprecated_original', orig_init)
            init_signature = inspect.signature(init)

            # get all parameters excluding 'self'
            original_parameters = [p for p in init_signature.parameters.values()
                                   if p.name != 'self' and p.kind != p.VAR_KEYWORD]

            # there should be no varargs
            for parameter in original_parameters:
                if parameter.kind == parameter.VAR_POSITIONAL:
                    raise RuntimeError("scikit-learn estimators should always "
                                       "specify their parameters in the signature"
                                       " of their __init__ (no varargs)."
                                       " %s with constructor %s doesn't "
                                       " follow this convention."
                                       % (cls, init_signature))
                else:
                    args.append(parameter.name)

        except TypeError:
            pass

        # now get the additional rescaling arguments
        rescale_args = inspect.getargspec(class_x.__init__)[0]

        # Remove 'self'
        rescale_args.pop(0)

        # add the rescaling arguments to the original arguments and sort
        args += rescale_args
        args.sort()

        return args

    @wraps(cls.__init__)
    def init(self, constrain=True, rescale=True, **kwargs):
        """
        This special init function is used by the decorator to make sure
        that things get initialized in the right order.

        Parameters
        ----------
        constrain : bool, optional
            Whether to constrain predictions within min and max values.
            Defaults to True.
        rescale : bool, optional
            Whether to rescale prediction values using z-scores.
            Defaults to True.
        kwargs : dict, optional
            Arguments for base class.
        """
        # pylint: disable=W0201
        self.constrain = constrain
        self.rescale = rescale
        self.y_min = None
        self.y_max = None
        self.yhat_mean = None
        self.yhat_sd = None
        self.y_mean = None
        self.y_sd = None
        orig_init(self, **kwargs)

    # Override original functions with new ones
    cls.__init__ = init
    cls.fit = fit
    cls.predict = predict
    cls._get_param_names = _get_param_names
    cls.rescale = True

    # Return modified class
    return cls


def setup_cv_fold_iterator(cv_folds,
                           examples,
                           model_type,
                           stratified=False,
                           logger=None):
    """
    Set up a cross-validation fold iterator for the given ``FeatureSet``.

    Parameters
    ----------
    cv_folds : int or dict
        The number of folds to use for cross-validation, or
        a mapping from example IDs to folds.
    examples : skll.FeatureSet
        The ``FeatureSet`` instance for which the CV iterator is to be computed.
    model_type : str
        One of "classifier" or "regressor".
    stratified : bool, optional
        Should the cross-validation iterator be set up in a stratified
        fashion?
        Defaults to ``False``.
    logger : logging.Logger, optional
        A logger instance to use for logging messages and warnings.
        If ``None``, a new one is created.
        Defaults to ``None``.

    Returns
    -------
    res : a 2-tuple
        The first element is the the kfold iterator and the second
        is the list of cross-validation groups.
    """
    # Set up the cross-validation iterator.
    if isinstance(cv_folds, int):
        cv_folds = compute_num_folds_from_example_counts(cv_folds,
                                                         examples.labels,
                                                         model_type,
                                                         logger=logger)

        stratified = (stratified and model_type == 'classifier')
        if stratified:
            kfold = StratifiedKFold(n_splits=cv_folds)
            cv_groups = None
        else:
            kfold = KFold(n_splits=cv_folds)
            cv_groups = None
    # Otherwise cv_folds is a dict
    else:
        # if we have a mapping from IDs to folds, use it for the overall
        # cross-validation as well as the grid search within each
        # training fold.  Note that this means that the grid search
        # will use K-1 folds because the Kth will be the test fold for
        # the outer cross-validation.
        dummy_label = next(iter(cv_folds.values()))
        fold_groups = [cv_folds.get(curr_id, dummy_label) for curr_id in examples.ids]
        # Only retain IDs within folds if they're in cv_folds
        kfold = FilteredLeaveOneGroupOut(cv_folds,
                                         examples.ids,
                                         logger=logger)
        cv_groups = fold_groups

    return kfold, cv_groups


def setup_cv_split_iterator(cv_folds, examples):
    """
    Set up a cross-validation split iterator over the given ``FeatureSet``.

    Parameters
    ----------
    cv_folds : int or dict
        The number of folds to use for cross-validation, or
        a mapping from example IDs to folds.
    examples : skll.FeatureSet
        The given featureset which is to be split.

    Returns
    -------
    res : a 2-tuple
        The first element is an iterator over the train/test featuresets
        and the second is the maximum number of training samples available.
    """
    # seed the random number generator for replicability
    random_state = np.random.RandomState(123456789)

    # set up the cross-validation split iterator with 20% of
    # the data always reserved for testing
    cv = ShuffleSplit(n_splits=cv_folds,
                      test_size=0.2,
                      random_state=random_state)
    cv_iter = list(cv.split(examples.features, examples.labels, None))
    n_max_training_samples = len(cv_iter[0][0])

    # create an iterator over train/test featuresets based on the
    # cross-validation index iterator
    featureset_iter = (FeatureSet.split_by_ids(examples, train, test)
                       for train, test in cv_iter)

    return featureset_iter, n_max_training_samples


def train_and_score(learner,
                    train_examples,
                    test_examples,
                    metric):
    """
    A utility method to train a given learner instance on the given
    training examples, generate predictions on the training set itself
    and also the given test set, and score those predictions using the
    given metric. The method returns the train and test scores.

    Note that this method needs to be a top-level function since it is
    called from within ``joblib.Parallel()`` and, therefore, needs to be
    picklable which it would not be as an instancemethod of the ``Learner``
    class.

    Parameters
    ----------
    learner : skll.Learner
        A SKLL ``Learner`` instance.
    train_examples : array-like, with shape (n_samples, n_features)
        The training examples.
    test_examples : array-like, of length n_samples
        The test examples.
    metric : str
        The scoring function passed to ``use_score_func()``.

    Returns
    -------
    train_score : float
        Output of the score function applied to predictions of
        ``learner`` on ``train_examples``.
    test_score : float
        Output of the score function applied to predictions of
        ``learner`` on ``test_examples``.
    """

    _ = learner.train(train_examples, grid_search=False, shuffle=False)
<<<<<<< HEAD
    train_predictions = learner.predict(train_examples)
    test_predictions = learner.predict(test_examples)

    # note that VotingLearner `predict()` method returns a 2-tuple
    if isinstance(train_predictions, tuple):
        train_predictions = train_predictions[0]
    if isinstance(test_predictions, tuple):
        test_predictions = test_predictions[0]

=======

    # get the train and test class indices (not labels)
    train_predictions = learner.predict(train_examples, class_labels=False)
    test_predictions = learner.predict(test_examples, class_labels=False)

    # now get the training and test labels and convert them to indices
    # but make sure to include any unseen labels in the test data
>>>>>>> d8249617
    if learner.model_type._estimator_type == 'classifier':
        test_label_list = np.unique(test_examples.labels).tolist()
        train_and_test_label_dict = add_unseen_labels(learner.label_dict,
                                                      test_label_list)
        train_labels = np.array([train_and_test_label_dict[label]
                                 for label in train_examples.labels])
        test_labels = np.array([train_and_test_label_dict[label]
                                for label in test_examples.labels])
    else:
        train_labels = train_examples.labels
        test_labels = test_examples.labels

    # now compute and return the scores
    train_score = use_score_func(metric, train_labels, train_predictions)
    test_score = use_score_func(metric, test_labels, test_predictions)
    return train_score, test_score


def write_predictions(example_ids,
                      predictions_to_write,
                      file_prefix,
                      model_type,
                      append=False,
                      label_list=None,
                      probability=False):
    """
    Write example IDs and predictions to a tab-separated file with given prefix.

    Parameters
    ----------
    example_ids : array-like
        The IDs of the examples for which the predictions have been generated.
    predictions_to_write : array-like
        The predictions to write out to the file.
    file_prefix : TYPE
        The prefix for the output file. The output file will be named
        "<file_prefix>_predictions.tsv".
    model_type : str
        One of "classifier" or "regressor".
    append : bool, optional
        Should we append the current predictions to the file if it exists?
        Defaults to ``False``.
    label_list : list of str, optional
        List of class labels, required if ``probability`` is ``True``.
        Defaults to ``None``.
    probability : bool, optional
        Are the predictions class probabilities? If ``True``, requires
        ``label_list`` to be specified.
        Defaults to ``False``.
    """
    # create a new file starting with the given prefix
    prediction_file = f"{file_prefix}_predictions.tsv"
    with open(prediction_file,
              mode='w' if not append else 'a',
              newline='') as predictionfh:

        # create a DictWriter with the appropriate field names
        if predictions_to_write.ndim > 1:
            fieldnames = ["id"] + [label for label in label_list]
        else:
            fieldnames = ["id", "prediction"]
        writer = DictWriter(predictionfh, fieldnames=fieldnames, dialect=excel_tab)

        # write out the header unless we are appending
        if not append:
            writer.writeheader()

        for example_id, pred in zip(example_ids, predictions_to_write):

            # for regressors, we just write out the prediction as-is
            if model_type == "regressor":
                row = {"id": example_id, "prediction": pred}

            # if we have an array as a prediction, it must be
            # a list of probabilities and if not, then it's
            # non-probabilistic, then the prediction as-is (which
            # either a class label or an index
            else:
                if isinstance(pred, np.ndarray):
                    row = {'id': example_id}
                    row.update(dict(zip(label_list, pred)))
                else:
                    row = {"id": example_id, "prediction": pred}

            # write out the row
            writer.writerow(row)<|MERGE_RESOLUTION|>--- conflicted
+++ resolved
@@ -183,11 +183,7 @@
 
 def add_unseen_labels(train_label_dict, test_label_list):
     """
-<<<<<<< HEAD
-    Merge test set labels that not seen in the training data with seen ones.
-=======
     Merge test set labels that are not seen in the training data with seen ones.
->>>>>>> d8249617
 
     Parameters
     ----------
@@ -199,11 +195,7 @@
     Returns
     -------
     train_and_test_label_dict : dict
-<<<<<<< HEAD
-        Dictionary mapping merged lables from both the training and test set
-=======
         Dictionary mapping merged labels from both the training and test sets
->>>>>>> d8249617
         to indices.
     """
     # get the list of labels that were in the training set
@@ -214,11 +206,7 @@
                               if label not in train_label_list]
 
     # create a new dictionary for these unseen labels with label indices
-<<<<<<< HEAD
-    # for them starting _after_  those for the training set labels
-=======
     # for them starting _after_ those for the training set labels
->>>>>>> d8249617
     unseen_label_dict = {label: i for i, label in enumerate(unseen_test_label_list,
                                                             start=len(train_label_list))}
 
@@ -251,11 +239,7 @@
     model_type : str
         One of "classifier" or "regressor".
     label_dict : dict, optional
-<<<<<<< HEAD
-        Dictionary mapping classes labels to indices for classification.
-=======
         Dictionary mapping class labels to indices for classification.
->>>>>>> d8249617
         Defaults to ``None``.
     grid_objective : str, optional
         The objective used for tuning the hyper-parameters of the model
@@ -402,11 +386,7 @@
                                           model_type,
                                           logger=None):
     """
-<<<<<<< HEAD
-    Calculate the number of folds we should use for cross validation, based
-=======
     Calculate the number of folds we should use for cross-validation, based
->>>>>>> d8249617
     on the number of examples we have for each label.
 
     Parameters
@@ -430,17 +410,9 @@
 
     Raises
     ------
-<<<<<<< HEAD
-    AssertionError
-        If ```cv_folds``` is not an integer.
-    ValueError
-        If ``cv_folds`` is not an integer or if the training set has
-        less than or equal to one label(s) for classification.
-=======
     ValueError
         If ``cv_folds`` is not an integer or if the training set has
         fewer than 2 examples associated with a label (for classification).
->>>>>>> d8249617
     """
     try:
         assert isinstance(cv_folds, int)
@@ -574,6 +546,7 @@
         # (e.g., [1.0, 2.0, 3.0]) are also acceptable.
         if contiguous_ints_or_floats(label_array):
             acceptable_metrics.update(WEIGHTED_KAPPA_METRICS)
+def get_acceptable_regression_metrics():
 
     # if there are any custom metrics registered, include them too
     if len(_CUSTOM_METRICS) > 0:
@@ -582,7 +555,6 @@
     return acceptable_metrics
 
 
-def get_acceptable_regression_metrics():
     """
     Return the set of metrics that are acceptable for regression.
     """
@@ -1044,17 +1016,6 @@
     """
 
     _ = learner.train(train_examples, grid_search=False, shuffle=False)
-<<<<<<< HEAD
-    train_predictions = learner.predict(train_examples)
-    test_predictions = learner.predict(test_examples)
-
-    # note that VotingLearner `predict()` method returns a 2-tuple
-    if isinstance(train_predictions, tuple):
-        train_predictions = train_predictions[0]
-    if isinstance(test_predictions, tuple):
-        test_predictions = test_predictions[0]
-
-=======
 
     # get the train and test class indices (not labels)
     train_predictions = learner.predict(train_examples, class_labels=False)
@@ -1062,7 +1023,6 @@
 
     # now get the training and test labels and convert them to indices
     # but make sure to include any unseen labels in the test data
->>>>>>> d8249617
     if learner.model_type._estimator_type == 'classifier':
         test_label_list = np.unique(test_examples.labels).tolist()
         train_and_test_label_dict = add_unseen_labels(learner.label_dict,
@@ -1138,7 +1098,6 @@
 
             # if we have an array as a prediction, it must be
             # a list of probabilities and if not, then it's
-            # non-probabilistic, then the prediction as-is (which
             # either a class label or an index
             else:
                 if isinstance(pred, np.ndarray):
