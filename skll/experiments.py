--- conflicted
+++ resolved
@@ -148,11 +148,7 @@
             ablated_features = all_features.difference(json.loads(lrd['featureset']))
             lrd['ablated_features'] = ''
             if ablated_features:
-<<<<<<< HEAD
-                lrd['ablated_features'] = list(ablated_features)[0]
-=======
                 lrd['ablated_features'] = json.dumps(sorted(ablated_features))
->>>>>>> 53876bdc
         # Backward compatibility for older JSON results files.
         if 'comparative' in lrd:
             lrd['pearson'] = lrd['comparative']['pearson']
@@ -1011,11 +1007,7 @@
 
     '''
     (excluded_features, features, featureset_name, config, local, queue,
-<<<<<<< HEAD
-     cfg_path, machines, overwrite, quiet) = arg_tuple
-=======
      machines, overwrite, quiet) = arg_tuple
->>>>>>> 53876bdc
 
     featureset = [[x for x in features if x not in excluded_features]]
 
@@ -1097,28 +1089,16 @@
             for excluded_features in combinations(features, i):
                 arg_tuples.append((excluded_features, features,
                                    featureset_name, config, local, queue,
-<<<<<<< HEAD
-                                   config_path, hosts, overwrite, quiet))
-=======
                                    hosts, overwrite, quiet))
->>>>>>> 53876bdc
     # Otherwise, just make a list of arguments where each individual feature
     # will be excluded.
     else:
         arg_tuples = [([excluded_feature], features, featureset_name, config,
-<<<<<<< HEAD
-                       local, queue, config_path, hosts, overwrite, quiet) for
-                      excluded_feature in features]
-    # Add None to arg_tuples so that we also run things with all features
-    arg_tuples.append(([], features, featureset_name, config, local, queue,
-                       config_path, hosts, overwrite, quiet))
-=======
                        local, queue, hosts, overwrite, quiet) for
                       excluded_feature in features]
     # Add None to arg_tuples so that we also run things with all features
     arg_tuples.append(([], features, featureset_name, config, local, queue,
                        hosts, overwrite, quiet))
->>>>>>> 53876bdc
 
     # for each set of features we're excluding, make a copy of the config file
     # with all but those features, and run the jobs.
