# License: BSD 3 clause
"""
Functions related to running experiments and parsing configuration files.

:author: Dan Blanchard (dblanchard@ets.org)
:author: Michael Heilman (mheilman@ets.org)
:author: Nitin Madnani (nmadnani@ets.org)
:author: Chee Wee Leong (cleong@ets.org)
"""

import csv
import datetime
import json
import logging
import math
import sys

import numpy as np
import pandas as pd
import ruamel.yaml as yaml

from collections import defaultdict
from io import open
from itertools import combinations
<<<<<<< HEAD
from os.path import exists, isfile, join
=======
from os.path import exists, isfile, join, getsize
>>>>>>> 29b71ae4

from sklearn import __version__ as SCIKIT_VERSION

from skll import close_and_remove_logger_handlers, get_skll_logger
from skll.config import _munge_featureset_name, _parse_config_file
from skll.data.readers import Reader
from skll.learner import (Learner, MAX_CONCURRENT_PROCESSES,
                          _import_custom_learner)
from skll.version import __version__
from tabulate import tabulate

# Check if gridmap is available
try:
    from gridmap import Job, process_jobs
except ImportError:
    _HAVE_GRIDMAP = False
else:
    _HAVE_GRIDMAP = True

# Check if seaborn (and matplotlib) are available
try:
    import matplotlib
    import seaborn as sns
except ImportError:
    _HAVE_SEABORN = False
else:
    import matplotlib.pyplot as plt
    plt.ioff()
    _HAVE_SEABORN = True

_VALID_TASKS = frozenset(['predict', 'train', 'evaluate', 'cross_validate'])
_VALID_SAMPLERS = frozenset(['Nystroem', 'RBFSampler', 'SkewedChi2Sampler',
                             'AdditiveChi2Sampler', ''])


class NumpyTypeEncoder(json.JSONEncoder):
    """
    This class is used when serializing results, particularly the input label
    values if the input has int-valued labels.  Numpy int64 objects can't
    be serialized by the json module, so we must convert them to int objects.

    A related issue where this was adapted from:
    https://stackoverflow.com/questions/11561932/why-does-json-dumpslistnp-arange5-fail-while-json-dumpsnp-arange5-tolis
    """

    def default(self, obj):
        if isinstance(obj, np.int64):
            return int(obj)
        elif isinstance(obj, np.ndarray):
            return obj.tolist()
        return json.JSONEncoder.default(self, obj)


def _get_stat_float(label_result_dict, stat):
    """
    A helper function to get output for the precision, recall, and f-score
    columns in the confusion matrix.

    Parameters
    ----------
    label_result_dict : dict
        Dictionary containing the stat we'd like
        to retrieve for a particular label.
    stat : str
        The statistic we're looking for in the dictionary.

    Returns
    -------
    stat_float : float
        The value of the stat if it's in the dictionary, and NaN
        otherwise.
    """
    if stat in label_result_dict and label_result_dict[stat] is not None:
        return label_result_dict[stat]
    else:
        return float('nan')


def _write_skll_folds(skll_fold_ids, skll_fold_ids_file):
    """
    Function to take a dictionary of id->test-fold-number and
    write it to a file.

    Parameters
    ----------
    skll_fold_ids : dict
        Dictionary with ids as keys and test-fold-numbers as values.
    skll_fold_ids_file : file buffer
        An open file handler to write to.
    """

    f = csv.writer(skll_fold_ids_file)
    f.writerow(['id', 'cv_test_fold'])
    for example_id in skll_fold_ids:
        f.writerow([example_id, skll_fold_ids[example_id]])

    skll_fold_ids_file.flush()


def _write_summary_file(result_json_paths, output_file, ablation=0):
    """
    Function to take a list of paths to individual result
    json files and returns a single file that summarizes
    all of them.

    Parameters
    ----------
    result_json_paths : list of str
        A list of paths to the individual result JSON files.
    output_file : str
        The path to the output file (TSV format).
    ablation : int, optional
        The number of features to remove when doing ablation experiment.
        Defaults to 0.
    """
    learner_result_dicts = []
    # Map from feature set names to all features in them
    all_features = defaultdict(set)
    logger = get_skll_logger('experiment')
    for json_path in result_json_paths:
        if not exists(json_path):
            logger.error(('JSON results file %s not found. Skipping summary '
                          'creation. You can manually create the summary file'
                          ' after the fact by using the summarize_results '
                          'script.'), json_path)
            return
        else:
            with open(json_path, 'r') as json_file:
                obj = json.load(json_file)
                featureset_name = obj[0]['featureset_name']
                if ablation != 0 and '_minus_' in featureset_name:
                    parent_set = featureset_name.split('_minus_', 1)[0]
                    all_features[parent_set].update(
                        yaml.safe_load(obj[0]['featureset']))
                learner_result_dicts.extend(obj)

    # Build and write header
    header = set(learner_result_dicts[0].keys()) - {'result_table',
                                                    'descriptive'}
    if ablation != 0:
        header.add('ablated_features')
    header = sorted(header)
    writer = csv.DictWriter(output_file,
                            header,
                            extrasaction='ignore',
                            dialect=csv.excel_tab)
    writer.writeheader()

    # Build "ablated_features" list and fix some backward compatible things
    for lrd in learner_result_dicts:
        featureset_name = lrd['featureset_name']
        if ablation != 0:
            parent_set = featureset_name.split('_minus_', 1)[0]
            ablated_features = all_features[parent_set].difference(
                yaml.safe_load(lrd['featureset']))
            lrd['ablated_features'] = ''
            if ablated_features:
                lrd['ablated_features'] = json.dumps(sorted(ablated_features))

        # write out the new learner dict with the readable fields
        writer.writerow(lrd)

    output_file.flush()


def _write_learning_curve_file(result_json_paths, output_file):
    """
    Function to take a list of paths to individual learning curve
    results json files and writes out a single TSV file with the
    learning curve data.

    Parameters
    ----------
    result_json_paths : list of str
        A list of paths to the individual result JSON files.
    output_file : str
        The path to the output file (TSV format).
    """

    learner_result_dicts = []

    # Map from feature set names to all features in them
    logger = get_skll_logger('experiment')
    for json_path in result_json_paths:
        if not exists(json_path):
            logger.error(('JSON results file %s not found. Skipping summary '
                          'creation. You can manually create the summary file'
                          ' after the fact by using the summarize_results '
                          'script.'), json_path)
            return
        else:
            with open(json_path, 'r') as json_file:
                obj = json.load(json_file)
                learner_result_dicts.extend(obj)

    # Build and write header
    header = ['featureset_name', 'learner_name', 'metric',
              'train_set_name', 'training_set_size', 'train_score_mean',
              'test_score_mean', 'train_score_std', 'test_score_std',
              'scikit_learn_version', 'version']
    writer = csv.DictWriter(output_file,
                            header,
                            extrasaction='ignore',
                            dialect=csv.excel_tab)
    writer.writeheader()

    # write out the fields we need for the learning curve file
    # specifically, we need to separate out the curve sizes
    # and scores into individual entries.
    for lrd in learner_result_dicts:
        training_set_sizes = lrd['computed_curve_train_sizes']
        train_scores_means_by_size = lrd['learning_curve_train_scores_means']
        test_scores_means_by_size = lrd['learning_curve_test_scores_means']
        train_scores_stds_by_size = lrd['learning_curve_train_scores_stds']
        test_scores_stds_by_size = lrd['learning_curve_test_scores_stds']

        # rename `grid_objective` to `metric` since the latter name can be confusing
        lrd['metric'] = lrd['grid_objective']

        for (size,
             train_score_mean,
             test_score_mean,
             train_score_std,
             test_score_std) in zip(training_set_sizes,
                                    train_scores_means_by_size,
                                    test_scores_means_by_size,
                                    train_scores_stds_by_size,
                                    test_scores_stds_by_size):
            lrd['training_set_size'] = size
            lrd['train_score_mean'] = train_score_mean
            lrd['test_score_mean'] = test_score_mean
            lrd['train_score_std'] = train_score_std
            lrd['test_score_std'] = test_score_std

            writer.writerow(lrd)

    output_file.flush()


def _print_fancy_output(learner_result_dicts, output_file=sys.stdout):
    """
    Function to take all of the results from all of the folds and print
    nice tables with the results.

    Parameters
    ----------
    learner_result_dicts : list of str
        A list of paths to the individual result JSON files.
    output_file : file buffer, optional
        The file buffer to print to.
        Defaults to ``sys.stdout``.
    """
    if not learner_result_dicts:
        raise ValueError('Result dictionary list is empty!')

    lrd = learner_result_dicts[0]
    print('Experiment Name: {}'.format(lrd['experiment_name']),
          file=output_file)
    print('SKLL Version: {}'.format(lrd['version']), file=output_file)
    print('Training Set: {}'.format(lrd['train_set_name']), file=output_file)
    print('Training Set Size: {}'.format(
        lrd['train_set_size']), file=output_file)
    print('Test Set: {}'.format(lrd['test_set_name']), file=output_file)
    print('Test Set Size: {}'.format(lrd['test_set_size']), file=output_file)
    print('Shuffle: {}'.format(lrd['shuffle']), file=output_file)
    print('Feature Set: {}'.format(lrd['featureset']), file=output_file)
    print('Learner: {}'.format(lrd['learner_name']), file=output_file)
    print('Task: {}'.format(lrd['task']), file=output_file)
    if lrd['folds_file']:
        print('Specified Folds File: {}'.format(lrd['folds_file']),
              file=output_file)
    if lrd['task'] == 'cross_validate':
        print('Number of Folds: {}'.format(lrd['cv_folds']),
              file=output_file)
        if not lrd['cv_folds'].endswith('folds file'):
            print('Stratified Folds: {}'.format(lrd['stratified_folds']),
                  file=output_file)
    print('Feature Scaling: {}'.format(lrd['feature_scaling']),
          file=output_file)
    print('Grid Search: {}'.format(lrd['grid_search']), file=output_file)
    if lrd['grid_search']:
        print('Grid Search Folds: {}'.format(lrd['grid_search_folds']),
              file=output_file)
        print('Grid Objective Function: {}'.format(lrd['grid_objective']),
              file=output_file)
    if (lrd['task'] == 'cross_validate'
            and lrd['grid_search']
            and lrd['cv_folds'].endswith('folds file')):
        print('Using Folds File for Grid Search: {}'.format(lrd['use_folds_file_for_grid_search']),
              file=output_file)
    if lrd['task'] in ['evaluate', 'cross_validate'] and lrd['additional_scores']:
        print('Additional Evaluation Metrics: {}'.format(list(lrd['additional_scores'].keys())),
              file=output_file)
    print('Scikit-learn Version: {}'.format(lrd['scikit_learn_version']),
          file=output_file)
    print('Start Timestamp: {}'.format(
        lrd['start_timestamp']), file=output_file)
    print('End Timestamp: {}'.format(lrd['end_timestamp']), file=output_file)
    print('Total Time: {}'.format(lrd['total_time']), file=output_file)
    print('\n', file=output_file)

    for lrd in learner_result_dicts:
        print('Fold: {}'.format(lrd['fold']), file=output_file)
        print('Model Parameters: {}'.format(lrd.get('model_params', '')),
              file=output_file)
        print('Grid Objective Score (Train) = {}'.format(lrd.get('grid_score',
                                                                 '')),
              file=output_file)
        if 'result_table' in lrd:
            print(lrd['result_table'], file=output_file)
            print('Accuracy = {}'.format(lrd['accuracy']),
                  file=output_file)
        if 'descriptive' in lrd:
            print('Descriptive statistics:', file=output_file)
            for desc_stat in ['min', 'max', 'avg', 'std']:
                actual = lrd['descriptive']['actual'][desc_stat]
                predicted = lrd['descriptive']['predicted'][desc_stat]
                print((' {} = {: .4f} (actual), {: .4f} '
                       '(predicted)').format(desc_stat.title(), actual,
                                             predicted),
                      file=output_file)
            print('Pearson = {: f}'.format(lrd['pearson']),
                  file=output_file)
        print('Objective Function Score (Test) = {}'.format(lrd.get('score', '')),
              file=output_file)

        # now print the additional metrics, if there were any
        if lrd['additional_scores']:
            print('', file=output_file)
            print('Additional Evaluation Metrics (Test):', file=output_file)
            for metric, score in lrd['additional_scores'].items():
                score = '' if np.isnan(score) else score
                print(' {} = {}'.format(metric, score), file=output_file)
        print('', file=output_file)


def _load_featureset(dir_path, feat_files, suffix, id_col='id', label_col='y',
                     ids_to_floats=False, quiet=False, class_map=None,
                     feature_hasher=False, num_features=None, logger=None):
    """
    Load a list of feature files and merge them.

    Parameters
    ----------
    dir_path : str
        Path to the directory that contains the feature files.
    feat_files : list of str
        A list of feature file prefixes.
    suffix : str
        The suffix to add to feature file prefixes to get the full filenames.
    id_col : str, optional
        Name of the column which contains the instance IDs.
        If no column with that name exists, or `None` is
        specified, example IDs will be automatically generated.
        Defaults to ``'id'``.
    label_col : str, optional
        Name of the column which contains the class labels.
        If no column with that name exists, or `None` is
        specified, the data is considered to be unlabeled.
        Defaults to ``'y'``.
    ids_to_floats : bool, optional
        Whether to convert the IDs to floats to save memory. Will raise error
        if we encounter non-numeric IDs.
        Defaults to ``False``.
    quiet : bool, optional
        Do not print "Loading..." status message to stderr.
        Defaults to ``False``.
    class_map : dict, optional
        Mapping from original class labels to new ones. This is
        mainly used for collapsing multiple labels into a single
        class. Anything not in the mapping will be kept the same.
        Defaults to ``None``.
    feature_hasher : bool, optional
        Should we use a FeatureHasher when vectorizing
        features?
        Defaults to ``False``.
    num_features : int, optional
        The number of features to use with the ``FeatureHasher``.
        This should always be set to the power of 2 greater
        than the actual number of features you're using.
        Defaults to ``None``.
    logger : logging.Logger, optional
        A logger instance to use to log messages instead of creating
        a new one by default.
        Defaults to ``None``.

    Returns
    -------
    merged_set : skll.FeatureSet
        A ``FeatureSet`` instance containing the specified labels, IDs, features,
        and feature vectorizer.
    """
    # if the training file is specified via train_file, then dir_path
    # actually contains the entire file name
    if isfile(dir_path):
        return Reader.for_path(dir_path,
                               label_col=label_col,
                               id_col=id_col,
                               ids_to_floats=ids_to_floats,
                               quiet=quiet,
                               class_map=class_map,
                               feature_hasher=feature_hasher,
                               num_features=num_features,
                               logger=logger).read()
    else:
        if len(feat_files) > 1 and feature_hasher:
            logger.warning("Since there are multiple feature files, "
                           "feature hashing applies to each specified "
                           "feature file separately.")
        merged_set = None
        for file_name in sorted(join(dir_path, featfile + suffix) for
                                featfile in feat_files):
            fs = Reader.for_path(file_name,
                                 label_col=label_col,
                                 id_col=id_col,
                                 ids_to_floats=ids_to_floats,
                                 quiet=quiet,
                                 class_map=class_map,
                                 feature_hasher=feature_hasher,
                                 num_features=num_features,
                                 logger=logger).read()
            if merged_set is None:
                merged_set = fs
            else:
                merged_set += fs
        return merged_set


def _classify_featureset(args):
    """
    Classification job to be submitted to grid.

    Parameters
    ----------
    args : dict
        A dictionary with arguments for classifying the
        ``FeatureSet`` instance.

    Returns
    -------
    res : list of dicts
        The results of the classification, in the format
        of a list of dictionaries.

    Raises
    ------
    ValueError
        If extra unknown arguments are passed to the function.
    """

    # Extract all the arguments.
    # (There doesn't seem to be a better way to do this since one can't specify
    # required keyword arguments.)

    experiment_name = args.pop("experiment_name")
    task = args.pop("task")
    sampler = args.pop("sampler")
    feature_hasher = args.pop("feature_hasher")
    hasher_features = args.pop("hasher_features")
    job_name = args.pop("job_name")
    featureset = args.pop("featureset")
    featureset_name = args.pop("featureset_name")
    learner_name = args.pop("learner_name")
    train_path = args.pop("train_path")
    test_path = args.pop("test_path")
    train_set_name = args.pop("train_set_name")
    test_set_name = args.pop("test_set_name")
    shuffle = args.pop('shuffle')
    model_path = args.pop("model_path")
    prediction_prefix = args.pop("prediction_prefix")
    grid_search = args.pop("grid_search")
    grid_objective = args.pop("grid_objective")
    output_metrics = args.pop("output_metrics")
    suffix = args.pop("suffix")
    job_log_file = args.pop("log_file")
    job_log_level = args.pop("log_level")
    probability = args.pop("probability")
    pipeline = args.pop("pipeline")
    results_path = args.pop("results_path")
    fixed_parameters = args.pop("fixed_parameters")
    sampler_parameters = args.pop("sampler_parameters")
    param_grid = args.pop("param_grid")
    pos_label_str = args.pop("pos_label_str")
    overwrite = args.pop("overwrite")
    feature_scaling = args.pop("feature_scaling")
    min_feature_count = args.pop("min_feature_count")
    folds_file = args.pop("folds_file")
    grid_search_jobs = args.pop("grid_search_jobs")
    grid_search_folds = args.pop("grid_search_folds")
    cv_folds = args.pop("cv_folds")
    save_cv_folds = args.pop("save_cv_folds")
    use_folds_file_for_grid_search = args.pop("use_folds_file_for_grid_search")
    stratified_folds = args.pop("do_stratified_folds")
    label_col = args.pop("label_col")
    id_col = args.pop("id_col")
    ids_to_floats = args.pop("ids_to_floats")
    class_map = args.pop("class_map")
    custom_learner_path = args.pop("custom_learner_path")
    quiet = args.pop('quiet', False)
    learning_curve_cv_folds = args.pop("learning_curve_cv_folds")
    learning_curve_train_sizes = args.pop("learning_curve_train_sizes")

    if args:
        raise ValueError(("Extra arguments passed to _classify_featureset: "
                          "{}").format(args.keys()))
    start_timestamp = datetime.datetime.now()

    # create a new SKLL logger for this specific job and
    # use the given log level
    logger = get_skll_logger(job_name,
                             job_log_file,
                             log_level=job_log_level)

<<<<<<< HEAD
    try:

        # log messages
        logger.info("Task: {}".format(task))
        if task == 'cross_validate':
            if isinstance(cv_folds, int):
                num_folds = cv_folds
            else:  # folds_file was used, so count the unique fold ids.
                num_folds = len(set(cv_folds.values()))
            logger.info("Cross-validating ({} folds) on {}, feature "
                        "set {} ...".format(num_folds,
                                            train_set_name,
                                            featureset))
        elif task == 'evaluate':
            logger.info("Training on {}, Test on {}, "
                        "feature set {} ...".format(train_set_name,
                                                    test_set_name,
                                                    featureset))
        elif task == 'train':
            logger.info("Training on {}, feature set {} ...".format(train_set_name,
                                                                    featureset))
        elif task == 'learning_curve':
            logger.info("Generating learning curve "
                        "({} 80/20 folds, sizes={}, objective={}) on {}, "
                        "feature set {} ...".format(learning_curve_cv_folds,
                                                    learning_curve_train_sizes,
                                                    grid_objective,
                                                    train_set_name,
                                                    featureset))
        else:  # predict
            logger.info("Training on {}, Making predictions about {}, "
                        "feature set {} ...".format(train_set_name,
                                                    test_set_name,
                                                    featureset))

        # check whether a trained model on the same data with the same
        # featureset already exists if so, load it and then use it on test data
        modelfile = join(model_path, '{}.model'.format(job_name))
        if (task in ['cross_validate', 'learning_curve'] or
                not exists(modelfile) or
                overwrite):
            train_examples = _load_featureset(train_path,
                                              featureset,
                                              suffix,
                                              label_col=label_col,
                                              id_col=id_col,
                                              ids_to_floats=ids_to_floats,
                                              quiet=quiet,
                                              class_map=class_map,
                                              feature_hasher=feature_hasher,
                                              num_features=hasher_features,
                                              logger=logger)

            train_set_size = len(train_examples.ids)
            if not train_examples.has_labels:
                raise ValueError('Training examples do not have labels')
            # initialize a classifer object
            learner = Learner(learner_name,
                              probability=probability,
                              pipeline=pipeline,
                              feature_scaling=feature_scaling,
                              model_kwargs=fixed_parameters,
                              pos_label_str=pos_label_str,
                              min_feature_count=min_feature_count,
                              sampler=sampler,
                              sampler_kwargs=sampler_parameters,
                              custom_learner_path=custom_learner_path,
                              logger=logger)

        # load the model if it already exists
        else:
            # import the custom learner path here in case we are reusing a
            # saved model
            if custom_learner_path:
                _import_custom_learner(custom_learner_path, learner_name)
            train_set_size = 'unknown'
            if exists(modelfile) and not overwrite:
                logger.info("Loading pre-existing {} model: {}".format(learner_name,
                                                                       modelfile))
            learner = Learner.from_file(modelfile)

            # attach the job logger to this learner
            learner.logger = logger

        # Load test set if there is one
        if task == 'evaluate' or task == 'predict':
            test_examples = _load_featureset(test_path,
                                             featureset,
                                             suffix,
                                             label_col=label_col,
                                             id_col=id_col,
                                             ids_to_floats=ids_to_floats,
                                             quiet=quiet,
                                             class_map=class_map,
                                             feature_hasher=feature_hasher,
                                             num_features=hasher_features)
            test_set_size = len(test_examples.ids)
        else:
            test_set_size = 'n/a'
=======
    # log messages
    logger.info("Task: {}".format(task))
    if task == 'cross_validate':
        if isinstance(cv_folds, int):
            num_folds = cv_folds
        else:  # folds_file was used, so count the unique fold ids.
            num_folds = len(set(cv_folds.values()))
        logger.info("Cross-validating ({} folds) on {}, feature "
                    "set {} ...".format(num_folds,
                                        train_set_name,
                                        featureset))
    elif task == 'evaluate':
        logger.info("Training on {}, Test on {}, "
                    "feature set {} ...".format(train_set_name,
                                                test_set_name,
                                                featureset))
    elif task == 'train':
        logger.info("Training on {}, feature set {} ...".format(train_set_name,
                                                                featureset))
    elif task == 'learning_curve':
        logger.info("Generating learning curve "
                    "({} 80/20 folds, sizes={}, objective={}) on {}, "
                    "feature set {} ...".format(learning_curve_cv_folds,
                                                learning_curve_train_sizes,
                                                grid_objective,
                                                train_set_name,
                                                featureset))
    else:  # predict
        logger.info("Training on {}, Making predictions about {}, "
                    "feature set {} ...".format(train_set_name,
                                                test_set_name,
                                                featureset))

    # check whether a trained model on the same data with the same
    # featureset already exists if so, load it and then use it on test data
    modelfile = join(model_path, '{}.model'.format(job_name))
    if (task in ['cross_validate', 'learning_curve']
            or not exists(modelfile)
            or overwrite):
        train_examples = _load_featureset(train_path,
                                          featureset,
                                          suffix,
                                          label_col=label_col,
                                          id_col=id_col,
                                          ids_to_floats=ids_to_floats,
                                          quiet=quiet,
                                          class_map=class_map,
                                          feature_hasher=feature_hasher,
                                          num_features=hasher_features,
                                          logger=logger)

        train_set_size = len(train_examples.ids)
        if not train_examples.has_labels:
            raise ValueError('Training examples do not have labels')
        # initialize a classifer object
        learner = Learner(learner_name,
                          probability=probability,
                          pipeline=pipeline,
                          feature_scaling=feature_scaling,
                          model_kwargs=fixed_parameters,
                          pos_label_str=pos_label_str,
                          min_feature_count=min_feature_count,
                          sampler=sampler,
                          sampler_kwargs=sampler_parameters,
                          custom_learner_path=custom_learner_path,
                          logger=logger)

    # load the model if it already exists
    else:
        # import the custom learner path here in case we are reusing a
        # saved model
        if custom_learner_path:
            _import_custom_learner(custom_learner_path, learner_name)
        train_set_size = 'unknown'
        if exists(modelfile) and not overwrite:
            logger.info("Loading pre-existing {} model: {}".format(learner_name,
                                                                   modelfile))
        learner = Learner.from_file(modelfile)

        # attach the job logger to this learner
        learner.logger = logger

    # Load test set if there is one
    if task == 'evaluate' or task == 'predict':
        test_examples = _load_featureset(test_path,
                                         featureset,
                                         suffix,
                                         label_col=label_col,
                                         id_col=id_col,
                                         ids_to_floats=ids_to_floats,
                                         quiet=quiet,
                                         class_map=class_map,
                                         feature_hasher=feature_hasher,
                                         num_features=hasher_features)
        test_set_size = len(test_examples.ids)
    else:
        test_set_size = 'n/a'

    # compute information about xval and grid folds that can be put in results
    # in readable form
    if isinstance(cv_folds, dict):
        cv_folds_to_print = '{} via folds file'.format(len(set(cv_folds.values())))
    else:
        cv_folds_to_print = str(cv_folds)
>>>>>>> 29b71ae4

        # compute information about xval and grid folds that can be put in results
        # in readable form
        if isinstance(cv_folds, dict):
            cv_folds_to_print = '{} via folds file'.format(len(set(cv_folds.values())))
        else:
            cv_folds_to_print = str(cv_folds)

        if isinstance(grid_search_folds, dict):
            grid_search_folds_to_print = '{} via folds file'.format(len(set(grid_search_folds.values())))
        else:
            grid_search_folds_to_print = str(grid_search_folds)

        # create a list of dictionaries of the results information
        learner_result_dict_base = {'experiment_name': experiment_name,
                                    'train_set_name': train_set_name,
                                    'train_set_size': train_set_size,
                                    'test_set_name': test_set_name,
                                    'test_set_size': test_set_size,
                                    'featureset': json.dumps(featureset),
                                    'featureset_name': featureset_name,
                                    'shuffle': shuffle,
                                    'learner_name': learner_name,
                                    'task': task,
                                    'start_timestamp':
                                    start_timestamp.strftime('%d %b %Y %H:%M:'
                                                             '%S.%f'),
                                    'version': __version__,
                                    'feature_scaling': feature_scaling,
                                    'folds_file': folds_file,
                                    'grid_search': grid_search,
                                    'grid_objective': grid_objective,
                                    'grid_search_folds': grid_search_folds_to_print,
                                    'min_feature_count': min_feature_count,
                                    'cv_folds': cv_folds_to_print,
                                    'using_folds_file': isinstance(cv_folds, dict) or isinstance(grid_search_folds, dict),
                                    'save_cv_folds': save_cv_folds,
                                    'use_folds_file_for_grid_search': use_folds_file_for_grid_search,
                                    'stratified_folds': stratified_folds,
                                    'scikit_learn_version': SCIKIT_VERSION}

        # check if we're doing cross-validation, because we only load/save
        # models when we're not.
        task_results = None
        if task == 'cross_validate':
            logger.info("Cross-validating")
            (task_results,
             grid_scores,
             grid_search_cv_results_dicts,
             skll_fold_ids) = learner.cross_validate(train_examples,
                                                     shuffle=shuffle,
                                                     stratified=stratified_folds,
                                                     prediction_prefix=prediction_prefix,
                                                     grid_search=grid_search,
                                                     grid_search_folds=grid_search_folds,
                                                     cv_folds=cv_folds,
                                                     grid_objective=grid_objective,
                                                     output_metrics=output_metrics,
                                                     param_grid=param_grid,
<<<<<<< HEAD
                                                     grid_jobs=grid_search_jobs,
                                                     save_cv_folds=save_cv_folds,
                                                     use_custom_folds_for_grid_search=use_folds_file_for_grid_search)
        elif task == 'learning_curve':
            logger.info("Generating learning curve(s)")
            (curve_train_scores,
             curve_test_scores,
             computed_curve_train_sizes) = learner.learning_curve(train_examples,
                                                                  grid_objective,
                                                                  cv_folds=learning_curve_cv_folds,
                                                                  train_sizes=learning_curve_train_sizes)
        else:
            # if we have do not have a saved model, we need to train one.
            if not exists(modelfile) or overwrite:
                logger.info("Featurizing and training new {} model".format(learner_name))

                (best_score,
                 grid_search_cv_results) = learner.train(train_examples,
                                                         shuffle=shuffle,
                                                         grid_search=grid_search,
                                                         grid_search_folds=grid_search_folds,
                                                         grid_objective=grid_objective,
                                                         param_grid=param_grid,
                                                         grid_jobs=grid_search_jobs)
                grid_scores = [best_score]
                grid_search_cv_results_dicts = [grid_search_cv_results]

                # save model
                if model_path:
                    learner.save(modelfile)

                if grid_search:
                    # note: bankers' rounding is used in python 3,
                    # so these scores may be different between runs in
                    # python 2 and 3 at the final decimal place.
                    logger.info("Best {} grid search score: {}".format(grid_objective,
                                                                       round(best_score, 3)))
            else:
                grid_scores = [None]
                grid_search_cv_results_dicts = [None]

            # print out the parameters
            param_out = ('{}: {}'.format(param_name, param_value)
                         for param_name, param_value in
                         iteritems(learner.model.get_params()))
            logger.info("Hyperparameters: {}".format(', '.join(param_out)))

            # run on test set or cross-validate on training data,
            # depending on what was asked for
            if task == 'evaluate':
                logger.info("Evaluating predictions")
                task_results = [learner.evaluate(test_examples,
                                                 prediction_prefix=prediction_prefix,
                                                 grid_objective=grid_objective,
                                                 output_metrics=output_metrics)]
            elif task == 'predict':
                logger.info("Writing predictions")
                learner.predict(test_examples,
                                prediction_prefix=prediction_prefix)
            # do nothing here for train

        end_timestamp = datetime.datetime.now()
        learner_result_dict_base['end_timestamp'] = end_timestamp.strftime(
            '%d %b %Y %H:%M:%S.%f')
        total_time = end_timestamp - start_timestamp
        learner_result_dict_base['total_time'] = str(total_time)

        if task == 'cross_validate' or task == 'evaluate':
=======
                                                     grid_jobs=grid_search_jobs)
            grid_scores = [best_score]
            grid_search_cv_results_dicts = [grid_search_cv_results]

            # save model
            if model_path:
                learner.save(modelfile)

            if grid_search:
                logger.info("Best {} grid search score: {}".format(grid_objective,
                                                                   round(best_score, 3)))
        else:
            grid_scores = [None]
            grid_search_cv_results_dicts = [None]

        # print out the parameters
        param_out = ('{}: {}'.format(param_name, param_value) for
                     param_name, param_value in
                     learner.model.get_params().items())
        logger.info("Hyperparameters: {}".format(', '.join(param_out)))

        # run on test set or cross-validate on training data,
        # depending on what was asked for
        if task == 'evaluate':
            logger.info("Evaluating predictions")
            task_results = [learner.evaluate(test_examples,
                                             prediction_prefix=prediction_prefix,
                                             grid_objective=grid_objective,
                                             output_metrics=output_metrics)]
        elif task == 'predict':
            logger.info("Writing predictions")
            learner.predict(test_examples,
                            prediction_prefix=prediction_prefix)
        # do nothing here for train

    end_timestamp = datetime.datetime.now()
    learner_result_dict_base['end_timestamp'] = end_timestamp.strftime(
        '%d %b %Y %H:%M:%S.%f')
    total_time = end_timestamp - start_timestamp
    learner_result_dict_base['total_time'] = str(total_time)

    if task == 'cross_validate' or task == 'evaluate':
        results_json_path = join(results_path,
                                 '{}.results.json'.format(job_name))

        res = _create_learner_result_dicts(task_results,
                                           grid_scores,
                                           grid_search_cv_results_dicts,
                                           learner_result_dict_base)

        # write out the result dictionary to a json file
        file_mode = 'w' if sys.version_info >= (3, 0) else 'wb'
        with open(results_json_path, file_mode) as json_file:
            json.dump(res, json_file, cls=NumpyTypeEncoder)

        with open(join(results_path,
                       '{}.results'.format(job_name)),
                  'w') as output_file:
            _print_fancy_output(res, output_file)

    elif task == 'learning_curve':
        results_json_path = join(results_path,
                                 '{}.results.json'.format(job_name))

        res = {}
        res.update(learner_result_dict_base)
        res.update({'learning_curve_cv_folds': learning_curve_cv_folds,
                    'given_curve_train_sizes': learning_curve_train_sizes,
                    'learning_curve_train_scores_means': np.mean(curve_train_scores, axis=1),
                    'learning_curve_test_scores_means': np.mean(curve_test_scores, axis=1),
                    'learning_curve_train_scores_stds': np.std(curve_train_scores, axis=1, ddof=1),
                    'learning_curve_test_scores_stds': np.std(curve_test_scores, axis=1, ddof=1),
                    'computed_curve_train_sizes': computed_curve_train_sizes})

        # we need to return and write out a list of dictionaries
        res = [res]

        # write out the result dictionary to a json file
        file_mode = 'w' if sys.version_info >= (3, 0) else 'wb'
        with open(results_json_path, file_mode) as json_file:
            json.dump(res, json_file, cls=NumpyTypeEncoder)

    # For all other tasks, i.e. train or predict
    else:
        if results_path:
>>>>>>> 29b71ae4
            results_json_path = join(results_path,
                                     '{}.results.json'.format(job_name))

            res = _create_learner_result_dicts(task_results,
                                               grid_scores,
                                               grid_search_cv_results_dicts,
                                               learner_result_dict_base)

            # write out the result dictionary to a json file
            file_mode = 'w' if sys.version_info >= (3, 0) else 'wb'
            with open(results_json_path, file_mode) as json_file:
                json.dump(res, json_file, cls=NumpyTypeEncoder)

            with open(join(results_path,
                           '{}.results'.format(job_name)),
                      'w') as output_file:
                _print_fancy_output(res, output_file)

        elif task == 'learning_curve':
            results_json_path = join(results_path,
                                     '{}.results.json'.format(job_name))

            res = {}
            res.update(learner_result_dict_base)
            res.update({'learning_curve_cv_folds': learning_curve_cv_folds,
                        'given_curve_train_sizes': learning_curve_train_sizes,
                        'learning_curve_train_scores_means': np.mean(curve_train_scores, axis=1),
                        'learning_curve_test_scores_means': np.mean(curve_test_scores, axis=1),
                        'learning_curve_train_scores_stds': np.std(curve_train_scores, axis=1, ddof=1),
                        'learning_curve_test_scores_stds': np.std(curve_test_scores, axis=1, ddof=1),
                        'computed_curve_train_sizes': computed_curve_train_sizes})

            # we need to return and write out a list of dictionaries
            res = [res]

            # write out the result dictionary to a json file
            file_mode = 'w' if sys.version_info >= (3, 0) else 'wb'
            with open(results_json_path, file_mode) as json_file:
                json.dump(res, json_file, cls=NumpyTypeEncoder)

        # For all other tasks, i.e. train or predict
        else:
            if results_path:
                results_json_path = join(results_path,
                                         '{}.results.json'.format(job_name))

                assert len(grid_scores) == 1
                assert len(grid_search_cv_results_dicts) == 1
                grid_search_cv_results_dict = {"grid_score": grid_scores[0]}
                grid_search_cv_results_dict["grid_search_cv_results"] = \
                    grid_search_cv_results_dicts[0]
                grid_search_cv_results_dict.update(learner_result_dict_base)
                # write out the result dictionary to a json file
                file_mode = 'w' if sys.version_info >= (3, 0) else 'wb'
                with open(results_json_path, file_mode) as json_file:
                    json.dump(grid_search_cv_results_dict, json_file, cls=NumpyTypeEncoder)
            res = [learner_result_dict_base]

        # write out the cv folds if required
        if task == 'cross_validate' and save_cv_folds:
            skll_fold_ids_file = experiment_name + '_skll_fold_ids.csv'
            file_mode = 'w' if sys.version_info >= (3, 0) else 'wb'
            with open(join(results_path, skll_fold_ids_file),
                      file_mode) as output_file:
                _write_skll_folds(skll_fold_ids, output_file)

    finally:
        close_and_remove_logger_handlers(logger)

    return res


def _create_learner_result_dicts(task_results,
                                 grid_scores,
                                 grid_search_cv_results_dicts,
                                 learner_result_dict_base):
    """
    Create the learner result dictionaries that are used to create JSON and
    plain-text results files.

    Parameters
    ----------
    task_results : list
        The task results list.
    grid_scores : list
        The grid scores list.
    grid_search_cv_results_dicts : list of dicts
        A list of dictionaries of grid search CV results, one per fold,
        with keys such as "params", "mean_test_score", etc, that are
        mapped to lists of values associated with each hyperparameter set
        combination.
    learner_result_dict_base : dict
        Base dictionary for all learner results.

    Returns
    -------
    res : list of dicts
        The results of the learners, as a list of
        dictionaries.
    """
    res = []

    num_folds = len(task_results)
    accuracy_sum = 0.0
    pearson_sum = 0.0
    additional_metric_score_sums = {}
    score_sum = None
    prec_sum_dict = defaultdict(float)
    recall_sum_dict = defaultdict(float)
    f_sum_dict = defaultdict(float)
    result_table = None

    for (k,
         ((conf_matrix,
           fold_accuracy,
           result_dict,
           model_params,
           score,
           additional_scores),
          grid_score,
          grid_search_cv_results)) in enumerate(zip(task_results,
                                                    grid_scores,
                                                    grid_search_cv_results_dicts),
                                                start=1):

        # create a new dict for this fold
        learner_result_dict = {}
        learner_result_dict.update(learner_result_dict_base)

        # initialize some variables to blanks so that the
        # set of columns is fixed.
        learner_result_dict['result_table'] = ''
        learner_result_dict['accuracy'] = ''
        learner_result_dict['pearson'] = ''
        learner_result_dict['score'] = ''
        learner_result_dict['fold'] = ''

        if learner_result_dict_base['task'] == 'cross_validate':
            learner_result_dict['fold'] = k

        learner_result_dict['model_params'] = json.dumps(model_params)
        if grid_score is not None:
            learner_result_dict['grid_score'] = grid_score
            learner_result_dict['grid_search_cv_results'] = grid_search_cv_results

        if conf_matrix:
            labels = sorted(task_results[0][2].keys())
            headers = [""] + labels + ["Precision", "Recall", "F-measure"]
            rows = []
            for i, actual_label in enumerate(labels):
                conf_matrix[i][i] = "[{}]".format(conf_matrix[i][i])
                label_prec = _get_stat_float(result_dict[actual_label],
                                             "Precision")
                label_recall = _get_stat_float(result_dict[actual_label],
                                               "Recall")
                label_f = _get_stat_float(result_dict[actual_label],
                                          "F-measure")
                if not math.isnan(label_prec):
                    prec_sum_dict[actual_label] += float(label_prec)
                if not math.isnan(label_recall):
                    recall_sum_dict[actual_label] += float(label_recall)
                if not math.isnan(label_f):
                    f_sum_dict[actual_label] += float(label_f)
                result_row = ([actual_label] + conf_matrix[i]
                              + [label_prec, label_recall, label_f])
                rows.append(result_row)

            result_table = tabulate(rows,
                                    headers=headers,
                                    stralign="right",
                                    floatfmt=".3f",
                                    tablefmt="grid")
            result_table_str = '{}'.format(result_table)
            result_table_str += '\n(row = reference; column = predicted)'
            learner_result_dict['result_table'] = result_table_str
            learner_result_dict['accuracy'] = fold_accuracy
            accuracy_sum += fold_accuracy

        # if there is no confusion matrix, then we must be dealing
        # with a regression model
        else:
            learner_result_dict.update(result_dict)
            pearson_sum += float(learner_result_dict['pearson'])

        # get the scores for all the metrics and compute the sums
        if score is not None:
            if score_sum is None:
                score_sum = score
            else:
                score_sum += score
            learner_result_dict['score'] = score
        learner_result_dict['additional_scores'] = additional_scores
        for metric, score in additional_scores.items():
            if score is not None:
                additional_metric_score_sums[metric] = \
                    additional_metric_score_sums.get(metric, 0) + score
        res.append(learner_result_dict)

    if num_folds > 1:
        learner_result_dict = {}
        learner_result_dict.update(learner_result_dict_base)

        learner_result_dict['fold'] = 'average'

        if result_table:
            headers = ["Label", "Precision", "Recall", "F-measure"]
            rows = []
            for actual_label in labels:
                # Convert sums to means
                prec_mean = prec_sum_dict[actual_label] / num_folds
                recall_mean = recall_sum_dict[actual_label] / num_folds
                f_mean = f_sum_dict[actual_label] / num_folds
                rows.append([actual_label] + [prec_mean, recall_mean, f_mean])

            result_table = tabulate(rows,
                                    headers=headers,
                                    floatfmt=".3f",
                                    tablefmt="psql")
            learner_result_dict['result_table'] = '{}'.format(result_table)
            learner_result_dict['accuracy'] = accuracy_sum / num_folds
        else:
            learner_result_dict['pearson'] = pearson_sum / num_folds

        if score_sum is not None:
            learner_result_dict['score'] = score_sum / num_folds
        scoredict = {}
        for metric, score_sum in additional_metric_score_sums.items():
            scoredict[metric] = score_sum / num_folds
        learner_result_dict['additional_scores'] = scoredict
        res.append(learner_result_dict)
    return res


def run_configuration(config_file, local=False, overwrite=True, queue='all.q',
                      hosts=None, write_summary=True, quiet=False,
                      ablation=0, resume=False, log_level=logging.INFO):
    """
    Takes a configuration file and runs the specified jobs on the grid.

    Parameters
    ----------
    config_file : str
        Path to the configuration file we would like to use.
    local : bool, optional
        Should this be run locally instead of on the cluster?
        Defaults to ``False``.
    overwrite : bool, optional
        If the model files already exist, should we overwrite
        them instead of re-using them?
        Defaults to ``True``.
    queue : str, optional
        The DRMAA queue to use if we're running on the cluster.
        Defaults to ``'all.q'``.
    hosts : list of str, optional
        If running on the cluster, these are the machines we should use.
        Defaults to ``None``.
    write_summary : bool, optional
        Write a TSV file with a summary of the results.
        Defaults to ``True``.
    quiet : bool, optional
        Suppress printing of "Loading..." messages.
        Defaults to ``False``.
    ablation : int, optional
        Number of features to remove when doing an ablation
        experiment. If positive, we will perform repeated ablation
        runs for all combinations of features removing the
        specified number at a time. If ``None``, we will use all
        combinations of all lengths. If 0, the default, no
        ablation is performed. If negative, a ``ValueError`` is
        raised.
        Defaults to 0.
    resume : bool, optional
        If result files already exist for an experiment, do not
        overwrite them. This is very useful when doing a large
        ablation experiment and part of it crashes.
        Defaults to ``False``.
    log_level : str, optional
        The level for logging messages.
        Defaults to ``logging.INFO``.

    Returns
    -------
    result_json_paths : list of str
        A list of paths to .json results files for each variation in the
        experiment.

    Raises
    ------
    ValueError
        If value for ``"ablation"`` is not a positive int or ``None``.
    OSError
        If the lenth of the ``FeatureSet`` name > 210.
    """

    try:

        # Read configuration
        (experiment_name, task, sampler, fixed_sampler_parameters, feature_hasher,
         hasher_features, id_col, label_col, train_set_name, test_set_name, suffix,
         featuresets, do_shuffle, model_path, do_grid_search, grid_objectives,
         probability, pipeline, results_path, pos_label_str, feature_scaling,
         min_feature_count, folds_file, grid_search_jobs, grid_search_folds, cv_folds,
         save_cv_folds, use_folds_file_for_grid_search, do_stratified_folds,
         fixed_parameter_list, param_grid_list, featureset_names, learners,
         prediction_dir, log_path, train_path, test_path, ids_to_floats, class_map,
         custom_learner_path, learning_curve_cv_folds_list, learning_curve_train_sizes,
         output_metrics) = _parse_config_file(config_file, log_level=log_level)

        # get the main experiment logger that will already have been
        # created by the configuration parser so we don't need anything
        # except the name `experiment`.
        logger = get_skll_logger('experiment')

        # Check if we have gridmap
        if not local and not _HAVE_GRIDMAP:
            local = True
            logger.warning('gridmap 0.10.1+ not available. Forcing local '
                           'mode.  To run things on a DRMAA-compatible '
                           'cluster, install gridmap>=0.10.1 via pip.')

        # No grid search or ablation for learning curve generation
        if task == 'learning_curve':
            if ablation is None or ablation > 0:
                ablation = 0
                logger.warning("Ablating features is not supported during "
                               "learning curve generation. Ignoring.")

        # if we just had a train file and a test file, there are no real featuresets
        # in which case there are no features to ablate
        if len(featuresets) == 1 and len(featuresets[0]) == 1:
            if ablation is None or ablation > 0:
                ablation = 0
                logger.warning("Not enough featuresets for ablation. Ignoring.")

        # if performing ablation, expand featuresets to include combinations of
        # features within those sets
        if ablation is None or ablation > 0:
<<<<<<< HEAD
            # Make new feature set lists so that we can iterate without issue
            expanded_fs = []
            expanded_fs_names = []
            for features, featureset_name in zip(featuresets, featureset_names):
                features = sorted(features)
                featureset = set(features)
                # Expand to all feature combinations if ablation is None
                if ablation is None:
                    for i in range(1, len(features)):
                        for excluded_features in combinations(features, i):
                            expanded_fs.append(sorted(featureset -
                                                      set(excluded_features)))
                            expanded_fs_names.append(
                                featureset_name +
                                '_minus_' +
                                _munge_featureset_name(excluded_features))
                # Otherwise, just expand removing the specified number at a time
                else:
                    for excluded_features in combinations(features, ablation):
                        expanded_fs.append(sorted(featureset -
                                                  set(excluded_features)))
                        expanded_fs_names.append(
                            featureset_name +
                            '_minus_' +
                            _munge_featureset_name(excluded_features))
                # Also add version with nothing removed as baseline
                expanded_fs.append(features)
                expanded_fs_names.append(featureset_name + '_all')

            # Replace original feature set lists
            featuresets = expanded_fs
            featureset_names = expanded_fs_names
        elif ablation < 0:
            raise ValueError('Value for "ablation" argument must be either '
                             'positive integer or None.')

        # the list of jobs submitted (if running on grid)
        if not local:
            jobs = []

        # the list to hold the paths to all the result json files
        result_json_paths = []

        # check if the length of the featureset_name exceeds the maximum length
        # allowed
        for featureset_name in featureset_names:
            if len(featureset_name) > 210:
                raise OSError('System generated file length "{}" exceeds the '
                              'maximum length supported.  Please specify names of '
                              'your datasets with "featureset_names".  If you are '
                              'running ablation experiment, please reduce the '
                              'length of the features in "featuresets" because the'
                              ' auto-generated name would be longer than the file '
                              'system can handle'.format(featureset_name))

        # if the task is learning curve, and ``metrics`` was specified, then
        # assign the value of ``metrics`` to ``grid_objectives`` - this lets
        # us piggyback on the parallelization of the objectives that is already
        # set up for us to use
        if task == 'learning_curve' and len(output_metrics) > 0:
            grid_objectives = output_metrics

        # if there were no grid objectives provided, just set it to
        # a list containing a single None so as to allow the parallelization
        # to proceeed and to pass the correct default value of grid_objective
        # down to _classify_featureset().
        if not grid_objectives:
            grid_objectives = [None]

        # Run each featureset-learner-objective combination
        for featureset, featureset_name in zip(featuresets, featureset_names):
            for learner_num, learner_name in enumerate(learners):
                for grid_objective in grid_objectives:

                    # for the individual job name, we need to add the feature set name
                    # and the learner name
                    if grid_objective is None or len(grid_objectives) == 1:
                        job_name_components = [experiment_name, featureset_name,
                                               learner_name]
                    else:
                        job_name_components = [experiment_name, featureset_name,
                                               learner_name, grid_objective]

                    job_name = '_'.join(job_name_components)

                    # change the prediction prefix to include the feature set
                    prediction_prefix = join(prediction_dir, job_name)

                    # the log file that stores the actual output of this script (e.g.,
                    # the tuned parameters, what kind of experiment was run, etc.)
                    logfile = join(log_path, '{}.log'.format(job_name))

                    # Figure out result json file path
                    result_json_path = join(results_path,
                                            '{}.results.json'.format(job_name))

                    # save the path to the results json file that will be written
                    result_json_paths.append(result_json_path)

                    # If result file already exists and we're resuming, move on
                    if resume and (exists(result_json_path) and
                                   os.path.getsize(result_json_path)):
                        logger.info('Running in resume mode and %s exists, '
                                    'so skipping job.', result_json_path)
                        continue

                    # create job if we're doing things on the grid
                    job_args = {}
                    job_args["experiment_name"] = experiment_name
                    job_args["task"] = task
                    job_args["sampler"] = sampler
                    job_args["feature_hasher"] = feature_hasher
                    job_args["hasher_features"] = hasher_features
                    job_args["job_name"] = job_name
                    job_args["featureset"] = featureset
                    job_args["featureset_name"] = featureset_name
                    job_args["learner_name"] = learner_name
                    job_args["train_path"] = train_path
                    job_args["test_path"] = test_path
                    job_args["train_set_name"] = train_set_name
                    job_args["test_set_name"] = test_set_name
                    job_args["shuffle"] = do_shuffle
                    job_args["model_path"] = model_path
                    job_args["prediction_prefix"] = prediction_prefix
                    job_args["grid_search"] = do_grid_search
                    job_args["grid_objective"] = grid_objective
                    job_args['output_metrics'] = output_metrics
                    job_args["suffix"] = suffix
                    job_args["log_file"] = logfile
                    job_args["log_level"] = log_level
                    job_args["probability"] = probability
                    job_args["pipeline"] = pipeline
                    job_args["results_path"] = results_path
                    job_args["sampler_parameters"] = (fixed_sampler_parameters
                                                      if fixed_sampler_parameters
                                                      else dict())
                    job_args["fixed_parameters"] = (fixed_parameter_list[learner_num]
                                                    if fixed_parameter_list
                                                    else dict())
                    job_args["param_grid"] = (param_grid_list[learner_num]
                                              if param_grid_list else None)
                    job_args["pos_label_str"] = pos_label_str
                    job_args["overwrite"] = overwrite
                    job_args["feature_scaling"] = feature_scaling
                    job_args["min_feature_count"] = min_feature_count
                    job_args["grid_search_jobs"] = grid_search_jobs
                    job_args["grid_search_folds"] = grid_search_folds
                    job_args["folds_file"] = folds_file
                    job_args["cv_folds"] = cv_folds
                    job_args["save_cv_folds"] = save_cv_folds
                    job_args["use_folds_file_for_grid_search"] = use_folds_file_for_grid_search
                    job_args["do_stratified_folds"] = do_stratified_folds
                    job_args["label_col"] = label_col
                    job_args["id_col"] = id_col
                    job_args["ids_to_floats"] = ids_to_floats
                    job_args["quiet"] = quiet
                    job_args["class_map"] = class_map
                    job_args["custom_learner_path"] = custom_learner_path
                    job_args["learning_curve_cv_folds"] = learning_curve_cv_folds_list[learner_num]
                    job_args["learning_curve_train_sizes"] = learning_curve_train_sizes

                    if not local:
                        jobs.append(Job(_classify_featureset,
                                        [job_args],
                                        num_slots=(MAX_CONCURRENT_PROCESSES if
                                                   (do_grid_search or
                                                    task == 'learning_curve') else 1),
                                        name=job_name,
                                        queue=queue))
                    else:
                        _classify_featureset(job_args)

        # Call get_skll_logger again after _classify_featureset
        # calls are finished so that any warnings that may
        # happen after this point get correctly logged to the
        # main logger
        logger = get_skll_logger('experiment')

        # submit the jobs (if running on grid)
        if not local and _HAVE_GRIDMAP:
            if log_path:
                job_results = process_jobs(jobs, white_list=hosts,
                                           temp_dir=log_path)
            else:
                job_results = process_jobs(jobs, white_list=hosts)
            _check_job_results(job_results)
=======
            ablation = 0
            logger.warning("Not enough featuresets for ablation. Ignoring.")

    # if performing ablation, expand featuresets to include combinations of
    # features within those sets
    if ablation is None or ablation > 0:
        # Make new feature set lists so that we can iterate without issue
        expanded_fs = []
        expanded_fs_names = []
        for features, featureset_name in zip(featuresets, featureset_names):
            features = sorted(features)
            featureset = set(features)
            # Expand to all feature combinations if ablation is None
            if ablation is None:
                for i in range(1, len(features)):
                    for excluded_features in combinations(features, i):
                        expanded_fs.append(sorted(featureset
                                                  - set(excluded_features)))
                        expanded_fs_names.append(featureset_name
                                                 + '_minus_'
                                                 + _munge_featureset_name(excluded_features))
            # Otherwise, just expand removing the specified number at a time
            else:
                for excluded_features in combinations(features, ablation):
                    expanded_fs.append(sorted(featureset -
                                              set(excluded_features)))
                    expanded_fs_names.append(featureset_name
                                             + '_minus_'
                                             + _munge_featureset_name(excluded_features))
            # Also add version with nothing removed as baseline
            expanded_fs.append(features)
            expanded_fs_names.append(featureset_name + '_all')

        # Replace original feature set lists
        featuresets = expanded_fs
        featureset_names = expanded_fs_names
    elif ablation < 0:
        raise ValueError('Value for "ablation" argument must be either '
                         'positive integer or None.')

    # the list of jobs submitted (if running on grid)
    if not local:
        jobs = []

    # the list to hold the paths to all the result json files
    result_json_paths = []

    # check if the length of the featureset_name exceeds the maximum length
    # allowed
    for featureset_name in featureset_names:
        if len(featureset_name) > 210:
            raise OSError('System generated file length "{}" exceeds the '
                          'maximum length supported.  Please specify names of '
                          'your datasets with "featureset_names".  If you are '
                          'running ablation experiment, please reduce the '
                          'length of the features in "featuresets" because the'
                          ' auto-generated name would be longer than the file '
                          'system can handle'.format(featureset_name))

    # if the task is learning curve, and ``metrics`` was specified, then
    # assign the value of ``metrics`` to ``grid_objectives`` - this lets
    # us piggyback on the parallelization of the objectives that is already
    # set up for us to use
    if task == 'learning_curve' and len(output_metrics) > 0:
        grid_objectives = output_metrics

    # if there were no grid objectives provided, just set it to
    # a list containing a single None so as to allow the parallelization
    # to proceeed and to pass the correct default value of grid_objective
    # down to _classify_featureset().
    if not grid_objectives:
        grid_objectives = [None]

    # Run each featureset-learner-objective combination
    for featureset, featureset_name in zip(featuresets, featureset_names):
        for learner_num, learner_name in enumerate(learners):
            for grid_objective in grid_objectives:

                # for the individual job name, we need to add the feature set name
                # and the learner name
                if grid_objective is None or len(grid_objectives) == 1:
                    job_name_components = [experiment_name, featureset_name,
                                           learner_name]
                else:
                    job_name_components = [experiment_name, featureset_name,
                                           learner_name, grid_objective]

                job_name = '_'.join(job_name_components)

                # change the prediction prefix to include the feature set
                prediction_prefix = join(prediction_dir, job_name)

                # the log file that stores the actual output of this script (e.g.,
                # the tuned parameters, what kind of experiment was run, etc.)
                logfile = join(log_path, '{}.log'.format(job_name))

                # Figure out result json file path
                result_json_path = join(results_path,
                                        '{}.results.json'.format(job_name))

                # save the path to the results json file that will be written
                result_json_paths.append(result_json_path)

                # If result file already exists and we're resuming, move on
                if resume and (exists(result_json_path) and getsize(result_json_path)):
                    logger.info('Running in resume mode and %s exists, '
                                'so skipping job.', result_json_path)
                    continue

                # create job if we're doing things on the grid
                job_args = {}
                job_args["experiment_name"] = experiment_name
                job_args["task"] = task
                job_args["sampler"] = sampler
                job_args["feature_hasher"] = feature_hasher
                job_args["hasher_features"] = hasher_features
                job_args["job_name"] = job_name
                job_args["featureset"] = featureset
                job_args["featureset_name"] = featureset_name
                job_args["learner_name"] = learner_name
                job_args["train_path"] = train_path
                job_args["test_path"] = test_path
                job_args["train_set_name"] = train_set_name
                job_args["test_set_name"] = test_set_name
                job_args["shuffle"] = do_shuffle
                job_args["model_path"] = model_path
                job_args["prediction_prefix"] = prediction_prefix
                job_args["grid_search"] = do_grid_search
                job_args["grid_objective"] = grid_objective
                job_args['output_metrics'] = output_metrics
                job_args["suffix"] = suffix
                job_args["log_file"] = logfile
                job_args["log_level"] = log_level
                job_args["probability"] = probability
                job_args["pipeline"] = pipeline
                job_args["results_path"] = results_path
                job_args["sampler_parameters"] = (fixed_sampler_parameters
                                                  if fixed_sampler_parameters
                                                  else dict())
                job_args["fixed_parameters"] = (fixed_parameter_list[learner_num]
                                                if fixed_parameter_list
                                                else dict())
                job_args["param_grid"] = (param_grid_list[learner_num]
                                          if param_grid_list else None)
                job_args["pos_label_str"] = pos_label_str
                job_args["overwrite"] = overwrite
                job_args["feature_scaling"] = feature_scaling
                job_args["min_feature_count"] = min_feature_count
                job_args["grid_search_jobs"] = grid_search_jobs
                job_args["grid_search_folds"] = grid_search_folds
                job_args["folds_file"] = folds_file
                job_args["cv_folds"] = cv_folds
                job_args["save_cv_folds"] = save_cv_folds
                job_args["use_folds_file_for_grid_search"] = use_folds_file_for_grid_search
                job_args["do_stratified_folds"] = do_stratified_folds
                job_args["label_col"] = label_col
                job_args["id_col"] = id_col
                job_args["ids_to_floats"] = ids_to_floats
                job_args["quiet"] = quiet
                job_args["class_map"] = class_map
                job_args["custom_learner_path"] = custom_learner_path
                job_args["learning_curve_cv_folds"] = learning_curve_cv_folds_list[learner_num]
                job_args["learning_curve_train_sizes"] = learning_curve_train_sizes

                if not local:
                    jobs.append(Job(_classify_featureset,
                                    [job_args],
                                    num_slots=(MAX_CONCURRENT_PROCESSES if
                                               (do_grid_search or task == 'learning_curve') else 1),
                                    name=job_name,
                                    queue=queue))
                else:
                    _classify_featureset(job_args)
>>>>>>> 29b71ae4

        # write out the summary results file
        if (task == 'cross_validate' or task == 'evaluate') and write_summary:
            summary_file_name = experiment_name + '_summary.tsv'
            file_mode = 'w' if sys.version_info >= (3, 0) else 'wb'
            with open(join(results_path, summary_file_name), file_mode) as output_file:
                _write_summary_file(result_json_paths,
                                    output_file,
                                    ablation=ablation)
        elif task == 'learning_curve':
            output_file_name = experiment_name + '_summary.tsv'
            file_mode = 'w' if sys.version_info >= (3, 0) else 'wb'
            output_file_path = join(results_path, output_file_name)
            with open(output_file_path, file_mode) as output_file:
                _write_learning_curve_file(result_json_paths, output_file)

            # generate the actual plot if we have the requirements installed
            if _HAVE_SEABORN:
                _generate_learning_curve_plots(experiment_name,
                                               results_path,
                                               output_file_path)
            else:
                logger.warning("Raw data for the learning curve saved in "
                               "{}. No plots were generated since pandas and "
                               "seaborn are not installed."
                               .format(output_file_path))

    finally:

        # Close/remove any logger handlers
        close_and_remove_logger_handlers(get_skll_logger('experiment'))

    return result_json_paths


def _check_job_results(job_results):
    """
    See if we have a complete results dictionary for every job.

    Parameters
    ----------
    job_results : list of dicts
        A list of job result dictionaries.
    """
    logger = get_skll_logger('experiment')
    logger.info('Checking job results')
    for result_dicts in job_results:
        if not result_dicts or 'task' not in result_dicts[0]:
            logger.error('There was an error running the experiment:\n%s',
                         result_dicts)


def _compute_ylimits_for_featureset(df, metrics):
    """
    Compute the y-limits for learning curve plots.

    Parameters
    ----------
    df : pd.DataFrame
        A data_frame with relevant metric information for
        train and test.
    metrics : list of str
        A list of metrics for learning curve plots.

    Returns
    -------
    ylimits : dict
        A dictionary, with metric names as keys
        and a tuple of (lower_limit, upper_limit) as values.
    """

    # set the y-limits of the curves depending on what kind
    # of values the metric produces
    ylimits = {}
    for metric in metrics:
        # get the real min and max for the values that will be plotted
        df_train = df[(df['variable'] == 'train_score_mean') & (df['metric'] == metric)]
        df_test = df[(df['variable'] == 'test_score_mean') & (df['metric'] == metric)]
        train_values_lower = df_train['value'].values - df_train['train_score_std'].values
        test_values_lower = df_test['value'].values - df_test['test_score_std'].values
        min_score = np.min(np.concatenate([train_values_lower,
                                           test_values_lower]))
        train_values_upper = df_train['value'].values + df_train['train_score_std'].values
        test_values_upper = df_test['value'].values + df_test['test_score_std'].values
        max_score = np.max(np.concatenate([train_values_upper,
                                           test_values_upper]))

        # squeeze the limits to hide unnecessary parts of the graph
        # set the limits with a little buffer on either side but not too much
        if min_score < 0:
            lower_limit = max(min_score - 0.1, math.floor(min_score) - 0.05)
        else:
            lower_limit = 0

        if max_score > 0:
            upper_limit = min(max_score + 0.1, math.ceil(max_score) + 0.05)
        else:
            upper_limit = 0

        ylimits[metric] = (lower_limit, upper_limit)

    return ylimits


def _generate_learning_curve_plots(experiment_name,
                                   output_dir,
                                   learning_curve_tsv_file):
    """
    Generate the learning curve plots given the TSV output
    file from a learning curve experiment.

    Parameters
    ----------
    experiment_name : str
        The name of the experiment.
    output_dir : str
        Path to the output directory for the plots.
    learning_curve_tsv_file : str
        The path to the learning curve TSV file.
    """

    # use pandas to read in the TSV file into a data frame
    # and massage it from wide to long format for plotting
    df = pd.read_csv(learning_curve_tsv_file, sep='\t')
    num_learners = len(df['learner_name'].unique())
    num_metrics = len(df['metric'].unique())
    df_melted = pd.melt(df, id_vars=[c for c in df.columns
                                     if c not in ['train_score_mean', 'test_score_mean']])

    # if there are any training sizes greater than 1000,
    # then we should probably rotate the tick labels
    # since otherwise the labels are not clearly rendered
    rotate_labels = np.any([size >= 1000 for size in df['training_set_size'].unique()])

    # set up and draw the actual learning curve figures, one for
    # each of the featuresets
    for fs_name, df_fs in df_melted.groupby('featureset_name'):
        fig = plt.figure()
        fig.set_size_inches(2.5 * num_learners, 2.5 * num_metrics)

        # compute ylimits for this feature set for each objective
        with sns.axes_style('whitegrid', {"grid.linestyle": ':',
                                          "xtick.major.size": 3.0}):
            g = sns.FacetGrid(df_fs, row="metric", col="learner_name",
                              hue="variable", height=2.5, aspect=1,
                              margin_titles=True, despine=True, sharex=False,
                              sharey=False, legend_out=False, palette="Set1")
            colors = train_color, test_color = sns.color_palette("Set1")[:2]
            g = g.map_dataframe(sns.pointplot, "training_set_size", "value",
                                scale=.5, ci=None)
            ylimits = _compute_ylimits_for_featureset(df_fs, g.row_names)
            for ax in g.axes.flat:
                plt.setp(ax.texts, text="")
            g = (g.set_titles(row_template='', col_template='{col_name}')
                 .set_axis_labels('Training Examples', 'Score'))
            if rotate_labels:
                g = g.set_xticklabels(rotation=60)

            for i, row_name in enumerate(g.row_names):
                for j, col_name in enumerate(g.col_names):
                    ax = g.axes[i][j]
                    ax.set(ylim=ylimits[row_name])
                    df_ax_train = df_fs[(df_fs['learner_name'] == col_name)
                                        & (df_fs['metric'] == row_name)
                                        & (df_fs['variable'] == 'train_score_mean')]
                    df_ax_test = df_fs[(df_fs['learner_name'] == col_name)
                                       & (df_fs['metric'] == row_name)
                                       & (df_fs['variable'] == 'test_score_mean')]
                    ax.fill_between(list(range(len(df_ax_train))),
                                    df_ax_train['value'] - df_ax_train['train_score_std'],
                                    df_ax_train['value'] + df_ax_train['train_score_std'],
                                    alpha=0.1,
                                    color=train_color)
                    ax.fill_between(list(range(len(df_ax_test))),
                                    df_ax_test['value'] - df_ax_test['test_score_std'],
                                    df_ax_test['value'] + df_ax_test['test_score_std'],
                                    alpha=0.1,
                                    color=test_color)
                    if j == 0:
                        ax.set_ylabel(row_name)
                        if i == 0:
                            ax.legend(handles=[matplotlib.lines.Line2D([], [], color=c, label=l, linestyle='-') for c, l in zip(colors, ['Training', 'Cross-validation'])],
                                      loc=4,
                                      fancybox=True,
                                      fontsize='x-small',
                                      ncol=1,
                                      frameon=True)
            g.fig.tight_layout(w_pad=1)
            plt.savefig(join(output_dir, '{}_{}.png'.format(experiment_name, fs_name)), dpi=300)<|MERGE_RESOLUTION|>--- conflicted
+++ resolved
@@ -22,11 +22,7 @@
 from collections import defaultdict
 from io import open
 from itertools import combinations
-<<<<<<< HEAD
-from os.path import exists, isfile, join
-=======
 from os.path import exists, isfile, join, getsize
->>>>>>> 29b71ae4
 
 from sklearn import __version__ as SCIKIT_VERSION
 
@@ -540,7 +536,6 @@
                              job_log_file,
                              log_level=job_log_level)
 
-<<<<<<< HEAD
     try:
 
         # log messages
@@ -640,112 +635,6 @@
             test_set_size = len(test_examples.ids)
         else:
             test_set_size = 'n/a'
-=======
-    # log messages
-    logger.info("Task: {}".format(task))
-    if task == 'cross_validate':
-        if isinstance(cv_folds, int):
-            num_folds = cv_folds
-        else:  # folds_file was used, so count the unique fold ids.
-            num_folds = len(set(cv_folds.values()))
-        logger.info("Cross-validating ({} folds) on {}, feature "
-                    "set {} ...".format(num_folds,
-                                        train_set_name,
-                                        featureset))
-    elif task == 'evaluate':
-        logger.info("Training on {}, Test on {}, "
-                    "feature set {} ...".format(train_set_name,
-                                                test_set_name,
-                                                featureset))
-    elif task == 'train':
-        logger.info("Training on {}, feature set {} ...".format(train_set_name,
-                                                                featureset))
-    elif task == 'learning_curve':
-        logger.info("Generating learning curve "
-                    "({} 80/20 folds, sizes={}, objective={}) on {}, "
-                    "feature set {} ...".format(learning_curve_cv_folds,
-                                                learning_curve_train_sizes,
-                                                grid_objective,
-                                                train_set_name,
-                                                featureset))
-    else:  # predict
-        logger.info("Training on {}, Making predictions about {}, "
-                    "feature set {} ...".format(train_set_name,
-                                                test_set_name,
-                                                featureset))
-
-    # check whether a trained model on the same data with the same
-    # featureset already exists if so, load it and then use it on test data
-    modelfile = join(model_path, '{}.model'.format(job_name))
-    if (task in ['cross_validate', 'learning_curve']
-            or not exists(modelfile)
-            or overwrite):
-        train_examples = _load_featureset(train_path,
-                                          featureset,
-                                          suffix,
-                                          label_col=label_col,
-                                          id_col=id_col,
-                                          ids_to_floats=ids_to_floats,
-                                          quiet=quiet,
-                                          class_map=class_map,
-                                          feature_hasher=feature_hasher,
-                                          num_features=hasher_features,
-                                          logger=logger)
-
-        train_set_size = len(train_examples.ids)
-        if not train_examples.has_labels:
-            raise ValueError('Training examples do not have labels')
-        # initialize a classifer object
-        learner = Learner(learner_name,
-                          probability=probability,
-                          pipeline=pipeline,
-                          feature_scaling=feature_scaling,
-                          model_kwargs=fixed_parameters,
-                          pos_label_str=pos_label_str,
-                          min_feature_count=min_feature_count,
-                          sampler=sampler,
-                          sampler_kwargs=sampler_parameters,
-                          custom_learner_path=custom_learner_path,
-                          logger=logger)
-
-    # load the model if it already exists
-    else:
-        # import the custom learner path here in case we are reusing a
-        # saved model
-        if custom_learner_path:
-            _import_custom_learner(custom_learner_path, learner_name)
-        train_set_size = 'unknown'
-        if exists(modelfile) and not overwrite:
-            logger.info("Loading pre-existing {} model: {}".format(learner_name,
-                                                                   modelfile))
-        learner = Learner.from_file(modelfile)
-
-        # attach the job logger to this learner
-        learner.logger = logger
-
-    # Load test set if there is one
-    if task == 'evaluate' or task == 'predict':
-        test_examples = _load_featureset(test_path,
-                                         featureset,
-                                         suffix,
-                                         label_col=label_col,
-                                         id_col=id_col,
-                                         ids_to_floats=ids_to_floats,
-                                         quiet=quiet,
-                                         class_map=class_map,
-                                         feature_hasher=feature_hasher,
-                                         num_features=hasher_features)
-        test_set_size = len(test_examples.ids)
-    else:
-        test_set_size = 'n/a'
-
-    # compute information about xval and grid folds that can be put in results
-    # in readable form
-    if isinstance(cv_folds, dict):
-        cv_folds_to_print = '{} via folds file'.format(len(set(cv_folds.values())))
-    else:
-        cv_folds_to_print = str(cv_folds)
->>>>>>> 29b71ae4
 
         # compute information about xval and grid folds that can be put in results
         # in readable form
@@ -805,7 +694,6 @@
                                                      grid_objective=grid_objective,
                                                      output_metrics=output_metrics,
                                                      param_grid=param_grid,
-<<<<<<< HEAD
                                                      grid_jobs=grid_search_jobs,
                                                      save_cv_folds=save_cv_folds,
                                                      use_custom_folds_for_grid_search=use_folds_file_for_grid_search)
@@ -848,9 +736,9 @@
                 grid_search_cv_results_dicts = [None]
 
             # print out the parameters
-            param_out = ('{}: {}'.format(param_name, param_value)
-                         for param_name, param_value in
-                         iteritems(learner.model.get_params()))
+            param_out = ('{}: {}'.format(param_name, param_value) for
+                         param_name, param_value in
+                         learner.model.get_params().items())
             logger.info("Hyperparameters: {}".format(', '.join(param_out)))
 
             # run on test set or cross-validate on training data,
@@ -874,93 +762,6 @@
         learner_result_dict_base['total_time'] = str(total_time)
 
         if task == 'cross_validate' or task == 'evaluate':
-=======
-                                                     grid_jobs=grid_search_jobs)
-            grid_scores = [best_score]
-            grid_search_cv_results_dicts = [grid_search_cv_results]
-
-            # save model
-            if model_path:
-                learner.save(modelfile)
-
-            if grid_search:
-                logger.info("Best {} grid search score: {}".format(grid_objective,
-                                                                   round(best_score, 3)))
-        else:
-            grid_scores = [None]
-            grid_search_cv_results_dicts = [None]
-
-        # print out the parameters
-        param_out = ('{}: {}'.format(param_name, param_value) for
-                     param_name, param_value in
-                     learner.model.get_params().items())
-        logger.info("Hyperparameters: {}".format(', '.join(param_out)))
-
-        # run on test set or cross-validate on training data,
-        # depending on what was asked for
-        if task == 'evaluate':
-            logger.info("Evaluating predictions")
-            task_results = [learner.evaluate(test_examples,
-                                             prediction_prefix=prediction_prefix,
-                                             grid_objective=grid_objective,
-                                             output_metrics=output_metrics)]
-        elif task == 'predict':
-            logger.info("Writing predictions")
-            learner.predict(test_examples,
-                            prediction_prefix=prediction_prefix)
-        # do nothing here for train
-
-    end_timestamp = datetime.datetime.now()
-    learner_result_dict_base['end_timestamp'] = end_timestamp.strftime(
-        '%d %b %Y %H:%M:%S.%f')
-    total_time = end_timestamp - start_timestamp
-    learner_result_dict_base['total_time'] = str(total_time)
-
-    if task == 'cross_validate' or task == 'evaluate':
-        results_json_path = join(results_path,
-                                 '{}.results.json'.format(job_name))
-
-        res = _create_learner_result_dicts(task_results,
-                                           grid_scores,
-                                           grid_search_cv_results_dicts,
-                                           learner_result_dict_base)
-
-        # write out the result dictionary to a json file
-        file_mode = 'w' if sys.version_info >= (3, 0) else 'wb'
-        with open(results_json_path, file_mode) as json_file:
-            json.dump(res, json_file, cls=NumpyTypeEncoder)
-
-        with open(join(results_path,
-                       '{}.results'.format(job_name)),
-                  'w') as output_file:
-            _print_fancy_output(res, output_file)
-
-    elif task == 'learning_curve':
-        results_json_path = join(results_path,
-                                 '{}.results.json'.format(job_name))
-
-        res = {}
-        res.update(learner_result_dict_base)
-        res.update({'learning_curve_cv_folds': learning_curve_cv_folds,
-                    'given_curve_train_sizes': learning_curve_train_sizes,
-                    'learning_curve_train_scores_means': np.mean(curve_train_scores, axis=1),
-                    'learning_curve_test_scores_means': np.mean(curve_test_scores, axis=1),
-                    'learning_curve_train_scores_stds': np.std(curve_train_scores, axis=1, ddof=1),
-                    'learning_curve_test_scores_stds': np.std(curve_test_scores, axis=1, ddof=1),
-                    'computed_curve_train_sizes': computed_curve_train_sizes})
-
-        # we need to return and write out a list of dictionaries
-        res = [res]
-
-        # write out the result dictionary to a json file
-        file_mode = 'w' if sys.version_info >= (3, 0) else 'wb'
-        with open(results_json_path, file_mode) as json_file:
-            json.dump(res, json_file, cls=NumpyTypeEncoder)
-
-    # For all other tasks, i.e. train or predict
-    else:
-        if results_path:
->>>>>>> 29b71ae4
             results_json_path = join(results_path,
                                      '{}.results.json'.format(job_name))
 
@@ -1298,7 +1099,6 @@
         # if performing ablation, expand featuresets to include combinations of
         # features within those sets
         if ablation is None or ablation > 0:
-<<<<<<< HEAD
             # Make new feature set lists so that we can iterate without issue
             expanded_fs = []
             expanded_fs_names = []
@@ -1312,18 +1112,18 @@
                             expanded_fs.append(sorted(featureset -
                                                       set(excluded_features)))
                             expanded_fs_names.append(
-                                featureset_name +
-                                '_minus_' +
-                                _munge_featureset_name(excluded_features))
+                                featureset_name
+                                + '_minus_'
+                                + _munge_featureset_name(excluded_features))
                 # Otherwise, just expand removing the specified number at a time
                 else:
                     for excluded_features in combinations(features, ablation):
                         expanded_fs.append(sorted(featureset -
                                                   set(excluded_features)))
                         expanded_fs_names.append(
-                            featureset_name +
-                            '_minus_' +
-                            _munge_featureset_name(excluded_features))
+                            featureset_name
+                            + '_minus_'
+                            + _munge_featureset_name(excluded_features))
                 # Also add version with nothing removed as baseline
                 expanded_fs.append(features)
                 expanded_fs_names.append(featureset_name + '_all')
@@ -1399,8 +1199,7 @@
                     result_json_paths.append(result_json_path)
 
                     # If result file already exists and we're resuming, move on
-                    if resume and (exists(result_json_path) and
-                                   os.path.getsize(result_json_path)):
+                    if resume and (exists(result_json_path) and getsize(result_json_path)):
                         logger.info('Running in resume mode and %s exists, '
                                     'so skipping job.', result_json_path)
                         continue
@@ -1464,8 +1263,7 @@
                         jobs.append(Job(_classify_featureset,
                                         [job_args],
                                         num_slots=(MAX_CONCURRENT_PROCESSES if
-                                                   (do_grid_search or
-                                                    task == 'learning_curve') else 1),
+                                                   (do_grid_search or task == 'learning_curve') else 1),
                                         name=job_name,
                                         queue=queue))
                     else:
@@ -1485,181 +1283,6 @@
             else:
                 job_results = process_jobs(jobs, white_list=hosts)
             _check_job_results(job_results)
-=======
-            ablation = 0
-            logger.warning("Not enough featuresets for ablation. Ignoring.")
-
-    # if performing ablation, expand featuresets to include combinations of
-    # features within those sets
-    if ablation is None or ablation > 0:
-        # Make new feature set lists so that we can iterate without issue
-        expanded_fs = []
-        expanded_fs_names = []
-        for features, featureset_name in zip(featuresets, featureset_names):
-            features = sorted(features)
-            featureset = set(features)
-            # Expand to all feature combinations if ablation is None
-            if ablation is None:
-                for i in range(1, len(features)):
-                    for excluded_features in combinations(features, i):
-                        expanded_fs.append(sorted(featureset
-                                                  - set(excluded_features)))
-                        expanded_fs_names.append(featureset_name
-                                                 + '_minus_'
-                                                 + _munge_featureset_name(excluded_features))
-            # Otherwise, just expand removing the specified number at a time
-            else:
-                for excluded_features in combinations(features, ablation):
-                    expanded_fs.append(sorted(featureset -
-                                              set(excluded_features)))
-                    expanded_fs_names.append(featureset_name
-                                             + '_minus_'
-                                             + _munge_featureset_name(excluded_features))
-            # Also add version with nothing removed as baseline
-            expanded_fs.append(features)
-            expanded_fs_names.append(featureset_name + '_all')
-
-        # Replace original feature set lists
-        featuresets = expanded_fs
-        featureset_names = expanded_fs_names
-    elif ablation < 0:
-        raise ValueError('Value for "ablation" argument must be either '
-                         'positive integer or None.')
-
-    # the list of jobs submitted (if running on grid)
-    if not local:
-        jobs = []
-
-    # the list to hold the paths to all the result json files
-    result_json_paths = []
-
-    # check if the length of the featureset_name exceeds the maximum length
-    # allowed
-    for featureset_name in featureset_names:
-        if len(featureset_name) > 210:
-            raise OSError('System generated file length "{}" exceeds the '
-                          'maximum length supported.  Please specify names of '
-                          'your datasets with "featureset_names".  If you are '
-                          'running ablation experiment, please reduce the '
-                          'length of the features in "featuresets" because the'
-                          ' auto-generated name would be longer than the file '
-                          'system can handle'.format(featureset_name))
-
-    # if the task is learning curve, and ``metrics`` was specified, then
-    # assign the value of ``metrics`` to ``grid_objectives`` - this lets
-    # us piggyback on the parallelization of the objectives that is already
-    # set up for us to use
-    if task == 'learning_curve' and len(output_metrics) > 0:
-        grid_objectives = output_metrics
-
-    # if there were no grid objectives provided, just set it to
-    # a list containing a single None so as to allow the parallelization
-    # to proceeed and to pass the correct default value of grid_objective
-    # down to _classify_featureset().
-    if not grid_objectives:
-        grid_objectives = [None]
-
-    # Run each featureset-learner-objective combination
-    for featureset, featureset_name in zip(featuresets, featureset_names):
-        for learner_num, learner_name in enumerate(learners):
-            for grid_objective in grid_objectives:
-
-                # for the individual job name, we need to add the feature set name
-                # and the learner name
-                if grid_objective is None or len(grid_objectives) == 1:
-                    job_name_components = [experiment_name, featureset_name,
-                                           learner_name]
-                else:
-                    job_name_components = [experiment_name, featureset_name,
-                                           learner_name, grid_objective]
-
-                job_name = '_'.join(job_name_components)
-
-                # change the prediction prefix to include the feature set
-                prediction_prefix = join(prediction_dir, job_name)
-
-                # the log file that stores the actual output of this script (e.g.,
-                # the tuned parameters, what kind of experiment was run, etc.)
-                logfile = join(log_path, '{}.log'.format(job_name))
-
-                # Figure out result json file path
-                result_json_path = join(results_path,
-                                        '{}.results.json'.format(job_name))
-
-                # save the path to the results json file that will be written
-                result_json_paths.append(result_json_path)
-
-                # If result file already exists and we're resuming, move on
-                if resume and (exists(result_json_path) and getsize(result_json_path)):
-                    logger.info('Running in resume mode and %s exists, '
-                                'so skipping job.', result_json_path)
-                    continue
-
-                # create job if we're doing things on the grid
-                job_args = {}
-                job_args["experiment_name"] = experiment_name
-                job_args["task"] = task
-                job_args["sampler"] = sampler
-                job_args["feature_hasher"] = feature_hasher
-                job_args["hasher_features"] = hasher_features
-                job_args["job_name"] = job_name
-                job_args["featureset"] = featureset
-                job_args["featureset_name"] = featureset_name
-                job_args["learner_name"] = learner_name
-                job_args["train_path"] = train_path
-                job_args["test_path"] = test_path
-                job_args["train_set_name"] = train_set_name
-                job_args["test_set_name"] = test_set_name
-                job_args["shuffle"] = do_shuffle
-                job_args["model_path"] = model_path
-                job_args["prediction_prefix"] = prediction_prefix
-                job_args["grid_search"] = do_grid_search
-                job_args["grid_objective"] = grid_objective
-                job_args['output_metrics'] = output_metrics
-                job_args["suffix"] = suffix
-                job_args["log_file"] = logfile
-                job_args["log_level"] = log_level
-                job_args["probability"] = probability
-                job_args["pipeline"] = pipeline
-                job_args["results_path"] = results_path
-                job_args["sampler_parameters"] = (fixed_sampler_parameters
-                                                  if fixed_sampler_parameters
-                                                  else dict())
-                job_args["fixed_parameters"] = (fixed_parameter_list[learner_num]
-                                                if fixed_parameter_list
-                                                else dict())
-                job_args["param_grid"] = (param_grid_list[learner_num]
-                                          if param_grid_list else None)
-                job_args["pos_label_str"] = pos_label_str
-                job_args["overwrite"] = overwrite
-                job_args["feature_scaling"] = feature_scaling
-                job_args["min_feature_count"] = min_feature_count
-                job_args["grid_search_jobs"] = grid_search_jobs
-                job_args["grid_search_folds"] = grid_search_folds
-                job_args["folds_file"] = folds_file
-                job_args["cv_folds"] = cv_folds
-                job_args["save_cv_folds"] = save_cv_folds
-                job_args["use_folds_file_for_grid_search"] = use_folds_file_for_grid_search
-                job_args["do_stratified_folds"] = do_stratified_folds
-                job_args["label_col"] = label_col
-                job_args["id_col"] = id_col
-                job_args["ids_to_floats"] = ids_to_floats
-                job_args["quiet"] = quiet
-                job_args["class_map"] = class_map
-                job_args["custom_learner_path"] = custom_learner_path
-                job_args["learning_curve_cv_folds"] = learning_curve_cv_folds_list[learner_num]
-                job_args["learning_curve_train_sizes"] = learning_curve_train_sizes
-
-                if not local:
-                    jobs.append(Job(_classify_featureset,
-                                    [job_args],
-                                    num_slots=(MAX_CONCURRENT_PROCESSES if
-                                               (do_grid_search or task == 'learning_curve') else 1),
-                                    name=job_name,
-                                    queue=queue))
-                else:
-                    _classify_featureset(job_args)
->>>>>>> 29b71ae4
 
         # write out the summary results file
         if (task == 'cross_validate' or task == 'evaluate') and write_summary:
