# License: BSD 3 clause
'''
This module exists solely for version information so I only have to change it
in one place. Based on the suggestion `here. <http://bit.ly/16LbuJF>`_

:author: Dan Blanchard (dblanchard@ets.org)
:organization: ETS
'''

<<<<<<< HEAD
__version__ = '0.25.0'
=======
__version__ = '0.26.0'
>>>>>>> 042bc11d
VERSION = tuple(int(x) for x in __version__.split('.'))<|MERGE_RESOLUTION|>--- conflicted
+++ resolved
@@ -7,9 +7,5 @@
 :organization: ETS
 '''
 
-<<<<<<< HEAD
-__version__ = '0.25.0'
-=======
 __version__ = '0.26.0'
->>>>>>> 042bc11d
 VERSION = tuple(int(x) for x in __version__.split('.'))