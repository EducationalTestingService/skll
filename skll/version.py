# License: BSD 3 clause
"""
This module exists solely for version information so I only have to change it
in one place. Based on the suggestion `here. <http://bit.ly/16LbuJF>`_

:author: Dan Blanchard (dblanchard@ets.org)
:organization: ETS
"""

<<<<<<< HEAD
__version__ = '1.1.1'
=======
__version__ = '1.2'
>>>>>>> da21df07
VERSION = tuple(int(x) for x in __version__.split('.'))<|MERGE_RESOLUTION|>--- conflicted
+++ resolved
@@ -7,9 +7,5 @@
 :organization: ETS
 """
 
-<<<<<<< HEAD
-__version__ = '1.1.1'
-=======
 __version__ = '1.2'
->>>>>>> da21df07
 VERSION = tuple(int(x) for x in __version__.split('.'))