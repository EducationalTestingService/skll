# License: BSD 3 clause
"""
Functions related to parsing configuration files.

:author: Nitin Madnani (nmadnani@ets.org)
:author: Dan Blanchard (dblanchard@ets.org)
:author: Michael Heilman (mheilman@ets.org)
:author: Chee Wee Leong (cleong@ets.org)
"""

from __future__ import absolute_import, print_function, unicode_literals

import csv
import errno
import itertools
import logging
import os
from io import open
from os.path import (basename, dirname, exists,
                     isabs, join, normpath, realpath)

import configparser  # Backported version from Python 3
import yaml
from six import string_types, iteritems  # Python 2/3
from sklearn.metrics import SCORERS


_VALID_TASKS = frozenset(['predict', 'train', 'evaluate', 'cross_validate'])
_VALID_SAMPLERS = frozenset(['Nystroem', 'RBFSampler', 'SkewedChi2Sampler',
                             'AdditiveChi2Sampler', ''])
_VALID_FEATURE_SCALING_OPTIONS = frozenset(['with_std', 'with_mean', 'both',
                                            'none'])


class SKLLConfigParser(configparser.ConfigParser):

    """A custom configuration file parser for SKLL"""

    def __init__(self):

        # these are the three options that must be set in a config
        # file and no defaults are provided
        required = ['experiment_name', 'task', 'learners']

        # these are the optional config options for which#
        # defaults are automatically provided
        defaults = {'class_map': '{}',
                    'custom_learner_path': '',
                    'cv_folds_file': '',
                    'feature_hasher': 'False',
                    'feature_scaling': 'none',
                    'featuresets': '[]',
                    'featureset_names': '[]',
                    'fixed_parameters': '[]',
                    'grid_search': 'False',
                    'grid_search_folds': '3',
                    'grid_search_jobs': '0',
                    'hasher_features': '0',
                    'id_col': 'id',
                    'ids_to_floats': 'False',
                    'label_col': 'y',
                    'log': '',
                    'min_feature_count': '1',
                    'models': '',
                    'num_cv_folds': '10',
                    'objective': 'f1_score_micro',
                    'param_grids': '[]',
                    'pos_label_str': '',
                    'predictions': '',
                    'probability': 'False',
                    'random_folds': 'False',
                    'results': '',
                    'sampler': '',
                    'sampler_parameters': '[]',
                    'save_cv_folds': 'False',
                    'shuffle': 'False',
                    'suffix': '',
                    'test_directory': '',
                    'test_file': '',
                    'train_directory': '',
                    'train_file': ''}

        correct_section_mapping = {'class_map': 'Input',
                                   'custom_learner_path': 'Input',
                                   'cv_folds_file': 'Input',
                                   'feature_hasher': 'Input',
                                   'feature_scaling': 'Input',
                                   'featuresets': 'Input',
                                   'featureset_names': 'Input',
                                   'fixed_parameters': 'Input',
                                   'grid_search': 'Tuning',
                                   'grid_search_folds': 'Tuning',
                                   'grid_search_jobs': 'Tuning',
                                   'hasher_features': 'Input',
                                   'id_col': 'Input',
                                   'ids_to_floats': 'Input',
                                   'label_col': 'Input',
                                   'log': 'Output',
                                   'min_feature_count': 'Tuning',
                                   'models': 'Output',
                                   'num_cv_folds': 'Input',
                                   'objective': 'Tuning',
                                   'param_grids': 'Tuning',
                                   'pos_label_str': 'Tuning',
                                   'predictions': 'Output',
                                   'probability': 'Output',
                                   'random_folds': 'Input',
                                   'results': 'Output',
                                   'sampler': 'Input',
                                   'sampler_parameters': 'Input',
                                   'save_cv_folds': 'Output',
                                   'shuffle': 'Input',
                                   'suffix': 'Input',
                                   'test_directory': 'Input',
                                   'test_file': 'Input',
                                   'train_directory': 'Input',
                                   'train_file': 'Input'}

        # make sure that the defaults dictionary and the
        # section mapping dictionary have the same keys
        assert defaults.keys() == correct_section_mapping.keys()

        super(SKLLConfigParser, self).__init__(defaults=defaults)
        self._required_options = required
        self._section_mapping = correct_section_mapping

    def _find_invalid_options(self):
        """
        Returns the set of invalid options specified by the user
        """

        # compute a list of all the valid options
        valid_options = list(self._defaults.keys()) + self._required_options

        # get a set of all of the specified options
        specified_options = set(itertools.chain(*[self.options(section)
                                                  for section in self.sections()]))

        # find any invalid options and return
        invalid_options = set(specified_options).difference(valid_options)
        return invalid_options

    def _find_ill_specified_options(self):
        """
        Make sure that all the options are specified in the appropriate sections
        and are not specified in multiple spaces. One way to do this is to
        basically get the values for all the optional config options from each
        of the sections and then look at the section that has a non-default
        (specified) value and if that's not the right section as indicated by
        our section mapping, then we need to raise an exception.

        .. note::

            This will NOT work if the user specifies the default value for the
            option but puts it in the wrong section. However, since specifying
            the default value for the option  does not result in running an
            experiment with unexpected settings, this is not really a major
            problem.
        """
        incorrectly_specified_options = []
        multiply_specified_options = []
        for option_name, default_value in self._defaults.items():
            used_sections = [section for section in self.sections()
                             if self.get(section, option_name) != default_value]
            # skip options that are not specified in any sections
            if len(used_sections) == 0:
                pass
            # find all options that are specified in multiple sections
            elif len(used_sections) > 1:
                multiply_specified_options.append((option_name, used_sections))
            # find all options that are specified in incorrect sections
            elif used_sections[0] != self._section_mapping[option_name]:
                incorrectly_specified_options.append((option_name,
                                                      used_sections[0]))

        return (incorrectly_specified_options, multiply_specified_options)

    def validate(self):
        """Validate specified options to check:
             (a) no invalid options are specified
             (b) options are not specified in multiple sections
             (c) options are specified in the correct section
        """
        invalid_options = self._find_invalid_options()
        if invalid_options:
            raise KeyError('Configuration file contains the following '
                           'unrecognized options: {}'
                           .format(list(invalid_options)))

        incorrectly_specified_options, multiply_specified_options = self._find_ill_specified_options()
        if multiply_specified_options:
            raise KeyError('The following are defined in multiple sections: '
                           '{}'.format([t[0] for t in
                                        multiply_specified_options]))
        if incorrectly_specified_options:
            raise KeyError('The following are not defined in the appropriate '
                           'sections: {}'.format([t[0] for t in
                                                  incorrectly_specified_options]))


def _locate_file(file_path, config_dir):
    if not file_path:
        return ''
    path_to_check = file_path if isabs(file_path) else normpath(join(config_dir,
                                                                     file_path))
    ans = exists(path_to_check)
    if not ans:
        raise IOError(errno.ENOENT, "File does not exist", path_to_check)
    else:
        return path_to_check

def _setup_config_parser(config_path, validate=True):
    """
    Returns a config parser at a given path. Only implemented as a separate
    function to simplify testing.
    """
    # initialize config parser with the given defaults
    config = SKLLConfigParser()

    # Read file if it exists
    if not exists(config_path):
        raise IOError(errno.ENOENT, "Configuration file does not exist",
                      config_path)
    config.read(config_path)
    if validate:
        config.validate()

    return config


def _parse_config_file(config_path):
    """
    Parses a SKLL experiment configuration file with the given path.
    """

    # Initialize logger
    logger = logging.getLogger(__name__)

    # check that config_path is not empty
    if config_path == "":
        raise IOError("The name of the configuration file is empty")

    # compute the absolute path for the config file
    config_path = realpath(config_path)
    config_dir = dirname(config_path)

    # set up a config parser with the above default values
    config = _setup_config_parser(config_path)

    # extract parameters from the various sections in the config file

    # 1. General
    if config.has_option("General", "experiment_name"):
        experiment_name = config.get("General", "experiment_name")
    else:
        raise ValueError("Configuration file does not contain experiment_name "
                         "in the [General] section.")

    if config.has_option("General", "task"):
        task = config.get("General", "task")
    else:
        raise ValueError("Configuration file does not contain task in the "
                         "[General] section.")
    if task not in _VALID_TASKS:
        raise ValueError('An invalid task was specified: {}.  Valid tasks are:'
                         ' {}'.format(task, ', '.join(_VALID_TASKS)))

    # 2. Input
    sampler = config.get("Input", "sampler")
    if sampler not in _VALID_SAMPLERS:
        raise ValueError('An invalid sampler was specified: {}.  Valid '
                         'samplers are: {}'.format(sampler,
                                                   ', '.join(_VALID_SAMPLERS)))

    # produce warnings if feature_hasher is set but hasher_features
    # is less than or equal to zero.
    feature_hasher = config.getboolean("Input", "feature_hasher")
    hasher_features = config.getint("Input", "hasher_features")
    if feature_hasher:
        if hasher_features <= 0:
            raise ValueError("Configuration file must specify a non-zero value "
                             "for the option hasher_features when "
                             "feature_hasher is True.")

    # produce warnings if hasher_features is set but feature_hasher
    # is not set correctly
    elif hasher_features > 0:
        logger.warning("Ignoring hasher_features since feature_hasher is either"
                       " missing or set to False.")

    if config.has_option("Input", "learners"):
        learners_string = config.get("Input", "learners")
    else:
        raise ValueError("Configuration file does not contain list of learners "
                         "in [Input] section.")
    learners = yaml.load(_fix_json(learners_string))

    if len(learners) == 0:
        raise ValueError("Configuration file contains an empty list of learners"
                         " in the [Input] section.")

    elif len(set(learners)) < len(learners):
        raise ValueError('Configuration file contains the same learner multiple'
                         ' times, which is not currently supported.  Please use'
                         ' param_grids with tuning to find the optimal settings'
                         ' for the learner.')
    custom_learner_path = _locate_file(config.get("Input", "custom_learner_path"),
                                       config_dir)

    # get the featuresets
    featuresets_string = config.get("Input", "featuresets")
    featuresets = yaml.load(_fix_json(featuresets_string))

    # ensure that featuresets is either a list of features or a list of lists
    # of features
    if not isinstance(featuresets, list) or not all(isinstance(fs, list) for fs
                                                    in featuresets):
        raise ValueError("The featuresets parameter should be a list of "
                         "features or a list of lists of features. You "
                         "specified: {}".format(featuresets))

    featureset_names = yaml.load(_fix_json(config.get("Input",
                                                      "featureset_names")))

    # ensure that featureset_names is a list of strings, if specified
    if featureset_names:
        if (not isinstance(featureset_names, list) or
                not all([isinstance(fs, string_types) for fs in
                         featureset_names])):
            raise ValueError("The featureset_names parameter should be a list "
                             "of strings. You specified: {}"
                             .format(featureset_names))

    # do we need to shuffle the training data
    do_shuffle = config.getboolean("Input", "shuffle")

    fixed_parameter_list = yaml.load(_fix_json(config.get("Input",
                                                          "fixed_parameters")))
    fixed_sampler_parameters = _fix_json(config.get("Input",
                                                    "sampler_parameters"))
    fixed_sampler_parameters = yaml.load(fixed_sampler_parameters)
    param_grid_list = yaml.load(_fix_json(config.get("Tuning", "param_grids")))
    pos_label_str = config.get("Tuning", "pos_label_str")

    # ensure that feature_scaling is specified only as one of the
    # four available choices
    feature_scaling = config.get("Input", "feature_scaling")
    if feature_scaling not in _VALID_FEATURE_SCALING_OPTIONS:
        raise ValueError("Invalid value for feature_scaling parameter: {}"
                         .format(feature_scaling))

    suffix = config.get("Input", "suffix")
    label_col = config.get("Input", "label_col")
    id_col = config.get("Input", "id_col")
    ids_to_floats = config.getboolean("Input", "ids_to_floats")

    # get the cv folds file and make a dictionary from it, if it exists
    cv_folds_file = _locate_file(config.get("Input", "cv_folds_file"),
                                 config_dir)
    num_cv_folds = config.getint("Input", "num_cv_folds")
    if cv_folds_file:
        cv_folds = _load_cv_folds(cv_folds_file,
                                  ids_to_floats=ids_to_floats)
    else:
        # set the number of folds for cross-validation
        cv_folds = num_cv_folds if num_cv_folds else 10

    # whether or not to save the cv fold ids
    save_cv_folds = config.get("Output", "save_cv_folds")

    # whether or not to do stratified cross validation
    random_folds = config.getboolean("Input", "random_folds")
    if random_folds:
        if cv_folds_file:
            logger.warning('Specifying cv_folds_file overrides random_folds')
        do_stratified_folds = False
    else:
        do_stratified_folds = True

    # get all the input paths and directories (without trailing slashes)
    train_path = config.get("Input", "train_directory").rstrip(os.sep)
    test_path = config.get("Input", "test_directory").rstrip(os.sep)
    train_file = config.get("Input", "train_file")
    test_file = config.get("Input", "test_file")

    # make sure that featuresets is not an empty list unless
    # train_file and test_file are specified
    if not train_file and not test_file and (isinstance(featuresets, list) and
                                             len(featuresets) == 0):
        raise ValueError(
            "The 'featuresets' parameters cannot be an empty list.")

    # The user must specify either train_file or train_path, not both.
    if not train_file and not train_path:
        raise ValueError('Invalid [Input] parameters: either "train_file" or '
                         '"train_directory" must be specified in the '
                         'configuration file.')

    # Either train_file or train_path must be specified.
    if train_file and train_path:
        raise ValueError('Invalid [Input] parameters: only either "train_file"'
                         ' or "train_directory" can be specified in the '
                         'configuration file, not both.')

    # Cannot specify both test_file and test_path
    if test_file and test_path:
        raise ValueError('Invalid [Input] parameters: only either "test_file" '
                         'or "test_directory" can be specified in the '
                         'configuration file, not both.')

    # if train_file is specified, then assign its value to train_path
    # this is a workaround to make this simple use case (a single train and
    # test file) compatible with the existing architecture using
    # featuresets
    if train_file:
        train_path = train_file
        featuresets = [['train_{}'.format(basename(train_file))]]
        suffix = ''

    # if test_file is specified, then assign its value to test_path to
    # enable compatibility with the pre-existing featuresets architecture
    if test_file:
        test_path = test_file
        featuresets[0][0] += '_test_{}'.format(basename(test_file))

    # make sure all the specified paths/files exist
    train_path = _locate_file(train_path, config_dir)
    test_path = _locate_file(test_path, config_dir)
    train_file = _locate_file(train_file, config_dir)
    test_file = _locate_file(test_file, config_dir)

    # Get class mapping dictionary if specified
    class_map_string = config.get("Input", "class_map")
    original_class_map = yaml.load(_fix_json(class_map_string))
    if original_class_map:
        # Change class_map to map from originals to replacements instead of
        # from replacement to list of originals
        class_map = {}
        for replacement, original_list in iteritems(original_class_map):
            for original in original_list:
                class_map[original] = replacement
        del original_class_map
    else:
        class_map = None

    # 3. Output
    probability = config.getboolean("Output", "probability")

    # do we want to keep the predictions?
<<<<<<< HEAD
    prediction_dir = config.get("Output", "predictions")
    if prediction_dir:
        prediction_dir = join(config_dir, prediction_dir)
=======
    prediction_dir = _locate_file(config.get("Output", "predictions"),
                                  config_dir)
    if prediction_dir:
>>>>>>> ab49de19
        if not exists(prediction_dir):
            os.makedirs(prediction_dir)

    # make sure log path exists
<<<<<<< HEAD
    log_path = config.get("Output", "log")
=======
    log_path = _locate_file(config.get("Output", "log"), config_dir)
>>>>>>> ab49de19
    if log_path:
        log_path = join(config_dir, log_path)
        if not exists(log_path):
            os.makedirs(log_path)

    # make sure model path exists
<<<<<<< HEAD
    model_path = config.get("Output", "models")
=======
    model_path = _locate_file(config.get("Output", "models"), config_dir)
>>>>>>> ab49de19
    if model_path:
        model_path = join(config_dir, model_path)
        if not exists(model_path):
            os.makedirs(model_path)

    # make sure results path exists
<<<<<<< HEAD
    results_path = config.get("Output", "results")
=======
    results_path = _locate_file(config.get("Output", "results"), config_dir)
>>>>>>> ab49de19
    if results_path:
        results_path = join(config_dir, results_path)
        if not exists(results_path):
            os.makedirs(results_path)

    # 4. Tuning
    # do we need to run a grid search for the hyperparameters or are we just
    # using the defaults?
    do_grid_search = config.getboolean("Tuning", "grid_search")

    # minimum number of examples a feature must be nonzero in to be included
    min_feature_count = config.getint("Tuning", "min_feature_count")

    # how many jobs should we run in parallel for grid search
    grid_search_jobs = config.getint("Tuning", "grid_search_jobs")
    if not grid_search_jobs:
        grid_search_jobs = None

    # how many folds should we run in parallel for grid search
    grid_search_folds = config.getint("Tuning", "grid_search_folds")

    # what is the objective function for the grid search?
    grid_objective = config.get("Tuning", "objective")
    if grid_objective not in SCORERS:
        raise ValueError('Invalid grid objective function: {}'
                         .format(grid_objective))

    # check whether the right things are set for the given task
    if (task == 'evaluate' or task == 'predict') and not test_path:
        raise ValueError('The test set must be set when task is evaluate or '
                         'predict.')
    if (task == 'cross_validate' or task == 'train') and test_path:
        raise ValueError('The test set should not be set when task is '
                         'cross_validate or train.')
    if (task == 'train' or task == 'predict') and results_path:
        raise ValueError('The results path should not be set when task is '
                         'predict or train.')
    if task == 'train' and not model_path:
        raise ValueError('The model path should be set when task is train.')
    if task == 'train' and prediction_dir:
        raise ValueError('The predictions path should not be set when task is '
                         'train.')
    if task == 'cross_validate' and model_path:
        raise ValueError('The models path should not be set when task is '
                         'cross_validate.')

    # Create feature set names if unspecified
    if not featureset_names:
        featureset_names = [_munge_featureset_name(x) for x in featuresets]
    if len(featureset_names) != len(featuresets):
        raise ValueError(('Number of feature set names (%s) does not match '
                          'number of feature sets (%s).') %
                         (len(featureset_names), len(featuresets)))

    # store training/test set names for later use
    train_set_name = basename(train_path)
    test_set_name = basename(test_path) if test_path else "cv"

    return (experiment_name, task, sampler, fixed_sampler_parameters,
            feature_hasher, hasher_features, id_col, label_col, train_set_name,
            test_set_name, suffix, featuresets, do_shuffle, model_path,
            do_grid_search, grid_objective, probability, results_path,
            pos_label_str, feature_scaling, min_feature_count,
            grid_search_jobs, grid_search_folds, cv_folds, save_cv_folds,
            do_stratified_folds, fixed_parameter_list, param_grid_list,
            featureset_names, learners, prediction_dir, log_path, train_path,
            test_path, ids_to_floats, class_map, custom_learner_path)


def _munge_featureset_name(featureset):
    """
    Joins features in featureset by '+' if featureset is not a string, and just
    returns featureset otherwise.
    """
    if isinstance(featureset, string_types):
        return featureset

    res = '+'.join(sorted(featureset))
    return res


def _fix_json(json_string):
    """
    Takes a bit of JSON that might have bad quotes or capitalized booleans and
    fixes that stuff.
    """
    json_string = json_string.replace('True', 'true')
    json_string = json_string.replace('False', 'false')
    json_string = json_string.replace("'", '"')
    return json_string


def _load_cv_folds(cv_folds_file, ids_to_floats=False):
    """
    Loads CV folds from a CSV file with columns for example ID and fold ID (and
    a header).
    """
    with open(cv_folds_file, 'r') as f:
        reader = csv.reader(f)
        next(reader)  # discard the header
        res = {}
        for row in reader:
            if ids_to_floats:
                try:
                    row[0] = float(row[0])
                except ValueError:
                    raise ValueError('You set ids_to_floats to true, but ID {}'
                                     ' could not be converted to float'
                                     .format(row[0]))
            res[row[0]] = row[1]

    return res<|MERGE_RESOLUTION|>--- conflicted
+++ resolved
@@ -447,46 +447,28 @@
     probability = config.getboolean("Output", "probability")
 
     # do we want to keep the predictions?
-<<<<<<< HEAD
-    prediction_dir = config.get("Output", "predictions")
-    if prediction_dir:
-        prediction_dir = join(config_dir, prediction_dir)
-=======
     prediction_dir = _locate_file(config.get("Output", "predictions"),
                                   config_dir)
     if prediction_dir:
->>>>>>> ab49de19
         if not exists(prediction_dir):
             os.makedirs(prediction_dir)
 
     # make sure log path exists
-<<<<<<< HEAD
-    log_path = config.get("Output", "log")
-=======
     log_path = _locate_file(config.get("Output", "log"), config_dir)
->>>>>>> ab49de19
     if log_path:
         log_path = join(config_dir, log_path)
         if not exists(log_path):
             os.makedirs(log_path)
 
     # make sure model path exists
-<<<<<<< HEAD
-    model_path = config.get("Output", "models")
-=======
     model_path = _locate_file(config.get("Output", "models"), config_dir)
->>>>>>> ab49de19
     if model_path:
         model_path = join(config_dir, model_path)
         if not exists(model_path):
             os.makedirs(model_path)
 
     # make sure results path exists
-<<<<<<< HEAD
-    results_path = config.get("Output", "results")
-=======
     results_path = _locate_file(config.get("Output", "results"), config_dir)
->>>>>>> ab49de19
     if results_path:
         results_path = join(config_dir, results_path)
         if not exists(results_path):
