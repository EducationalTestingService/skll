--- conflicted
+++ resolved
@@ -21,10 +21,7 @@
   - chmod +x miniconda.sh
   - ./miniconda.sh -b
   - export PATH=/home/travis/miniconda3/bin:$PATH
-<<<<<<< HEAD
-=======
   - conda install -c anaconda --yes setuptools
->>>>>>> 3b3b6aaa
 install:
   - conda install --yes -c conda-forge python=$TRAVIS_PYTHON_VERSION codecov --file conda_requirements.txt
   # Have to use pip for nose-cov because its entry points are not supported by conda yet
