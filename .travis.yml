--- conflicted
+++ resolved
@@ -23,11 +23,8 @@
   - export PATH=/home/travis/miniconda3/bin:$PATH
   - conda update --yes conda
 install:
-<<<<<<< HEAD
   - conda install --yes --channel defaults --channel conda-forge python=$TRAVIS_PYTHON_VERSION numpy scipy seaborn pandas beautifulsoup4 scikit-learn==0.20.1 intel-openmp==2019.4 joblib tabulate codecov ruamel.yaml
-=======
   - conda install --yes --channel conda-forge python=$TRAVIS_PYTHON_VERSION codecov --file conda_requirements.txt
->>>>>>> 1b58f3d3
   # Have to use pip for nose-cov because its entry points are not supported by conda yet
   - pip install nose-cov
   - python setup.py install
